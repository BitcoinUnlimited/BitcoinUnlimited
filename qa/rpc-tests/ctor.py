#!/usr/bin/env python3
# Copyright (c) 2018 The Bitcoin Unlimited developers
# Distributed under the MIT software license, see the accompanying
# file COPYING or http://www.opensource.org/licenses/mit-license.php.
import test_framework.loginit
from test_framework.nodemessages import *
import time
import sys
if sys.version_info[0] < 3:
    raise "Use Python 3"
import logging

from test_framework.test_framework import BitcoinTestFramework
from test_framework.util import *

def thereExists(lst, fn):
    for l in lst:
        if fn(l):
            return True
    return False

class CtorTest (BitcoinTestFramework):

    def setup_chain(self,bitcoinConfDict=None, wallets=None):
        print("Initializing test directory "+self.options.tmpdir)
        # we don't want the cache because we want to definitely have dtor blocks initially
        initialize_chain_clean(self.options.tmpdir, 7, bitcoinConfDict, wallets)

    def setup_network(self, split=False):
<<<<<<< HEAD
        self.nodes = start_nodes(4, self.options.tmpdir)
        setup_connection_tracking(self.nodes)
=======
        self.nodes = start_nodes(4, self.options.tmpdir,[["-debug"],["-debug"],["-debug"],["-debug"]])
>>>>>>> 78ba99c3
        # Now interconnect the nodes
        connect_nodes_full(self.nodes[:3])
        connect_nodes_bi(self.nodes,2,3)
        self.is_network_split=False
        self.sync_blocks()

    def run_test (self):
        decimal.getcontext().prec = 16  # 8 digits to get to 21million, and each bitcoin is 100 million satoshis

        self.nodes[0].generate(101)
        self.sync_blocks()
        assert_equal(self.nodes[0].getbalance(), 50)

        # create an alternate node that we'll use to test rollback across the fork point
        rollbackNode = start_node(6, self.options.tmpdir)
        connect_nodes(rollbackNode,0)
        rollbackAddr = rollbackNode.getnewaddress()
        waitFor(20, lambda: rollbackNode.getblockcount() == 101)

        # make a chain of dependent transactions
        addr = [ x.getnewaddress() for x in self.nodes]

        # get rid of most of my coins
        self.nodes[0].sendtoaddress(rollbackAddr, 9)
        for a in addr: # give all nodes some balance to work with
            self.nodes[0].sendtoaddress(a, 5)

        # now send tx to myself that must reuse coins because I don't have enough
        for i in range(1, 20):
            try:
                self.nodes[0].sendtoaddress(addr[0], 21-i)
            except JSONRPCException as e: # an exception you don't catch is a testing error
                raise

        # rollback node will have a bunch of tx and the one that give it coins
        waitFor(30, lambda: rollbackNode.getmempoolinfo()["size"] >= 20)
        # now isolate it for the rollback test at the end
        disconnect_all(rollbackNode)

        # force CTOR on node 2,3
        self.nodes[2].set("consensus.enableCanonicalTxOrder=1")
        self.nodes[3].set("consensus.enableCanonicalTxOrder=1")
        waitFor(5, lambda: "True" in str(self.nodes[2].get("consensus.enableCanonicalTxOrder")))
        waitFor(5, lambda: "True" in str(self.nodes[3].get("consensus.enableCanonicalTxOrder")))

        waitFor(30, lambda: self.nodes[2].getmempoolinfo()["size"] >= 20)

        preForkHash = self.nodes[0].getbestblockhash()
        # generate a non-ctor block.  The chance that the 40 generated tx happen to be in order is 1/40! (factorial not bang)
        dtorBlock = self.nodes[0].generate(1)[0]
        sync_blocks(self.nodes[0:2])
        # verify that n1 which is in DTOR mode accept the just generated block
        assert_equal(self.nodes[1].getblockcount(), 102)

        # check that a CTOR node rejected the block
        waitFor(30, lambda: "invalid" in str(self.nodes[2].getchaintips()))
        ct = self.nodes[2].getchaintips()
        tip = next(x for x in ct if x["status"] == "active")
        assert_equal(tip["height"], 101)
        try:
            invalid = next(x for x in ct if x["status"] == "invalid")
        except Exception as e:
            print(str(ct))
            AssertionError("Incorrect chain status: " + str(e))
        assert_equal(invalid["height"], 102)

        # Now generate a CTOR block
        ctorBlock = self.nodes[2].generate(1)[0]
        sync_blocks(self.nodes[2:])
        # did the other CTOR node accept it?
        assert_equal(self.nodes[3].getblockcount(), 102)
        assert_equal(self.nodes[3].getbestblockhash(), ctorBlock)
        waitFor(10, lambda: self.nodes[0].getblockcount() == 102)
        # did the original nodes reject it?
        # we need to generate another block so the CTOR chain exceeds the DTOR
        self.nodes[2].generate(1)
        sync_blocks_to(103, self.nodes[2:])
        waitFor(10, lambda: thereExists(self.nodes[0].getchaintips(), lambda x: x["height"] == 103 and x["status"] != "headers-only"))
        waitFor(10, lambda: self.nodes[0].getblockcount() == 102)
        ct = self.nodes[0].getchaintips()
        tip = next(x for x in ct if x["status"] == "active")
        assert_equal(tip["height"], 102)
        invalid = next(x for x in ct if x["status"] == "invalid")
        assert_equal(invalid["height"], 103)

        # Let's look at the CTOR block and verify the order of the TX in it
        blkdata = self.nodes[2].getblock(ctorBlock)
        txhashes = []
        last = 0
        for tx in blkdata["tx"][1:]: # skip coinbase
            val = uint256_from_bigendian(tx)
            txhashes.append(val)
            assert(last < val)
            last = val

        # At this point we have 2 chains. Heights: common: 101, dtor:102, ctor: 103

        # dtor rollback test
        disconnect_all(self.nodes[1])
        disconnect_all(self.nodes[0])

        for j in range(5):
            for i in range(3):
                self.nodes[1].sendtoaddress(addr[1], 4-i)
            self.nodes[1].generate(1)

        connect_nodes_bi(self.nodes,0,1)
        sync_blocks(self.nodes[0:2])
        logging.info("Nodes 0,1 at block: %d " % self.nodes[2].getblockcount())
        # make n0 send coin to itself 4*3 times
        for j in range(4):
            for i in range(3):
                self.nodes[0].sendtoaddress(addr[0], 4-i)
            self.nodes[0].generate(1)
        connect_nodes_bi(self.nodes,0,1)
        sync_blocks(self.nodes[0:2])
        logging.info("Nodes 0,1 at block: %d " % self.nodes[2].getblockcount())
        waitFor(10, lambda: self.nodes[0].getbestblockhash() == self.nodes[1].getbestblockhash())

        # ctor rollback test
        disconnect_all(self.nodes[3])
        for j in range(5):
            for i in range(3):
                self.nodes[3].sendtoaddress(addr[3], 4-i)
            self.nodes[3].generate(1)

        connect_nodes_bi(self.nodes,2,3)
        sync_blocks(self.nodes[2:])
        logging.info("Nodes 2,3 at block: %d " % self.nodes[2].getblockcount())

        for j in range(4):
            for i in range(3):
                self.nodes[2].sendtoaddress(addr[2], 4-i)
            self.nodes[2].generate(1)

        connect_nodes_bi(self.nodes,2,3)
        sync_blocks(self.nodes[2:])
        logging.info("Nodes 2,3 at block: %d " % self.nodes[2].getblockcount())
        waitFor(10, lambda: self.nodes[2].getbestblockhash() == self.nodes[3].getbestblockhash())

        # push the dtor chain beyond ctor by 29 blocks
        for i in range(0,30):
            self.nodes[0].sendtoaddress(addr[0], 1)
            self.nodes[0].generate(1)
        sync_blocks(self.nodes[0:2])
        logging.info("Nodes 0,1 at block: %d " % self.nodes[0].getblockcount())

        # Test that two new nodes that come up IBD and follow the appropriate chains
        ctorTip = self.nodes[3].getbestblockhash()
        ctorTipHeight = self.nodes[3].getblockcount()
        dtorTip = self.nodes[0].getbestblockhash()
        dtorTipHeight = self.nodes[0].getblockcount()

        self.nodes.append(start_node(4, self.options.tmpdir))
        self.nodes[4].set("consensus.enableCanonicalTxOrder=1")
        waitFor(5, lambda: "True" in str(self.nodes[4].get("consensus.enableCanonicalTxOrder")))
        for i in range(5):
            connect_nodes_bi(self.nodes,4,i)

        self.nodes.append(start_node(5, self.options.tmpdir, ["-debug"]))
        self.nodes[5].set("consensus.enableCanonicalTxOrder=0")
        waitFor(5, lambda: "False" in str(self.nodes[5].get("consensus.enableCanonicalTxOrder")))

        # node 5 is non-ctor
        for i in range(5):
            connect_nodes_bi(self.nodes,5,i)

        waitFor(15, lambda: self.nodes[4].getblockcount() == ctorTipHeight)
        assert_equal(self.nodes[4].getbestblockhash(), ctorTip)
        waitFor(15, lambda: self.nodes[5].getblockcount() == dtorTipHeight)
        assert_equal(self.nodes[5].getbestblockhash(), dtorTip)

        # Now run the rollback across fork test

        # first generate a competing ctor fork on our isolated node that is longer than the current fork
        rollbackNode.set("consensus.enableCanonicalTxOrder=1")
        waitFor(5, lambda: "True" in str(rollbackNode.get("consensus.enableCanonicalTxOrder")))

        # make the new fork longer than current
        for n in range(10):
            time.sleep(.1)
            rollbackNode.generate(1)

        preFork = rollbackNode.generate(1)[0] # will be a dtor block
        preForkBlock = rollbackNode.getblock(preFork)

        # now send tx to myself that will reuse coins.  This creates an block incompatible with dtor
        bal = rollbackNode.getbalance()
        for i in range(1,20):
            rollbackNode.sendtoaddress(rollbackAddr, bal-Decimal(i*.01)) # a little less each time to account for fees
        ctorForkHash = rollbackNode.generate(1)[0]
        rollbackNode.generate(5)
        time.sleep(3)
        ctorForkTipHash = rollbackNode.getbestblockhash()
        ctorForkTipCount = rollbackNode.getblockcount()

        # enable ctor
        # now when 2 and 3 see the other fork, they should switch to it.
        disconnect_all(self.nodes[2])
        disconnect_all(self.nodes[3])
        self.nodes[2].set("consensus.enableCanonicalTxOrder=1")
        self.nodes[3].set("consensus.enableCanonicalTxOrder=1")
        waitFor(5, lambda: "True" in str(self.nodes[2].get("consensus.enableCanonicalTxOrder")))
        waitFor(5, lambda: "True" in str(self.nodes[3].get("consensus.enableCanonicalTxOrder")))

        connect_nodes(rollbackNode,2)
        connect_nodes(rollbackNode,3)
        waitFor(15, lambda: self.nodes[2].getblockcount() == ctorForkTipCount)
        waitFor(15, lambda: self.nodes[3].getblockcount() == ctorForkTipCount)

        # done, clean up
        stop_nodes([rollbackNode])


if __name__ == '__main__':
    CtorTest().main (bitcoinConfDict={"limitdescendantsize": 50,
                                     "use-thinblocks": 1,
                                     "use-grapheneblocks": 0,
                                     "consensus.enableCanonicalTxOrder" : 0})

# Create a convenient function for an interactive python debugging session
def Test():
    t = CtorTest()
    t.drop_to_pdb=True
    bitcoinConf = {
        "debug": ["all", "net", "blk", "thin", "mempool", "req", "bench", "evict"],
        "limitdescendantsize": 50 # allow lots of child tx so we can tease apart ctor vs dependent order
    }

    flags = standardFlags()
    t.main(flags, bitcoinConf, None)<|MERGE_RESOLUTION|>--- conflicted
+++ resolved
@@ -27,12 +27,8 @@
         initialize_chain_clean(self.options.tmpdir, 7, bitcoinConfDict, wallets)
 
     def setup_network(self, split=False):
-<<<<<<< HEAD
-        self.nodes = start_nodes(4, self.options.tmpdir)
+        self.nodes = start_nodes(4, self.options.tmpdir,[["-debug"],["-debug"],["-debug"],["-debug"]])
         setup_connection_tracking(self.nodes)
-=======
-        self.nodes = start_nodes(4, self.options.tmpdir,[["-debug"],["-debug"],["-debug"],["-debug"]])
->>>>>>> 78ba99c3
         # Now interconnect the nodes
         connect_nodes_full(self.nodes[:3])
         connect_nodes_bi(self.nodes,2,3)
