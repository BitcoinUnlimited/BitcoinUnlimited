--- conflicted
+++ resolved
@@ -63,7 +63,6 @@
         logging.info("Testing xversion handling")
 
         # test regular set up including xversion
-<<<<<<< HEAD
         def chksumTest(chksum_zero_recv, chksum_zero_recv_advertise, chksum_zero_send):
             conn = self.restart_node()
             self.hndlr.allow0Checksum = chksum_zero_recv
@@ -84,7 +83,7 @@
             if len(self.hndlr.exceptions):
                 return
             conn.send_message(msg_ping())
-            conn.wait_for(lambda : conn.pong_received)
+            conn.wait_for(lambda : conn.pong_counter)
             # check that we are getting 0-value checksums from the BU node
             if chksum_zero_recv:
                 assert(self.hndlr.num0Checksums > 0)
@@ -104,31 +103,6 @@
         nt = chksumTest(False, True, True)
         assert len(self.hndlr.exceptions) > 0
         print("(Above exceptions are expected)")
-=======
-        conn = self.restart_node()
-        conn.allow0Checksum = True
-        nt = NetworkThread()
-        nt.start()
-
-        conn.wait_for_verack()
-        conn.send_message(msg_verack())
-
-        # now it is time for xversion
-        conn.send_message(msg_xversion({0x00020002 : 1}))
-
-        # send extra buversion and buverack, shouldn't harm
-        conn.send_message(msg_buversion(addrFromPort = 12345))
-        conn.send_message(msg_buverack())
-        conn.wait_for(lambda : conn.remote_xversion)
-
-        conn.send_message(msg_ping())
-        conn.wait_for(lambda : conn.pong_counter)
-        # check that we are getting 0-value checksums from the BU node
-        assert(self.hndlr.num0Checksums > 0)
-
-        conn.connection.disconnect_node()
-        nt.join()
->>>>>>> a354ffa4
 
 if __name__ == '__main__':
     xvt = MyTest()
