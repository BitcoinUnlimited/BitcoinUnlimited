--- conflicted
+++ resolved
@@ -67,7 +67,6 @@
 
 const QString BitcoinGUI::DEFAULT_WALLET = "~Default";
 
-<<<<<<< HEAD
 BitcoinGUI::BitcoinGUI(const Config *cfg,
     const PlatformStyle *platformStyle,
     const NetworkStyle *networkStyle,
@@ -80,51 +79,7 @@
       toggleHideAction(0), encryptWalletAction(0), backupWalletAction(0), changePassphraseAction(0), aboutQtAction(0),
       openRPCConsoleAction(0), openAction(0), showHelpMessageAction(0), trayIcon(0), trayIconMenu(0), notificator(0),
       rpcConsole(0), helpMessageDialog(0), prevBlocks(0), spinnerFrame(0), platformStyle(platformStyle), cfg(cfg)
-=======
-BitcoinGUI::BitcoinGUI(const PlatformStyle *platformStyle, const NetworkStyle *networkStyle, QWidget *parent) :
-    QMainWindow(parent),
-    clientModel(0),
-    walletFrame(0),
-    unitDisplayControl(0),
-    labelEncryptionIcon(0),
-    labelConnectionsIcon(0),
-    labelBlocksIcon(0),
-    progressBarLabel(0),
-    progressBar(0),
-    progressDialog(0),
-    appMenuBar(0),
-    overviewAction(0),
-    historyAction(0),
-    publicLabelAction(0),
-    quitAction(0),
-    sendCoinsAction(0),
-    sendCoinsMenuAction(0),
-    usedSendingAddressesAction(0),
-    usedReceivingAddressesAction(0),
-    signMessageAction(0),
-    verifyMessageAction(0),
-    aboutAction(0),
-    receiveCoinsAction(0),
-    receiveCoinsMenuAction(0),
-    optionsAction(0),
-    unlimitedAction(0),
-    toggleHideAction(0),
-    encryptWalletAction(0),
-    backupWalletAction(0),
-    changePassphraseAction(0),
-    aboutQtAction(0),
-    openRPCConsoleAction(0),
-    openAction(0),
-    showHelpMessageAction(0),
-    trayIcon(0),
-    trayIconMenu(0),
-    notificator(0),
-    rpcConsole(0),
-    helpMessageDialog(0),
-    prevBlocks(0),
-    spinnerFrame(0),
-    platformStyle(platformStyle)
->>>>>>> 7534960b
+
 {
     GUIUtil::restoreWindowGeometry("nWindow", QSize(850, 550), this);
 
@@ -716,12 +671,8 @@
 void BitcoinGUI::gotoSendCoinsPage(QString addr, QString labelPublic)
 {
     sendCoinsAction->setChecked(true);
-<<<<<<< HEAD
     if (walletFrame)
         walletFrame->gotoSendCoinsPage(addr);
-=======
-    if (walletFrame) walletFrame->gotoSendCoinsPage(addr, labelPublic);
->>>>>>> 7534960b
 }
 
 void BitcoinGUI::gotoSignMessageTab(QString addr)
