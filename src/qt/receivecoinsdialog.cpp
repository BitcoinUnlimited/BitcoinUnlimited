// Copyright (c) 2011-2015 The Bitcoin Core developers
// Copyright (c) 2015-2017 The Bitcoin Unlimited developers
// Distributed under the MIT software license, see the accompanying
// file COPYING or http://www.opensource.org/licenses/mit-license.php.

#include "receivecoinsdialog.h"
#include "ui_receivecoinsdialog.h"

#include "addressbookpage.h"
#include "addresstablemodel.h"
#include "bitcoinunits.h"
#include "config.h"
#include "guiutil.h"
#include "optionsmodel.h"
#include "platformstyle.h"
#include "receivefreezedialog.h"
#include "receiverequestdialog.h"
#include "receivefreezedialog.h"
#include "recentrequeststablemodel.h"
#include "unlimited.h"

ReceiveFreezeDialog *freezeDialog;

#include <QAction>
#include <QCheckBox>
#include <QCursor>
#include <QItemSelection>
#include <QMessageBox>
#include <QScrollBar>
#include <QTextDocument>
#include <QCheckBox>

ReceiveCoinsDialog::ReceiveCoinsDialog(const PlatformStyle *platformStyle, const Config *cfg, QWidget *parent)
    : QDialog(parent), ui(new Ui::ReceiveCoinsDialog), model(0), platformStyle(platformStyle), cfg(cfg)
{
    ui->setupUi(this);

    if (!platformStyle->getImagesOnButtons())
    {
        ui->clearButton->setIcon(QIcon());
        ui->receiveButton->setIcon(QIcon());
        ui->showRequestButton->setIcon(QIcon());
        ui->removeRequestButton->setIcon(QIcon());
    }
    else
    {
        ui->clearButton->setIcon(platformStyle->SingleColorIcon(":/icons/remove"));
        ui->receiveButton->setIcon(platformStyle->SingleColorIcon(":/icons/receiving_addresses"));
        ui->showRequestButton->setIcon(platformStyle->SingleColorIcon(":/icons/edit"));
        ui->removeRequestButton->setIcon(platformStyle->SingleColorIcon(":/icons/remove"));
    }

    // context menu actions
<<<<<<< HEAD
    QAction *copyURIAction = new QAction(tr("Copy URI"), this);
=======
    QAction *copyAddressAction = new QAction(tr("Copy address"), this);
>>>>>>> 7534960b
    QAction *copyLabelAction = new QAction(tr("Copy label"), this);
    QAction *copyMessageAction = new QAction(tr("Copy message"), this);
    QAction *copyAmountAction = new QAction(tr("Copy amount"), this);

    // context menu
    contextMenu = new QMenu();
<<<<<<< HEAD
    contextMenu->addAction(copyURIAction);
=======
    contextMenu->addAction(copyAddressAction);
>>>>>>> 7534960b
    contextMenu->addAction(copyLabelAction);
    contextMenu->addAction(copyMessageAction);
    contextMenu->addAction(copyAmountAction);

    // context menu signals
    connect(ui->recentRequestsView, SIGNAL(customContextMenuRequested(QPoint)), this, SLOT(showMenu(QPoint)));
<<<<<<< HEAD
    connect(copyURIAction, SIGNAL(triggered()), this, SLOT(copyURI()));
=======
    connect(copyAddressAction, SIGNAL(triggered()), this, SLOT(copyAddress()));
>>>>>>> 7534960b
    connect(copyLabelAction, SIGNAL(triggered()), this, SLOT(copyLabel()));
    connect(copyMessageAction, SIGNAL(triggered()), this, SLOT(copyMessage()));
    connect(copyAmountAction, SIGNAL(triggered()), this, SLOT(copyAmount()));

    connect(ui->clearButton, SIGNAL(clicked()), this, SLOT(clear()));

    // initialize freeze
    nFreezeLockTime = CScriptNum(0);
}

void ReceiveCoinsDialog::setModel(WalletModel *model)
{
    this->model = model;

    if (model && model->getOptionsModel())
    {
        model->getRecentRequestsTableModel()->sort(RecentRequestsTableModel::Date, Qt::DescendingOrder);
        connect(model->getOptionsModel(), SIGNAL(displayUnitChanged(int)), this, SLOT(updateDisplayUnit()));
        updateDisplayUnit();

        QTableView *tableView = ui->recentRequestsView;

        tableView->verticalHeader()->hide();
        tableView->setHorizontalScrollBarPolicy(Qt::ScrollBarAlwaysOff);
        tableView->setModel(model->getRecentRequestsTableModel());
        tableView->setAlternatingRowColors(true);
        tableView->setSelectionBehavior(QAbstractItemView::SelectRows);
        tableView->setSelectionMode(QAbstractItemView::ContiguousSelection);
        tableView->setColumnWidth(RecentRequestsTableModel::Date, DATE_COLUMN_WIDTH);
        tableView->setColumnWidth(RecentRequestsTableModel::Label, LABEL_COLUMN_WIDTH);

        connect(tableView->selectionModel(), SIGNAL(selectionChanged(QItemSelection, QItemSelection)), this,
            SLOT(recentRequestsView_selectionChanged(QItemSelection, QItemSelection)));
        // Last 2 columns are set by the columnResizingFixer, when the table geometry is ready.
        columnResizingFixer =
            new GUIUtil::TableViewLastColumnResizingFixer(tableView, AMOUNT_MINIMUM_COLUMN_WIDTH, DATE_COLUMN_WIDTH);
    }
}

ReceiveCoinsDialog::~ReceiveCoinsDialog() { delete ui; }
void ReceiveCoinsDialog::clear()
{
    ui->reqAmount->clear();
    ui->reqLabel->setText("");
    ui->reqMessage->setText("");
    ui->reuseAddress->setChecked(false);
    ui->freezeCheck->setChecked(false);
    ui->freezeCheck->setText("Coin &Freeze");
    nFreezeLockTime = CScriptNum(0);
    freezeDialog = NULL;
    updateDisplayUnit();
}

void ReceiveCoinsDialog::reject() { clear(); }
void ReceiveCoinsDialog::accept() { clear(); }
void ReceiveCoinsDialog::updateDisplayUnit()
{
    if (model && model->getOptionsModel())
    {
        ui->reqAmount->setDisplayUnit(model->getOptionsModel()->getDisplayUnit());
    }
}

void ReceiveCoinsDialog::on_freezeDialog_hide()
{
    freezeDialog->getFreezeLockTime(nFreezeLockTime);

    if (nFreezeLockTime == 0)
    {
        // user cancelled freeze
        ui->freezeCheck->setChecked(false);
        ui->freezeCheck->setText("Coin Freeze");
    }
    else
    {
        // user selected freeze
        ui->freezeCheck->setChecked(true);

        QString freezeLabel;
        if (nFreezeLockTime.getint64() < LOCKTIME_THRESHOLD)

        {
            uint64_t height = GetBlockchainHeight();
            uint64_t freezeHeight = nFreezeLockTime.getint();
            uint64_t approxTimeMs =
                ((freezeHeight - height) * 10 * 60 * 1000) + QDateTime::currentDateTime().toMSecsSinceEpoch();

            freezeLabel = (QString)("block: ") + QString::number(freezeHeight) + (QString)(" (approximately: ") +
                          QDateTime::fromMSecsSinceEpoch(approxTimeMs).date().toString() + ")";
        }
        else
            freezeLabel =
                QDateTime::fromMSecsSinceEpoch(nFreezeLockTime.getint64() * 1000).toString("yyyy/MM/dd hh:mm");
        ui->freezeCheck->setText("Coin freeze until " + freezeLabel);
    }
}

void ReceiveCoinsDialog::on_freezeCheck_clicked()
{
    if (ui->freezeCheck->isChecked()) // If the user clicked on coin freeze, bring up the freeze dialog box
    {
        if (!freezeDialog)
        {
            freezeDialog = new ReceiveFreezeDialog(this);
            freezeDialog->setModel(model->getOptionsModel());
        }
        freezeDialog->show();
    }
    else // if the user unchecked, then hide the freeze dialog if its still showing
    {
        if (freezeDialog)
            freezeDialog->hide();
    }
}

void ReceiveCoinsDialog::on_freezeDialog_hide()
{
    freezeDialog->getFreezeLockTime(nFreezeLockTime);

    if (nFreezeLockTime == 0)
    {
        // user cancelled freeze
        ui->freezeCheck->setChecked(false);
        ui->freezeCheck->setText("Coin Freeze");
    }
    else
    {
        // user selected freeze
        ui->freezeCheck->setChecked(true);

        QString freezeLabel;
        if (nFreezeLockTime.getint64() < LOCKTIME_THRESHOLD)

          {
            uint64_t height = GetBlockchainHeight();
            uint64_t freezeHeight = nFreezeLockTime.getint();
            uint64_t approxTimeMs = ((freezeHeight-height)*10*60*1000) + QDateTime::currentDateTime().toMSecsSinceEpoch();
            
            freezeLabel = (QString)("block: ") +  QString::number(freezeHeight) + (QString)(" (approximately: ") + QDateTime::fromMSecsSinceEpoch(approxTimeMs).date().toString() + ")";
          }
        else
            freezeLabel = QDateTime::fromMSecsSinceEpoch(nFreezeLockTime.getint64() * 1000).toString("yyyy/MM/dd hh:mm");
        ui->freezeCheck->setText("Coin freeze until " + freezeLabel);
    }
}

void ReceiveCoinsDialog::on_freezeCheck_clicked()
{

  if (ui->freezeCheck->isChecked())  // If the user clicked on coin freeze, bring up the freeze dialog box
    {
      if (!freezeDialog)
        {
          freezeDialog = new ReceiveFreezeDialog(this);
          freezeDialog->setModel(model->getOptionsModel());
        }
      freezeDialog->show();
    }
  else  // if the user unchecked, then hide the freeze dialog if its still showing
    {
      if (freezeDialog) freezeDialog->hide();
    }

}

void ReceiveCoinsDialog::on_receiveButton_clicked()
{
    if (!model || !model->getOptionsModel() || !model->getAddressTableModel() || !model->getRecentRequestsTableModel())
        return;

    QString address;
    QString label = ui->reqLabel->text();
    QString sFreezeLockTime = "";

<<<<<<< HEAD
    if (ui->reuseAddress->isChecked())
=======
    if(ui->reuseAddress->isChecked())
>>>>>>> 7534960b
    {
        /* Choose existing receiving address */
        AddressBookPage dlg(platformStyle, AddressBookPage::ForSelection, AddressBookPage::ReceivingTab, this);
        dlg.setModel(model->getAddressTableModel());
        if (dlg.exec())
        {
            address = dlg.getReturnValue();
            if (label.isEmpty()) /* If no label provided, use the previously used label */
            {
                label = model->getAddressTableModel()->labelForAddress(address);
            }
        }
        else
        {
            return;
        }
<<<<<<< HEAD
    }
    else
    {
        // only use coin freeze if the freeze value is valid and the check box is still set
        if ((nFreezeLockTime > 0) && (ui->freezeCheck) && (ui->freezeCheck->isChecked()))
        {
            /* Generate the freeze redeemScript and add to the address table.
             * The address variable needs to show the freeze P2SH public key  */
            address = model->getAddressTableModel()->addRow(AddressTableModel::Receive, label, "", nFreezeLockTime);
            sFreezeLockTime = model->getAddressTableModel()->labelForFreeze(address);
        }
        else
        {
            /* Generate new receiving address and add to the address table */
            address = model->getAddressTableModel()->addRow(AddressTableModel::Receive, label, "", CScriptNum(0));
        }
    }
    SendCoinsRecipient info(address, label, ui->reqAmount->value(), ui->reqMessage->text(), sFreezeLockTime, "");
    ReceiveRequestDialog *dialog = new ReceiveRequestDialog(cfg, this);
=======
    } else {
        /* Generate new receiving address and add to the address table */
        address = model->getAddressTableModel()->addRow(AddressTableModel::Receive, label, "", CScriptNum(0));

        // only use coin freeze if the freeze value is valid and the check box is still set
        if ((nFreezeLockTime > 0)&&(ui->freezeCheck)&&(ui->freezeCheck->isChecked()))
          {
           /* Generate the freeze redeemScript and add to the address table.
            * The address variable needs to show the freeze P2SH public key  */
            address = model->getAddressTableModel()->addRow(AddressTableModel::Receive, label, "", nFreezeLockTime);
            sFreezeLockTime = model->getAddressTableModel()->labelForFreeze(address);
        }
    }
    SendCoinsRecipient info(address, label,
        ui->reqAmount->value(), ui->reqMessage->text(), sFreezeLockTime, "");
    ReceiveRequestDialog *dialog = new ReceiveRequestDialog(this);
>>>>>>> 7534960b
    dialog->setAttribute(Qt::WA_DeleteOnClose);
    dialog->setModel(model->getOptionsModel());
    dialog->setInfo(info);
    dialog->show();
    clear();

    /* Store request for later reference */
    model->getRecentRequestsTableModel()->addNewRequest(info);
}

void ReceiveCoinsDialog::on_recentRequestsView_doubleClicked(const QModelIndex &index)
{
    const RecentRequestsTableModel *submodel = model->getRecentRequestsTableModel();
    ReceiveRequestDialog *dialog = new ReceiveRequestDialog(cfg, this);
    dialog->setModel(model->getOptionsModel());
    dialog->setInfo(submodel->entry(index.row()).recipient);
    dialog->setAttribute(Qt::WA_DeleteOnClose);
    dialog->show();
}

void ReceiveCoinsDialog::recentRequestsView_selectionChanged(const QItemSelection &selected,
    const QItemSelection &deselected)
{
    // Enable Show/Remove buttons only if anything is selected.
    bool enable = !ui->recentRequestsView->selectionModel()->selectedRows().isEmpty();
    ui->showRequestButton->setEnabled(enable);
    ui->removeRequestButton->setEnabled(enable);
}

void ReceiveCoinsDialog::on_showRequestButton_clicked()
{
    if (!model || !model->getRecentRequestsTableModel() || !ui->recentRequestsView->selectionModel())
        return;
    QModelIndexList selection = ui->recentRequestsView->selectionModel()->selectedRows();

    Q_FOREACH (const QModelIndex &index, selection)
    {
        on_recentRequestsView_doubleClicked(index);
    }
}

void ReceiveCoinsDialog::on_removeRequestButton_clicked()
{
    if (!model || !model->getRecentRequestsTableModel() || !ui->recentRequestsView->selectionModel())
        return;
    QModelIndexList selection = ui->recentRequestsView->selectionModel()->selectedRows();
    if (selection.empty())
        return;
    // correct for selection mode ContiguousSelection
    QModelIndex firstIndex = selection.at(0);
    model->getRecentRequestsTableModel()->removeRows(firstIndex.row(), selection.length(), firstIndex.parent());
}

// We override the virtual resizeEvent of the QWidget to adjust tables column
// sizes as the tables width is proportional to the dialogs width.
void ReceiveCoinsDialog::resizeEvent(QResizeEvent *event)
{
    QWidget::resizeEvent(event);
    columnResizingFixer->stretchColumnWidth(RecentRequestsTableModel::Message);
}

void ReceiveCoinsDialog::keyPressEvent(QKeyEvent *event)
{
    if (event->key() == Qt::Key_Return)
    {
        // press return -> submit form
        if (ui->reqLabel->hasFocus() || ui->reqAmount->hasFocus() || ui->reqMessage->hasFocus())
        {
            event->ignore();
            on_receiveButton_clicked();
            return;
        }
    }

    this->QDialog::keyPressEvent(event);
}

QModelIndex ReceiveCoinsDialog::selectedRow()
{
    if (!model || !model->getRecentRequestsTableModel() || !ui->recentRequestsView->selectionModel())
        return QModelIndex();
    QModelIndexList selection = ui->recentRequestsView->selectionModel()->selectedRows();
    if (selection.empty())
        return QModelIndex();
    // correct for selection mode ContiguousSelection
    QModelIndex firstIndex = selection.at(0);
    return firstIndex;
}

// copy column of selected row to clipboard
void ReceiveCoinsDialog::copyColumnToClipboard(int column)
{
    QModelIndex firstIndex = selectedRow();
    if (!firstIndex.isValid())
    {
        return;
    }
    GUIUtil::setClipboard(model->getRecentRequestsTableModel()
                              ->data(firstIndex.child(firstIndex.row(), column), Qt::EditRole)
                              .toString());
}

// context menu
void ReceiveCoinsDialog::showMenu(const QPoint &point)
{
    if (!selectedRow().isValid())
    {
        return;
    }
    contextMenu->exec(QCursor::pos());
}

<<<<<<< HEAD
// context menu action: copy URI
void ReceiveCoinsDialog::copyURI()
=======
// context menu action: copy address
void ReceiveCoinsDialog::copyAddress()
{
    copyColumnToClipboard(RecentRequestsTableModel::Address);
}

// context menu action: copy label
void ReceiveCoinsDialog::copyLabel()
>>>>>>> 7534960b
{
    QModelIndex sel = selectedRow();
    if (!sel.isValid())
    {
        return;
    }

    const RecentRequestsTableModel *const submodel = model->getRecentRequestsTableModel();
    const QString uri = GUIUtil::formatBitcoinURI(*cfg, submodel->entry(sel.row()).recipient);
    GUIUtil::setClipboard(uri);
}

// context menu action: copy label
void ReceiveCoinsDialog::copyLabel() { copyColumnToClipboard(RecentRequestsTableModel::Label); }
// context menu action: copy message
void ReceiveCoinsDialog::copyMessage() { copyColumnToClipboard(RecentRequestsTableModel::Message); }
// context menu action: copy amount
void ReceiveCoinsDialog::copyAmount() { copyColumnToClipboard(RecentRequestsTableModel::Amount); }<|MERGE_RESOLUTION|>--- conflicted
+++ resolved
@@ -51,33 +51,24 @@
     }
 
     // context menu actions
-<<<<<<< HEAD
     QAction *copyURIAction = new QAction(tr("Copy URI"), this);
-=======
     QAction *copyAddressAction = new QAction(tr("Copy address"), this);
->>>>>>> 7534960b
     QAction *copyLabelAction = new QAction(tr("Copy label"), this);
     QAction *copyMessageAction = new QAction(tr("Copy message"), this);
     QAction *copyAmountAction = new QAction(tr("Copy amount"), this);
 
     // context menu
     contextMenu = new QMenu();
-<<<<<<< HEAD
     contextMenu->addAction(copyURIAction);
-=======
     contextMenu->addAction(copyAddressAction);
->>>>>>> 7534960b
     contextMenu->addAction(copyLabelAction);
     contextMenu->addAction(copyMessageAction);
     contextMenu->addAction(copyAmountAction);
 
     // context menu signals
     connect(ui->recentRequestsView, SIGNAL(customContextMenuRequested(QPoint)), this, SLOT(showMenu(QPoint)));
-<<<<<<< HEAD
     connect(copyURIAction, SIGNAL(triggered()), this, SLOT(copyURI()));
-=======
     connect(copyAddressAction, SIGNAL(triggered()), this, SLOT(copyAddress()));
->>>>>>> 7534960b
     connect(copyLabelAction, SIGNAL(triggered()), this, SLOT(copyLabel()));
     connect(copyMessageAction, SIGNAL(triggered()), this, SLOT(copyMessage()));
     connect(copyAmountAction, SIGNAL(triggered()), this, SLOT(copyAmount()));
@@ -252,11 +243,8 @@
     QString label = ui->reqLabel->text();
     QString sFreezeLockTime = "";
 
-<<<<<<< HEAD
     if (ui->reuseAddress->isChecked())
-=======
-    if(ui->reuseAddress->isChecked())
->>>>>>> 7534960b
+
     {
         /* Choose existing receiving address */
         AddressBookPage dlg(platformStyle, AddressBookPage::ForSelection, AddressBookPage::ReceivingTab, this);
@@ -273,7 +261,6 @@
         {
             return;
         }
-<<<<<<< HEAD
     }
     else
     {
@@ -293,24 +280,7 @@
     }
     SendCoinsRecipient info(address, label, ui->reqAmount->value(), ui->reqMessage->text(), sFreezeLockTime, "");
     ReceiveRequestDialog *dialog = new ReceiveRequestDialog(cfg, this);
-=======
-    } else {
-        /* Generate new receiving address and add to the address table */
-        address = model->getAddressTableModel()->addRow(AddressTableModel::Receive, label, "", CScriptNum(0));
-
-        // only use coin freeze if the freeze value is valid and the check box is still set
-        if ((nFreezeLockTime > 0)&&(ui->freezeCheck)&&(ui->freezeCheck->isChecked()))
-          {
-           /* Generate the freeze redeemScript and add to the address table.
-            * The address variable needs to show the freeze P2SH public key  */
-            address = model->getAddressTableModel()->addRow(AddressTableModel::Receive, label, "", nFreezeLockTime);
-            sFreezeLockTime = model->getAddressTableModel()->labelForFreeze(address);
-        }
-    }
-    SendCoinsRecipient info(address, label,
-        ui->reqAmount->value(), ui->reqMessage->text(), sFreezeLockTime, "");
-    ReceiveRequestDialog *dialog = new ReceiveRequestDialog(this);
->>>>>>> 7534960b
+
     dialog->setAttribute(Qt::WA_DeleteOnClose);
     dialog->setModel(model->getOptionsModel());
     dialog->setInfo(info);
@@ -423,10 +393,8 @@
     contextMenu->exec(QCursor::pos());
 }
 
-<<<<<<< HEAD
 // context menu action: copy URI
 void ReceiveCoinsDialog::copyURI()
-=======
 // context menu action: copy address
 void ReceiveCoinsDialog::copyAddress()
 {
@@ -435,7 +403,6 @@
 
 // context menu action: copy label
 void ReceiveCoinsDialog::copyLabel()
->>>>>>> 7534960b
 {
     QModelIndex sel = selectedRow();
     if (!sel.isValid())
