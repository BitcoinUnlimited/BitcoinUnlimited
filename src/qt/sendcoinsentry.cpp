--- conflicted
+++ resolved
@@ -238,20 +238,8 @@
     return ui->payTo->text().isEmpty() && ui->payTo_is->text().isEmpty() && ui->payTo_s->text().isEmpty();
 }
 
-<<<<<<< HEAD
 void SendCoinsEntry::setFocus() { ui->payTo->setFocus(); }
-=======
-bool SendCoinsEntry::isClearPublicLabel()
-{
-    return ui->lineEditPublic->text().isEmpty();
-}
-
-void SendCoinsEntry::setFocus()
-{
-    ui->payTo->setFocus();
-}
-
->>>>>>> 7534960b
+
 void SendCoinsEntry::updateDisplayUnit()
 {
     if (model && model->getOptionsModel())
