// Copyright (c) 2011-2015 The Bitcoin Core developers
// Copyright (c) 2015-2017 The Bitcoin Unlimited developers
// Distributed under the MIT software license, see the accompanying
// file COPYING or http://www.opensource.org/licenses/mit-license.php.

#if defined(HAVE_CONFIG_H)
#include "config/bitcoin-config.h"
#endif

#include "bitcoingui.h"
#include "chainparams.h"
#include "clientmodel.h"
#include "config.h"
#include "fs.h"
#include "guiconstants.h"
#include "guiutil.h"
#include "intro.h"
#include "networkstyle.h"
#include "optionsmodel.h"
#include "platformstyle.h"
#include "splashscreen.h"
#include "unlimitedmodel.h" // BU
#include "utilitydialog.h"
#include "winshutdownmonitor.h"

#ifdef ENABLE_WALLET
#include "paymentserver.h"
#include "walletmodel.h"
#endif

#include "init.h"
#include "rpc/server.h"
#include "scheduler.h"
#include "ui_interface.h"
#include "util.h"

#ifdef ENABLE_WALLET
#include "wallet/wallet.h"
#endif

#include <stdint.h>

#include <boost/thread.hpp>

#include <QApplication>
#include <QDebug>
#include <QLibraryInfo>
#include <QLocale>
#include <QMessageBox>
#include <QSettings>
#include <QSslConfiguration>
#include <QThread>
#include <QTimer>
#include <QTranslator>

#if defined(QT_STATICPLUGIN)
#include <QtPlugin>
#if QT_VERSION < 0x050000
Q_IMPORT_PLUGIN(qcncodecs)
Q_IMPORT_PLUGIN(qjpcodecs)
Q_IMPORT_PLUGIN(qtwcodecs)
Q_IMPORT_PLUGIN(qkrcodecs)
Q_IMPORT_PLUGIN(qtaccessiblewidgets)
#else
#if QT_VERSION < 0x050400
Q_IMPORT_PLUGIN(AccessibleFactory)
#endif
#if defined(QT_QPA_PLATFORM_XCB)
Q_IMPORT_PLUGIN(QXcbIntegrationPlugin);
#elif defined(QT_QPA_PLATFORM_WINDOWS)
Q_IMPORT_PLUGIN(QWindowsIntegrationPlugin);
#elif defined(QT_QPA_PLATFORM_COCOA)
Q_IMPORT_PLUGIN(QCocoaIntegrationPlugin);
#endif
#endif
#endif

#if QT_VERSION < 0x050000
#include <QTextCodec>
#endif

// Declare meta types used for QMetaObject::invokeMethod
Q_DECLARE_METATYPE(bool *)
Q_DECLARE_METATYPE(CAmount)

// Config is non-copyable so we can only register pointers to it
Q_DECLARE_METATYPE(Config *)

static void InitMessage(const std::string &message) { LogPrintf("init message: %s\n", message); }
/*
   Translate string to current locale using Qt.
 */
static std::string Translate(const char *psz)
{
    return QCoreApplication::translate("bitcoin-unlimited", psz).toStdString();
}

static QString GetLangTerritory()
{
    QSettings settings;
    // Get desired locale (e.g. "de_DE")
    // 1) System default language
    QString lang_territory = QLocale::system().name();
    // 2) Language from QSettings
    QString lang_territory_qsettings = settings.value("language", "").toString();
    if (!lang_territory_qsettings.isEmpty())
        lang_territory = lang_territory_qsettings;
    // 3) -lang command line argument
    lang_territory = QString::fromStdString(GetArg("-lang", lang_territory.toStdString()));
    return lang_territory;
}

/** Set up translations */
static void initTranslations(QTranslator &qtTranslatorBase,
    QTranslator &qtTranslator,
    QTranslator &translatorBase,
    QTranslator &translator)
{
    // Remove old translators
    QApplication::removeTranslator(&qtTranslatorBase);
    QApplication::removeTranslator(&qtTranslator);
    QApplication::removeTranslator(&translatorBase);
    QApplication::removeTranslator(&translator);

    // Get desired locale (e.g. "de_DE")
    // 1) System default language
    QString lang_territory = GetLangTerritory();

    // Convert to "de" only by truncating "_DE"
    QString lang = lang_territory;
    lang.truncate(lang_territory.lastIndexOf('_'));

    // Load language files for configured locale:
    // - First load the translator for the base language, without territory
    // - Then load the more specific locale translator

    // Load e.g. qt_de.qm
    if (qtTranslatorBase.load("qt_" + lang, QLibraryInfo::location(QLibraryInfo::TranslationsPath)))
        QApplication::installTranslator(&qtTranslatorBase);

    // Load e.g. qt_de_DE.qm
    if (qtTranslator.load("qt_" + lang_territory, QLibraryInfo::location(QLibraryInfo::TranslationsPath)))
        QApplication::installTranslator(&qtTranslator);

    // Load e.g. bitcoin_de.qm (shortcut "de" needs to be defined in bitcoin.qrc)
    if (translatorBase.load(lang, ":/translations/"))
        QApplication::installTranslator(&translatorBase);

    // Load e.g. bitcoin_de_DE.qm (shortcut "de_DE" needs to be defined in bitcoin.qrc)
    if (translator.load(lang_territory, ":/translations/"))
        QApplication::installTranslator(&translator);
}

/* qDebug() message handler --> debug.log */
#if QT_VERSION < 0x050000
void DebugMessageHandler(QtMsgType type, const char *msg)
{
    const char *category = (type == QtDebugMsg) ? "qt" : NULL;
    LogPrint(category, "GUI: %s\n", msg);
}
#else
void DebugMessageHandler(QtMsgType type, const QMessageLogContext &context, const QString &msg)
{
    Q_UNUSED(context);
    const char *category = (type == QtDebugMsg) ? "qt" : NULL;
    LogPrint(category, "GUI: %s\n", msg.toStdString());
}
#endif

/** Class encapsulating Bitcoin startup and shutdown.
 * Allows running startup and shutdown in a different thread from the UI thread.
 */
class BitcoinCore : public QObject
{
    Q_OBJECT
public:
    explicit BitcoinCore();

public Q_SLOTS:
    void initialize(Config *config);
    void shutdown();

Q_SIGNALS:
    void initializeResult(int retval);
    void shutdownResult(int retval);
    void runawayException(const QString &message);

private:
    boost::thread_group threadGroup;
    CScheduler scheduler;

    /// Pass fatal exception message to UI thread
    void handleRunawayException(const std::exception *e);
};

/** Main Bitcoin application object */
class BitcoinApplication : public QApplication
{
    Q_OBJECT
public:
    explicit BitcoinApplication(int &argc, char **argv);
    ~BitcoinApplication();

#ifdef ENABLE_WALLET
    /// Create payment server
    void createPaymentServer();
#endif
    /// parameter interaction/setup based on rules
    void parameterSetup();
    /// Create platform style
    void createPlatformStyle();
    /// Create options model
    void createOptionsModel(bool resetSettings);
    /// Create main window
    void createWindow(const Config *, const NetworkStyle *networkStyle);
    /// Create splash screen
    void createSplashScreen(const NetworkStyle *networkStyle);

    /// Request core initialization
    void requestInitialize(Config &config);
    /// Request core shutdown
    void requestShutdown();

    /// Get process return value
    int getReturnValue() { return returnValue; }
    /// Get window identifier of QMainWindow (BitcoinGUI)
    WId getMainWinId() const;

public Q_SLOTS:
    void initializeResult(int retval);
    void shutdownResult(int retval);
    /// Handle runaway exceptions. Shows a message box with the problem and quits the program.
    void handleRunawayException(const QString &message);

Q_SIGNALS:
    void requestedInitialize(Config *config);
    void requestedShutdown();
    void stopThread();
    void splashFinished(QWidget *window);

private:
    QThread *coreThread;
    OptionsModel *optionsModel;
    UnlimitedModel *unlimitedModel;
    ClientModel *clientModel;
    BitcoinGUI *window;
    QTimer *pollShutdownTimer;
#ifdef ENABLE_WALLET
    PaymentServer *paymentServer;
    WalletModel *walletModel;
#endif
    int returnValue;
    const PlatformStyle *platformStyle;

    void startThread();
};

#include "bitcoin.moc"

BitcoinCore::BitcoinCore() : QObject() {}
void BitcoinCore::handleRunawayException(const std::exception *e)
{
    PrintExceptionContinue(e, "Runaway exception");
    Q_EMIT runawayException(QString::fromStdString(strMiscWarning));
}

void BitcoinCore::initialize(Config *cfg)
{
    Config &config(*cfg);
    try
    {
        qDebug() << __func__ << ": Running AppInit2 in thread";
        int rv = AppInit2(config, threadGroup, scheduler);
        Q_EMIT initializeResult(rv);
    }
    catch (const std::exception &e)
    {
        handleRunawayException(&e);
    }
    catch (...)
    {
        handleRunawayException(NULL);
    }
}

void BitcoinCore::shutdown()
{
    try
    {
        qDebug() << __func__ << ": Running Shutdown in thread";
        StartShutdown();
        Interrupt(threadGroup);
        threadGroup.join_all();
        Shutdown();
        qDebug() << __func__ << ": Shutdown finished";
        Q_EMIT shutdownResult(1);
    }
    catch (const std::exception &e)
    {
        handleRunawayException(&e);
    }
    catch (...)
    {
        handleRunawayException(NULL);
    }
}

BitcoinApplication::BitcoinApplication(int &argc, char **argv)
    : QApplication(argc, argv), coreThread(0), optionsModel(0), unlimitedModel(0), clientModel(0), window(0),
      pollShutdownTimer(0),
#ifdef ENABLE_WALLET
      paymentServer(0), walletModel(0),
#endif
      returnValue(0), platformStyle(0)
{
    setQuitOnLastWindowClosed(false);
}

BitcoinApplication::~BitcoinApplication()
{
    if (coreThread)
    {
        qDebug() << __func__ << ": Stopping thread";
        Q_EMIT stopThread();
        coreThread->wait();
        qDebug() << __func__ << ": Stopped thread";
    }

    delete window;
    window = 0;
#ifdef ENABLE_WALLET
    delete paymentServer;
    paymentServer = 0;
#endif
    delete optionsModel;
    optionsModel = 0;
    delete platformStyle;
    platformStyle = 0;
    delete unlimitedModel;
    unlimitedModel = 0;
}

#ifdef ENABLE_WALLET
void BitcoinApplication::createPaymentServer() { paymentServer = new PaymentServer(this); }
#endif

void BitcoinApplication::createPlatformStyle()
{
    std::string platformName;
    platformName = GetArg("-uiplatform", DEFAULT_UIPLATFORM);
    platformStyle = PlatformStyle::instantiate(QString::fromStdString(platformName));
    if (!platformStyle) // Fall back to "other" if specified name not found
        platformStyle = PlatformStyle::instantiate("other");
    assert(platformStyle);
}

void BitcoinApplication::createOptionsModel(bool resetSettings)
{
    optionsModel = new OptionsModel(NULL, resetSettings);
    unlimitedModel = new UnlimitedModel(); // BU
}

void BitcoinApplication::createWindow(const Config *config, const NetworkStyle *networkStyle)
{
    window = new BitcoinGUI(config, platformStyle, networkStyle, 0);

    pollShutdownTimer = new QTimer(window);
    connect(pollShutdownTimer, SIGNAL(timeout()), window, SLOT(detectShutdown()));
    pollShutdownTimer->start(200);
}

void BitcoinApplication::createSplashScreen(const NetworkStyle *networkStyle)
{
    SplashScreen *splash = new SplashScreen(0, networkStyle);
    // We don't hold a direct pointer to the splash screen after creation, so use
    // Qt::WA_DeleteOnClose to make sure that the window will be deleted eventually.
    splash->setAttribute(Qt::WA_DeleteOnClose);
    splash->show();
    connect(this, SIGNAL(splashFinished(QWidget *)), splash, SLOT(slotFinish(QWidget *)));
}

void BitcoinApplication::startThread()
{
    if (coreThread)
        return;
    coreThread = new QThread(this);
    BitcoinCore *executor = new BitcoinCore();
    executor->moveToThread(coreThread);

    /*  communication to and from thread */
    connect(executor, SIGNAL(initializeResult(int)), this, SLOT(initializeResult(int)));
    connect(executor, SIGNAL(shutdownResult(int)), this, SLOT(shutdownResult(int)));
    connect(executor, SIGNAL(runawayException(QString)), this, SLOT(handleRunawayException(QString)));
    connect(this, SIGNAL(requestedInitialize(Config *)), executor, SLOT(initialize(Config *)));
    connect(this, SIGNAL(requestedShutdown()), executor, SLOT(shutdown()));
    /*  make sure executor object is deleted in its own thread */
    connect(this, SIGNAL(stopThread()), executor, SLOT(deleteLater()));
    connect(this, SIGNAL(stopThread()), coreThread, SLOT(quit()));

    coreThread->start();
}

void BitcoinApplication::parameterSetup()
{
    InitLogging();
    InitParameterInteraction();
}

void BitcoinApplication::requestInitialize(Config &config)
{
    qDebug() << __func__ << ": Requesting initialize";
    startThread();
    Q_EMIT requestedInitialize(&config);
}

void BitcoinApplication::requestShutdown()
{
    qDebug() << __func__ << ": Requesting shutdown";
    startThread();
    window->hide();
    window->setClientModel(0);
    pollShutdownTimer->stop();

#ifdef ENABLE_WALLET
    window->removeAllWallets();
    delete walletModel;
    walletModel = 0;
#endif
    delete clientModel;
    clientModel = 0;

    // Show a simple window indicating shutdown status
    ShutdownWindow::showShutdownWindow(window);

    // Request shutdown from core thread
    Q_EMIT requestedShutdown();
}

void BitcoinApplication::initializeResult(int retval)
{
    qDebug() << __func__ << ": Initialization result: " << retval;
    // Set exit result: 0 if successful, 1 if failure
    returnValue = retval ? 0 : 1;
    if (retval)
    {
        // Log this only after AppInit2 finishes, as then logging setup is guaranteed complete
        qWarning() << "Platform customization:" << platformStyle->getName();
#ifdef ENABLE_WALLET
        PaymentServer::LoadRootCAs();
        paymentServer->setOptionsModel(optionsModel);
#endif

        clientModel = new ClientModel(optionsModel, unlimitedModel);
        window->setClientModel(clientModel);

#ifdef ENABLE_WALLET
        if (pwalletMain)
        {
            walletModel = new WalletModel(platformStyle, pwalletMain, optionsModel);

            window->addWallet(BitcoinGUI::DEFAULT_WALLET, walletModel);
            window->setCurrentWallet(BitcoinGUI::DEFAULT_WALLET);

            connect(walletModel, SIGNAL(coinsSent(CWallet *, SendCoinsRecipient, QByteArray)), paymentServer,
                SLOT(fetchPaymentACK(CWallet *, const SendCoinsRecipient &, QByteArray)));
        }
#endif

        // If -min option passed, start window minimized.
        if (GetBoolArg("-min", false))
        {
            window->showMinimized();
        }
        else
        {
            window->show();
        }
        Q_EMIT splashFinished(window);

#ifdef ENABLE_WALLET
        // Now that initialization/startup is done, process any command-line
        // bitcoincash: URIs or payment requests:
        connect(paymentServer, SIGNAL(receivedPaymentRequest(SendCoinsRecipient)), window,
            SLOT(handlePaymentRequest(SendCoinsRecipient)));
        connect(window, SIGNAL(receivedURI(QString)), paymentServer, SLOT(handleURIOrFile(QString)));
        connect(paymentServer, SIGNAL(message(QString, QString, unsigned int)), window,
            SLOT(message(QString, QString, unsigned int)));
        QTimer::singleShot(100, paymentServer, SLOT(uiReady()));
#endif
    }
    else
    {
        quit(); // Exit main loop
    }
}

void BitcoinApplication::shutdownResult(int retval)
{
    qDebug() << __func__ << ": Shutdown result: " << retval;
    quit(); // Exit main loop after shutdown finished
}

void BitcoinApplication::handleRunawayException(const QString &message)
{
    QMessageBox::critical(0, "Runaway exception",
        BitcoinGUI::tr("A fatal error occurred. Bitcoin can no longer continue safely and will quit.") +
            QString("\n\n") + message);
    ::exit(EXIT_FAILURE);
}

WId BitcoinApplication::getMainWinId() const
{
    if (!window)
        return 0;

    return window->winId();
}

const char *APP_SETTINGS_MIGRATED_FLAG = "fMigrated";
/**
* Checks to see if Qt App Settings have already had migration performed, based
* on the presence of setting `fMigrated` with a value of true.
* @param[in] to      App settings to check for prior migration and writability
* @param[in] from    App settings to check for keys to migrate
* @return true if migration is possible and not yet performed, otherwise false
*/
bool CanMigrateQtAppSettings(const QSettings &to, const QSettings &from)
{
    // first check to see if the desired settings are already marked as migrated
    if (to.value(APP_SETTINGS_MIGRATED_FLAG, false).toBool())
        return false;

    // next verify that the source settings actually exist/have values
    if (from.allKeys().size() <= 0)
        return false;

    // last verify that the desired settings are writable
    if (!to.isWritable())
        return error("%s: App Settings are not writable, migration skipped.", __func__);

    return true;
}

/**
* Create a backup of Qt App Settings
* Backup will only be performed if there are settings to backup and the backup
* location is writable.
* @param[in] source      App settings to be backed up
* @param[in] backupName  Backup location name
* @return true if backup was successful or there were no settings to backup, otherwise false
*/
bool BackupQtAppSettings(const QSettings &source, const QString &backupName)
{
    // parameter saftey check
    if (backupName.trimmed().size() <= 0)
        return error("%s: Parameter backupName must contain a non-whitespace value.", __func__);

    // verify there are settings to actually backup (if not just return true)
    if (source.allKeys().size() <= 0)
        return true;

    // The backup settings location
    QSettings backup(backupName, source.applicationName());

    // verify that the backup location is writable
    if (!backup.isWritable())
        return error("%s: Unable to backup existing App Settings, backup location is not writable.", __func__);

    // Get the list of all keys in the source location
    QStringList keys = source.allKeys();

    // Loop through all keys in the source location
    // NOTE: Loop may not handle sub-keys correctly w/o modification (though currently there aren't any sub-keys)
    Q_FOREACH (const QString &key, keys)
    {
        // copy every setting in source to backukp
        backup.setValue(key, source.value(key));
    }

    LogPrintf("APP SETTINGS: Settings successfully backed up to '%s'\n", backupName.toStdString());

    // NOTE: backup will go out of scope upon return so we don't need to manually call sync()

    return true;
}

/**
* Migrates Qt App Settings from a previously installed alternate client
* implementation (Core, XT, Classic, pre-1.0.1 BU).
* Migration will only be performed if there are alternate settings and a prior
* migration has not been performed.
* @param[in] oldOrg    Org name to migrate settings from
* @param[in] oldApp    App name to migrate settings from
* @param[in] newOrg    Org name to migrate settings to
* @param[in] newApp    App name to migrate settings to
* @return true if migration was performed, otherwise false
* @see CanMigrateQtAppSettings()
* @see BackupQtAppSettings()
*/
bool TryMigrateQtAppSettings(const QString &oldOrg, const QString &oldApp, const QString &newOrg, const QString &newApp)
{
    // parameter saftey checks
    if (oldOrg.trimmed().size() <= 0)
        return error("%s: Parameter oldOrg must contain a non-whitespace value.", __func__);
    if (oldApp.trimmed().size() <= 0)
        return error("%s: Parameter oldApp must contain a non-whitespace value.", __func__);
    if (newOrg.trimmed().size() <= 0)
        return error("%s: Parameter newOrg must contain a non-whitespace value.", __func__);
    if (newApp.trimmed().size() <= 0)
        return error("%s: Parameter newApp must contain a non-whitespace value.", __func__);

    // The desired settings location
    QSettings sink(newOrg, newApp);
    // The previous settings location
    QSettings source(oldOrg, oldApp);

    // Check to see if we actually can/need to migrate
    if (!CanMigrateQtAppSettings(sink, source))
        return false;

    // as a saftey precaution save a backup copy of the current settings prior to overwriting
    if (!BackupQtAppSettings(sink, newOrg + ".bak"))
        return false;

    // Get the list of all keys in the source location
    QStringList keys = source.allKeys();

    // Loop through all keys in the source location
    // NOTE: Loop may not handle sub-keys correctly w/o modification (though currently there aren't any sub-keys)
    Q_FOREACH (const QString &key, keys)
    {
        // copy every setting in source to sink, even if the key is empty
        sink.setValue(key, source.value(key));
    }

    // lastly we need to add the flag which indicates we have performed a migration
    sink.setValue(APP_SETTINGS_MIGRATED_FLAG, true);

    LogPrintf("APP SETTINGS: Settings successfully migrated from '%s/%s' to '%s/%s'\n", oldOrg.toStdString(),
        oldApp.toStdString(), newOrg.toStdString(), newApp.toStdString());

    // NOTE: sink will go out of scope upon return so we don't need to manually call sync()

    return true;
}

#ifndef BITCOIN_QT_TEST
int main(int argc, char *argv[])
{
    SetupEnvironment();

// Do not refer to data directory yet, this can be overridden by Intro::pickDataDirectory

/// 1. Basic Qt initialization (not dependent on parameters or configuration)
#if QT_VERSION < 0x050000
    // Internal string conversion is all UTF-8
    QTextCodec::setCodecForTr(QTextCodec::codecForName("UTF-8"));
    QTextCodec::setCodecForCStrings(QTextCodec::codecForTr());
#endif

    Q_INIT_RESOURCE(bitcoin);
    Q_INIT_RESOURCE(bitcoin_locale);

    BitcoinApplication app(argc, argv);
#if QT_VERSION > 0x050100
    // Generate high-dpi pixmaps
    QApplication::setAttribute(Qt::AA_UseHighDpiPixmaps);
#endif
#if QT_VERSION >= 0x050600
    QGuiApplication::setAttribute(Qt::AA_EnableHighDpiScaling);
#endif
#ifdef Q_OS_MAC
    QApplication::setAttribute(Qt::AA_DontShowIconsInMenus);
#endif
#if QT_VERSION >= 0x050500
    // Because of the POODLE attack it is recommended to disable SSLv3 (https://disablessl3.com/),
    // so set SSL protocols to TLS1.0+.
    QSslConfiguration sslconf = QSslConfiguration::defaultConfiguration();
    sslconf.setProtocol(QSsl::TlsV1_0OrLater);
    QSslConfiguration::setDefaultConfiguration(sslconf);
#endif

    // Register meta types used for QMetaObject::invokeMethod
    qRegisterMetaType<bool *>();
    // qt-project.org/doc/qt-5/qmetatype.html#qRegisterMetaType)
    //   Need to pass name here as CAmount is a typedef (see http:
    //   IMPORTANT if it is no longer a typedef use the normal variant above
    qRegisterMetaType<CAmount>("CAmount");
    // Config is non-copyable so we can't register as a non pointer type
    qRegisterMetaType<Config *>();

    /// 2. Parse command-line options. Command-line options take precedence:
    AllowedArgs::BitcoinQt allowedArgs(&tweaks);
    try
    {
        ParseParameters(argc, argv, allowedArgs);
    }
    catch (const std::exception &e)
    {
        QMessageBox::critical(
            0, QObject::tr("Bitcoin"), QObject::tr("Error: Cannot parse program options: %1.").arg(e.what()));
        return EXIT_FAILURE;
    }

/// 3. Migrate application settings, if necessary
// BU changed the QAPP_ORG_NAME and since this is used for reading the app settings
// from the registry (Windows) or a configuration file (Linux/OSX)
// we need to check to see if we need to migrate old settings to the new location
#ifdef BITCOIN_CASH
    bool fMigrated = false;
    // For BUCash, first try to migrate from BTC BU settings
    fMigrated = TryMigrateQtAppSettings(QAPP_ORG_NAME, QAPP_APP_NAME_DEFAULT, QAPP_ORG_NAME, QAPP_APP_NAME_BUCASH);
    // Then try to migrate from non-BU client settings (if we didn't just migrate from BU settings)
    fMigrated = fMigrated || TryMigrateQtAppSettings(
                                 QAPP_ORG_NAME_LEGACY, QAPP_APP_NAME_DEFAULT, QAPP_ORG_NAME, QAPP_APP_NAME_BUCASH);

    // If we just migrated and this is a BUcash node, have the user reconfirm the data directory.
    // This is necessary in case the user wants to run side-by-side BTC chain and BCH chain nodes
    // in which case each instance requires a different data directory.
    if (fMigrated)
        SoftSetBoolArg("-choosedatadir", true);
#else
    // Try to migrate from non-BU client settings
    TryMigrateQtAppSettings(QAPP_ORG_NAME_LEGACY, QAPP_APP_NAME_DEFAULT, QAPP_ORG_NAME, QAPP_APP_NAME_DEFAULT);
#endif

    /// 4. Application identification
    // must be set before OptionsModel is initialized or translations are loaded,
    // as it is used to locate QSettings
    QApplication::setOrganizationName(QAPP_ORG_NAME);
    QApplication::setOrganizationDomain(QAPP_ORG_DOMAIN);
#ifdef BITCOIN_CASH
    // Use a different app name for BUCash to enable side-by-side installations which won't
    // interfere with each other
    QApplication::setApplicationName(QAPP_APP_NAME_BUCASH);
#else
    QApplication::setApplicationName(QAPP_APP_NAME_DEFAULT);
#endif
    GUIUtil::SubstituteFonts(GetLangTerritory());

    /// 5. Initialization of translations, so that intro dialog is in user's language
    // Now that QSettings are accessible, initialize translations
    QTranslator qtTranslatorBase, qtTranslator, translatorBase, translator;
    initTranslations(qtTranslatorBase, qtTranslator, translatorBase, translator);
    translationInterface.Translate.connect(Translate);

    // Show help message immediately after parsing command-line options (for "-lang") and setting locale,
    // but before showing splash screen.
    if (mapArgs.count("-?") || mapArgs.count("-h") || mapArgs.count("-help") || mapArgs.count("-version"))
    {
        HelpMessageDialog help(NULL, mapArgs.count("-version"));
        help.showOrPrint();
        return EXIT_SUCCESS;
    }

    /// 6. Now that settings and translations are available, ask user for data directory
    // User language is set up: pick a data directory
    if (!Intro::pickDataDirectory())
<<<<<<< HEAD
        return 0;
=======
        return EXIT_FAILURE;
>>>>>>> 0f19c3c3

    /// 7. Determine availability of data directory and parse bitcoin.conf
    /// - Do not call GetDataDir(true) before this step finishes
    if (!fs::is_directory(GetDataDir(false)))
    {
        QMessageBox::critical(
            0, QObject::tr(PACKAGE_NAME), QObject::tr("Error: Specified data directory \"%1\" does not exist.")
                                              .arg(QString::fromStdString(mapArgs["-datadir"])));
        return EXIT_FAILURE;
    }
    try
    {
        ReadConfigFile(mapArgs, mapMultiArgs, allowedArgs);
    }
    catch (const std::exception &e)
    {
        QMessageBox::critical(0, QObject::tr(PACKAGE_NAME),
            QObject::tr("Error: Cannot parse configuration file: %1. Only use key=value syntax.").arg(e.what()));
        return EXIT_FAILURE;
    }

    // UI per-platform customization
    app.createPlatformStyle();

    /// 8. Determine network (and switch to network specific options)
    // - Do not call Params() before this step
    // - Do this after parsing the configuration file, as the network can be switched there
    // - QSettings() will use the new application name after this, resulting in network-specific settings
    // - Needs to be done before createOptionsModel

    // Check for -testnet or -regtest parameter (Params() calls are only valid after this clause)
    try
    {
        SelectParams(ChainNameFromCommandLine());
    }
    catch (std::exception &e)
    {
        QMessageBox::critical(0, QObject::tr(PACKAGE_NAME), QObject::tr("Error: %1").arg(e.what()));
        return EXIT_FAILURE;
    }
#ifdef ENABLE_WALLET
    // Parse URIs on command line -- this can affect Params()
    PaymentServer::ipcParseCommandLine(argc, argv);
#endif

    QScopedPointer<const NetworkStyle> networkStyle(
        NetworkStyle::instantiate(QString::fromStdString(Params().NetworkIDString())));
    assert(!networkStyle.isNull());
    // Allow for separate UI settings for testnets
    QApplication::setApplicationName(networkStyle->getAppName());
    // Re-initialize translations after changing application name (language in network-specific settings can be
    // different)
    initTranslations(qtTranslatorBase, qtTranslator, translatorBase, translator);

#ifdef ENABLE_WALLET
    /// 9. URI IPC sending
    // - Do this early as we don't want to bother initializing if we are just calling IPC
    // - Do this *after* setting up the data directory, as the data directory hash is used in the name
    // of the server.
    // - Do this after creating app and setting up translations, so errors are
    // translated properly.
    if (PaymentServer::ipcSendCommandLine())
        exit(EXIT_SUCCESS);

    // Start up the payment server early, too, so impatient users that click on
    // bitcoincash: links repeatedly have their payment requests routed to this
    // process:
    app.createPaymentServer();
#endif

    /// 10. Main GUI initialization
    // Install global event filter that makes sure that long tooltips can be word-wrapped
    app.installEventFilter(new GUIUtil::ToolTipToRichTextFilter(TOOLTIP_WRAP_THRESHOLD, &app));
#if QT_VERSION < 0x050000
    // Install qDebug() message handler to route to debug.log
    qInstallMsgHandler(DebugMessageHandler);
#else
#if defined(Q_OS_WIN)
    // Install global event filter for processing Windows session related Windows messages (WM_QUERYENDSESSION and
    // WM_ENDSESSION)
    qApp->installNativeEventFilter(new WinShutdownMonitor());
#endif
    // Install qDebug() message handler to route to debug.log
    qInstallMessageHandler(DebugMessageHandler);
#endif
    // Allow parameter interaction before we create the options model
    app.parameterSetup();
    // Load GUI settings from QSettings
    app.createOptionsModel(GetBoolArg("-resetguisettings", false));

    // Subscribe to global signals from core
    uiInterface.InitMessage.connect(InitMessage);

    if (GetBoolArg("-splash", DEFAULT_SPLASHSCREEN) && !GetBoolArg("-min", false))
        app.createSplashScreen(networkStyle.data());

    UnlimitedSetup();

    // Get global config
    Config &config = const_cast<Config &>(GetConfig());

    try
    {
        app.createWindow(&config, networkStyle.data());
        app.requestInitialize(config);
#if defined(Q_OS_WIN) && QT_VERSION >= 0x050000
        WinShutdownMonitor::registerShutdownBlockReason(
            QObject::tr("%1 didn't yet exit safely...").arg(QObject::tr(PACKAGE_NAME)), (HWND)app.getMainWinId());
#endif
        app.exec();
        app.requestShutdown();
        app.exec();
    }
    catch (const std::exception &e)
    {
        PrintExceptionContinue(&e, "Runaway exception");
        app.handleRunawayException(QString::fromStdString(strMiscWarning));
    }
    catch (...)
    {
        PrintExceptionContinue(NULL, "Runaway exception");
        app.handleRunawayException(QString::fromStdString(strMiscWarning));
    }

    return app.getReturnValue();
}
#endif // BITCOIN_QT_TEST<|MERGE_RESOLUTION|>--- conflicted
+++ resolved
@@ -756,11 +756,7 @@
     /// 6. Now that settings and translations are available, ask user for data directory
     // User language is set up: pick a data directory
     if (!Intro::pickDataDirectory())
-<<<<<<< HEAD
-        return 0;
-=======
         return EXIT_FAILURE;
->>>>>>> 0f19c3c3
 
     /// 7. Determine availability of data directory and parse bitcoin.conf
     /// - Do not call GetDataDir(true) before this step finishes
