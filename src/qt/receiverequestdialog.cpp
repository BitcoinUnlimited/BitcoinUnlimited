// Copyright (c) 2011-2013 The Bitcoin Core developers
// Copyright (c) 2015-2017 The Bitcoin Unlimited developers
// Copyright (c) 2017 The Bitcoin developers
// Distributed under the MIT software license, see the accompanying
// file COPYING or http://www.opensource.org/licenses/mit-license.php.

#include "receiverequestdialog.h"
#include "ui_receiverequestdialog.h"

#include "bitcoinunits.h"
#include "config.h"
#include "dstencode.h"
#include "guiconstants.h"
#include "guiutil.h"
#include "optionsmodel.h"
#include "walletmodel.h"

#include <QClipboard>
#include <QDrag>
#include <QMenu>
#include <QMimeData>
#include <QMouseEvent>
#include <QPixmap>
#if QT_VERSION < 0x050000
#include <QUrl>
#endif

#if defined(HAVE_CONFIG_H)
#include "config/bitcoin-config.h" /* for USE_QRCODE */
#endif

#ifdef USE_QRCODE
#include <qrencode.h>
#endif

QRImageWidget::QRImageWidget(QWidget *parent) : QLabel(parent), contextMenu(0)
{
    contextMenu = new QMenu();
    QAction *saveImageAction = new QAction(tr("&Save Image..."), this);
    connect(saveImageAction, SIGNAL(triggered()), this, SLOT(saveImage()));
    contextMenu->addAction(saveImageAction);
    QAction *copyImageAction = new QAction(tr("&Copy Image"), this);
    connect(copyImageAction, SIGNAL(triggered()), this, SLOT(copyImage()));
    contextMenu->addAction(copyImageAction);
}

QImage QRImageWidget::exportImage()
{
    if (!pixmap())
        return QImage();
    return pixmap()->toImage().scaled(QR_IMAGE_SIZE, QR_IMAGE_SIZE);
}

void QRImageWidget::mousePressEvent(QMouseEvent *event)
{
    if (event->button() == Qt::LeftButton && pixmap())
    {
        event->accept();
        QMimeData *mimeData = new QMimeData;
        mimeData->setImageData(exportImage());

        QDrag *drag = new QDrag(this);
        drag->setMimeData(mimeData);
        drag->exec();
    }
    else
    {
        QLabel::mousePressEvent(event);
    }
}

void QRImageWidget::saveImage()
{
    if (!pixmap())
        return;
    QString fn = GUIUtil::getSaveFileName(this, tr("Save QR Code"), QString(), tr("PNG Image (*.png)"), NULL);
    if (!fn.isEmpty())
    {
        exportImage().save(fn);
    }
}

void QRImageWidget::copyImage()
{
    if (!pixmap())
        return;
    QApplication::clipboard()->setImage(exportImage());
}

void QRImageWidget::contextMenuEvent(QContextMenuEvent *event)
{
    if (!pixmap())
        return;
    contextMenu->exec(event->globalPos());
}

ReceiveRequestDialog::ReceiveRequestDialog(const Config *cfg, QWidget *parent)
    : QDialog(parent), ui(new Ui::ReceiveRequestDialog), model(0), cfg(cfg)
{
    ui->setupUi(this);

#ifndef USE_QRCODE
    ui->btnSaveAs->setVisible(false);
    ui->lblQRCode->setVisible(false);
#endif

    connect(ui->btnSaveAs, SIGNAL(clicked()), ui->lblQRCode, SLOT(saveImage()));
}

ReceiveRequestDialog::~ReceiveRequestDialog() { delete ui; }
void ReceiveRequestDialog::setModel(OptionsModel *model)
{
    this->model = model;

    if (model)
        connect(model, SIGNAL(displayUnitChanged(int)), this, SLOT(update()));

    // update the display unit if necessary
    update();
}

// Addresses are stored in the database with the encoding that the client was
// configured with at the time of creation.
//
// This converts to clients current configuration.
QString ToCurrentEncoding(const QString &addr, const Config &cfg)
{
    if (!IsValidDestinationString(addr.toStdString(), cfg.GetChainParams()))
    {
        // We have something sketchy as input. Do not try to convert.
        return addr;
    }
    CTxDestination dst = DecodeDestination(addr.toStdString(), cfg.GetChainParams());
    return QString::fromStdString(EncodeDestination(dst, cfg.GetChainParams(), cfg));
}

void ReceiveRequestDialog::setInfo(const SendCoinsRecipient &_info)
{
    this->info = _info;
    // Display addresses with currently configured encoding.
    this->info.address = ToCurrentEncoding(this->info.address, *cfg);
    update();
}

void ReceiveRequestDialog::update()
{
    if (!model)
        return;
    QString target = info.label;
    if (target.isEmpty())
        target = info.address;
    setWindowTitle(tr("Request payment to %1").arg(target));

    QString uri = GUIUtil::formatBitcoinURI(*cfg, info);
    ui->btnSaveAs->setEnabled(false);
    QString html;
    html += "<html><font face='verdana, arial, helvetica, sans-serif'>";
<<<<<<< HEAD
    html += "<b>" + tr("Payment information") + "</b><br>";
    html += "<b>" + tr("URI") + "</b>: ";
    html += "<a href=\"" + uri + "\">" + GUIUtil::HtmlEscape(uri) + "</a><br>";
    html += "<b>" + tr("Address") + "</b>: " + GUIUtil::HtmlEscape(info.address) + "<br>";
    if (info.amount)
        html += "<b>" + tr("Amount") + "</b>: " +
                BitcoinUnits::formatHtmlWithUnit(model->getDisplayUnit(), info.amount) + "<br>";
    if (!info.label.isEmpty())
        html += "<b>" + tr("Label") + "</b>: " + GUIUtil::HtmlEscape(info.label) + "<br>";
    if (!info.message.isEmpty())
        html += "<b>" + tr("Message") + "</b>: " + GUIUtil::HtmlEscape(info.message) + "<br>";
    if (!info.freezeLockTime.isEmpty())
        html += "<b>" + tr("Freeze until") + "</b> " + GUIUtil::HtmlEscape(info.freezeLockTime) + "<br>";
=======
    html += "<b>"+tr("Payment information")+"</b><br>";
    html += "<b>"+tr("URI")+"</b>: ";
    html += "<a href=\""+uri+"\">" + GUIUtil::HtmlEscape(uri) + "</a><br>";
    html += "<b>"+tr("Address")+"</b>: " + GUIUtil::HtmlEscape(info.address) + "<br>";
    if(info.amount)
        html += "<b>"+tr("Amount")+"</b>: " + BitcoinUnits::formatHtmlWithUnit(model->getDisplayUnit(), info.amount) + "<br>";
    if(!info.label.isEmpty())
        html += "<b>"+tr("Label")+"</b>: " + GUIUtil::HtmlEscape(info.label) + "<br>";
    if(!info.message.isEmpty())
        html += "<b>"+tr("Message")+"</b>: " + GUIUtil::HtmlEscape(info.message) + "<br>";
    if(!info.freezeLockTime.isEmpty())
    	html += "<b>"+tr("Freeze until")+"</b> " + GUIUtil::HtmlEscape(info.freezeLockTime) + "<br>";
>>>>>>> 7534960b
    ui->outUri->setText(html);

#ifdef USE_QRCODE
    int fontSize = cfg->UseCashAddrEncoding() ? 10 : 12;

    ui->lblQRCode->setText("");
    if (!uri.isEmpty())
    {
        // limit URI length
        if (uri.length() > MAX_URI_LENGTH)
        {
            ui->lblQRCode->setText(tr("Resulting URI too long, try to reduce the text for label / message."));
        }
        else
        {
            QRcode *code = QRcode_encodeString(uri.toUtf8().constData(), 0, QR_ECLEVEL_L, QR_MODE_8, 1);
            if (!code)
            {
                ui->lblQRCode->setText(tr("Error encoding URI into QR Code."));
                return;
            }
            QImage qrImage = QImage(code->width + 8, code->width + 8, QImage::Format_RGB32);
            qrImage.fill(0xffffff);
            unsigned char *p = code->data;
            for (int y = 0; y < code->width; y++)
            {
                for (int x = 0; x < code->width; x++)
                {
                    qrImage.setPixel(x + 4, y + 4, ((*p & 1) ? 0x0 : 0xffffff));
                    p++;
                }
            }
            QRcode_free(code);

            QImage qrAddrImage = QImage(QR_IMAGE_SIZE, QR_IMAGE_SIZE + 20, QImage::Format_RGB32);
            qrAddrImage.fill(0xffffff);
            QPainter painter(&qrAddrImage);
            painter.drawImage(0, 0, qrImage.scaled(QR_IMAGE_SIZE, QR_IMAGE_SIZE));
            QFont font = GUIUtil::fixedPitchFont();
            font.setPixelSize(fontSize);
            painter.setFont(font);
            QRect paddedRect = qrAddrImage.rect();
            paddedRect.setHeight(QR_IMAGE_SIZE + 12);
            painter.drawText(paddedRect, Qt::AlignBottom | Qt::AlignCenter, info.address);
            painter.end();

            ui->lblQRCode->setPixmap(QPixmap::fromImage(qrAddrImage));
            ui->btnSaveAs->setEnabled(true);
        }
    }
#endif
}

void ReceiveRequestDialog::on_btnCopyURI_clicked() { GUIUtil::setClipboard(GUIUtil::formatBitcoinURI(*cfg, info)); }
void ReceiveRequestDialog::on_btnCopyAddress_clicked() { GUIUtil::setClipboard(info.address); }<|MERGE_RESOLUTION|>--- conflicted
+++ resolved
@@ -155,7 +155,6 @@
     ui->btnSaveAs->setEnabled(false);
     QString html;
     html += "<html><font face='verdana, arial, helvetica, sans-serif'>";
-<<<<<<< HEAD
     html += "<b>" + tr("Payment information") + "</b><br>";
     html += "<b>" + tr("URI") + "</b>: ";
     html += "<a href=\"" + uri + "\">" + GUIUtil::HtmlEscape(uri) + "</a><br>";
@@ -169,20 +168,7 @@
         html += "<b>" + tr("Message") + "</b>: " + GUIUtil::HtmlEscape(info.message) + "<br>";
     if (!info.freezeLockTime.isEmpty())
         html += "<b>" + tr("Freeze until") + "</b> " + GUIUtil::HtmlEscape(info.freezeLockTime) + "<br>";
-=======
-    html += "<b>"+tr("Payment information")+"</b><br>";
-    html += "<b>"+tr("URI")+"</b>: ";
-    html += "<a href=\""+uri+"\">" + GUIUtil::HtmlEscape(uri) + "</a><br>";
-    html += "<b>"+tr("Address")+"</b>: " + GUIUtil::HtmlEscape(info.address) + "<br>";
-    if(info.amount)
-        html += "<b>"+tr("Amount")+"</b>: " + BitcoinUnits::formatHtmlWithUnit(model->getDisplayUnit(), info.amount) + "<br>";
-    if(!info.label.isEmpty())
-        html += "<b>"+tr("Label")+"</b>: " + GUIUtil::HtmlEscape(info.label) + "<br>";
-    if(!info.message.isEmpty())
-        html += "<b>"+tr("Message")+"</b>: " + GUIUtil::HtmlEscape(info.message) + "<br>";
-    if(!info.freezeLockTime.isEmpty())
-    	html += "<b>"+tr("Freeze until")+"</b> " + GUIUtil::HtmlEscape(info.freezeLockTime) + "<br>";
->>>>>>> 7534960b
+
     ui->outUri->setText(html);
 
 #ifdef USE_QRCODE
