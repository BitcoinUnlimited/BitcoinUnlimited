--- conflicted
+++ resolved
@@ -98,7 +98,6 @@
                 sub.idx = parts.size(); // sequence number
                 sub.credit = txout.nValue;
                 sub.involvesWatchAddress = mine & ISMINE_WATCH_ONLY;
-<<<<<<< HEAD
 
                 // the public label refers to the following utxo
                 if (labelPublic == "")
@@ -113,46 +112,31 @@
                     // Generated
                     sub.type = TransactionRecord::Generated;
                 }
-=======
-                std::string labelPublic = getLabelPublic(txout.scriptPubKey);
-                if (labelPublic != "") continue;
->>>>>>> 7534960b
+
                 else if (ExtractDestination(txout.scriptPubKey, address) && wallet->IsMine(address))
                 {
                     // Received by Bitcoin Address
                     sub.type = TransactionRecord::RecvWithAddress;
-<<<<<<< HEAD
                     if (labelPublic == "")
                         sub.addresses.push_back(std::make_pair(EncodeDestination(address), txout.scriptPubKey));
                     else
                         sub.addresses.push_back(
                             std::make_pair("<" + labelPublic + "> " + EncodeDestination(address), txout.scriptPubKey));
-=======
-                    //listAllAddresses.push_back(std::make_pair(CBitcoinAddress(address).ToString(), txout.scriptPubKey));
-                }
-                else if (wtx.IsCoinBase())
-                {
-                    // Generated
-                    sub.type = TransactionRecord::Generated;
->>>>>>> 7534960b
+
                 }
                 else
                 {
                     // Received by IP connection (deprecated features), or a multisignature or other non-simple
                     // transaction
                     sub.type = TransactionRecord::RecvFromOther;
-<<<<<<< HEAD
                     sub.addresses.push_back(std::make_pair(mapValue["from"], txout.scriptPubKey));
-=======
-                    //listAllAddresses.push_back(std::make_pair(mapValue["from "],txout.scriptPubKey));
->>>>>>> 7534960b
+
                 }
 
                 sub.addresses = listAllAddresses;
 
                 parts.append(sub);
             }
-<<<<<<< HEAD
 
             labelPublic = "";
         }
@@ -162,14 +146,7 @@
         bool involvesWatchAddress = false;
         isminetype fAllToMe = ISMINE_SPENDABLE;
         BOOST_FOREACH (const CTxOut &txout, wtx.vout)
-=======
-        } // BOOST_FOREACH(const CTxOut& txout, wtx.vout)
-    }
-    else
-    {
-        isminetype fAllFromMe = ISMINE_SPENDABLE;
-        BOOST_FOREACH(const CTxIn& txin, wtx.vin)
->>>>>>> 7534960b
+
         {
             isminetype mine = wallet->IsMine(txout);
             if (mine & ISMINE_WATCH_ONLY)
@@ -178,7 +155,6 @@
                 fAllToMe = mine;
         }
 
-<<<<<<< HEAD
         // load all tx addresses for user display/filter
         AddressList listAllAddresses;
 
@@ -192,27 +168,17 @@
                 fAllFromMe = mine;
         }
 
-=======
->>>>>>> 7534960b
+
         if (fAllFromMe && fAllToMe)
         {
             // Payment to self
             CAmount nChange = wtx.GetChange();
-<<<<<<< HEAD
             parts.append(TransactionRecord(
                 hash, nTime, TransactionRecord::SendToSelf, listAllAddresses, -(nDebit - nChange), nCredit - nChange));
 
             // maybe pass to TransactionRecord as constructor argument
             parts.last().involvesWatchAddress = involvesWatchAddress;
-=======
-            TransactionRecord tr(hash, nTime, TransactionRecord::SendToSelf, listAllAddresses,
-                                        -(nDebit - nChange), nCredit - nChange);
-
-            tr.addresses = listAllAddresses;
-
-            parts.append(tr);
-            parts.last().involvesWatchAddress = involvesWatchAddress;   // maybe pass to TransactionRecord as constructor argument
->>>>>>> 7534960b
+
         }
         else if (fAllFromMe)
         {
@@ -223,14 +189,10 @@
 
             for (unsigned int nOut = 0; nOut < wtx.vout.size(); nOut++)
             {
-<<<<<<< HEAD
                 const CTxOut &txout = wtx.vout[nOut];
 
                 if (wallet->IsMine(txout))
-=======
-                const CTxOut& txout = wtx.vout[nOut];
-                if(wallet->IsMine(txout))
->>>>>>> 7534960b
+
                 {
                     // Ignore parts sent to self, as this is usually the change
                     // from a transaction sent back to our own address.
@@ -243,31 +205,22 @@
 
                 CTxDestination address;
                 std::string labelPublic = getLabelPublic(txout.scriptPubKey);
-<<<<<<< HEAD
                 if (labelPublic != "")
                     continue;
-=======
-                if (labelPublic != "") continue;
->>>>>>> 7534960b
+
                 else if (ExtractDestination(txout.scriptPubKey, address))
                 {
                     // Sent to Bitcoin Address
                     sub.type = TransactionRecord::SendToAddress;
-<<<<<<< HEAD
                     sub.addresses.push_back(std::make_pair(EncodeDestination(address), txout.scriptPubKey));
-=======
-                    //sub.addresses.push_back(std::make_pair(CBitcoinAddress(address).ToString(), txout.scriptPubKey));
->>>>>>> 7534960b
+
                 }
                 else
                 {
                     // Sent to IP, or other non-address transaction like OP_EVAL
                     sub.type = TransactionRecord::SendToOther;
-<<<<<<< HEAD
                     sub.addresses.push_back(std::make_pair(mapValue["to"], txout.scriptPubKey));
-=======
-                    //sub.addresses.push_back(std::make_pair(mapValue["to"], txout.scriptPubKey));
->>>>>>> 7534960b
+
                 }
 
                 sub.addresses = listAllAddresses;
@@ -286,13 +239,7 @@
         } // else if (fAllFromMe)
         else
         {
-<<<<<<< HEAD
-            //
-            // Mixed debit transaction, can't break down payees
-            //
-            parts.append(TransactionRecord(hash, nTime, TransactionRecord::Other, listAllAddresses, nNet, 0));
-            parts.last().involvesWatchAddress = involvesWatchAddress;
-=======
+
             // Check if at least one of the inputs/outputs are mine
             bool atLeastOneMine = false;
             BOOST_FOREACH(const CTxIn& txin, wtx.vin)
@@ -323,7 +270,6 @@
                 parts.append(TransactionRecord(hash, nTime, TransactionRecord::Other, listAllAddresses, nNet, 0));
                 parts.last().involvesWatchAddress = involvesWatchAddress;
             }
->>>>>>> 7534960b
         }
     }
 
