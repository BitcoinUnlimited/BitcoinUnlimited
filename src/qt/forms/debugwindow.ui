--- conflicted
+++ resolved
@@ -361,7 +361,6 @@
          </property>
         </widget>
        </item>
-<<<<<<< HEAD
        <item row="17" column="0">
         <widget class="QLabel" name="labelTransactionsPerSecond">
          <property name="text">
@@ -387,9 +386,6 @@
        </item>
 
        <item row="14" column="2" rowspan="3">
-=======
-       <item row="13" column="2" rowspan="3">
->>>>>>> 9779e1e1
         <layout class="QVBoxLayout" name="verticalLayoutDebugButton">
          <property name="spacing">
           <number>3</number>
