// Copyright (c) 2011-2015 The Bitcoin Core developers
// Copyright (c) 2015-2018 The Bitcoin Unlimited developers
// Distributed under the MIT software license, see the accompanying
// file COPYING or http://www.opensource.org/licenses/mit-license.php.

#include "transactiontablemodel.h"

#include "addresstablemodel.h"
#include "guiconstants.h"
#include "guiutil.h"
#include "optionsmodel.h"
#include "platformstyle.h"
#include "transactiondesc.h"
#include "walletmodel.h"

#include "core_io.h"
#include "main.h"
#include "sync.h"
#include "uint256.h"
#include "util.h"
#include "wallet/wallet.h"

#include <QColor>
#include <QDateTime>
#include <QDebug>
#include <QIcon>
#include <QList>

// Amount column is right-aligned it contains numbers
static int column_alignments[] = {
    Qt::AlignLeft | Qt::AlignVCenter, /* status */
    Qt::AlignLeft | Qt::AlignVCenter, /* watchonly */
    Qt::AlignLeft | Qt::AlignVCenter, /* date */
    Qt::AlignLeft | Qt::AlignVCenter, /* type */
    Qt::AlignLeft | Qt::AlignVCenter, /* address */
    Qt::AlignRight | Qt::AlignVCenter /* amount */
};

// Comparison operator for sort/binary search of model tx list
struct TxLessThan
{
    bool operator()(const TransactionRecord &a, const TransactionRecord &b) const { return a.hash < b.hash; }
    bool operator()(const TransactionRecord &a, const uint256 &b) const { return a.hash < b; }
    bool operator()(const uint256 &a, const TransactionRecord &b) const { return a < b.hash; }
};

// Private implementation
class TransactionTablePriv
{
public:
    TransactionTablePriv(CWallet *_wallet, TransactionTableModel *_parent) : wallet(_wallet), parent(_parent) {}
    CWallet *wallet;
    TransactionTableModel *parent;

    /* Local cache of wallet.
     * As it is in the same order as the CWallet, by definition
     * this is sorted by sha256.
     */
    QList<TransactionRecord> cachedWallet;

    /* Query entire wallet anew from core.
     */
    void refreshWallet()
    {
        qDebug() << "TransactionTablePriv::refreshWallet";
        cachedWallet.clear();
        {
            LOCK2(cs_main, wallet->cs_wallet);
            for (std::map<uint256, CWalletTx>::iterator it = wallet->mapWallet.begin(); it != wallet->mapWallet.end();
                 ++it)
            {

                if(TransactionRecord::showTransaction(it->second))
                {
                    QList<TransactionRecord> recList = TransactionRecord::decomposeTransaction(wallet, it->second);
                    BOOST_FOREACH (TransactionRecord &recNew, recList)
                    {
                        // Exclude public labels that already exist
                        bool found = false;
                        Q_FOREACH(const TransactionRecord &rec, cachedWallet)
                        {
                            if ((rec.type == TransactionRecord::PublicLabel)
                                    && (rec.addresses.begin()->first == recNew.addresses.begin()->first))
                            {
                                found = true;
                                continue;
                            }

                        }
                        if (!found) cachedWallet.append(recNew);
                    }
                }
            }
        }
    }

    /* Update our model of the wallet incrementally, to synchronize our model of the wallet
       with that of the core.

       Call with transaction that was added, removed or changed.
     */
    void updateWallet(const uint256 &hash, int status, bool showTransaction)
    {
        qDebug() << "TransactionTablePriv::updateWallet: " + QString::fromStdString(hash.ToString()) + " " +
                        QString::number(status);

        // Find bounds of this transaction in model
        QList<TransactionRecord>::iterator lower =
            qLowerBound(cachedWallet.begin(), cachedWallet.end(), hash, TxLessThan());
        QList<TransactionRecord>::iterator upper =
            qUpperBound(cachedWallet.begin(), cachedWallet.end(), hash, TxLessThan());
        int lowerIndex = (lower - cachedWallet.begin());
        int upperIndex = (upper - cachedWallet.begin());
        bool inModel = (lower != upper);

        if (status == CT_UPDATED)
        {
            if (showTransaction && !inModel)
                status = CT_NEW; /* Not in model, but want to show, treat as new */
            if (!showTransaction && inModel)
                status = CT_DELETED; /* In model, but want to hide, treat as deleted */
        }

        qDebug() << "    inModel=" + QString::number(inModel) + " Index=" + QString::number(lowerIndex) + "-" +
                        QString::number(upperIndex) + " showTransaction=" + QString::number(showTransaction) +
                        " derivedStatus=" + QString::number(status);

        switch (status)
        {
        case CT_NEW:
            if (inModel)
            {
                qWarning()
                    << "TransactionTablePriv::updateWallet: Warning: Got CT_NEW, but transaction is already in model";
                break;
            }
            if (showTransaction)
            {
                LOCK2(cs_main, wallet->cs_wallet);
                // Find transaction in wallet
                std::map<uint256, CWalletTx>::iterator mi = wallet->mapWallet.find(hash);
                if (mi == wallet->mapWallet.end())
                {
                    qWarning()
                        << "TransactionTablePriv::updateWallet: Warning: Got CT_NEW, but transaction is not in wallet";
                    break;
                }
                // Added -- insert at the right position
                QList<TransactionRecord> toInsert = TransactionRecord::decomposeTransaction(wallet, mi->second);
                if (!toInsert.isEmpty()) /* only if something to insert */
                {
                    parent->beginInsertRows(QModelIndex(), lowerIndex, lowerIndex + toInsert.size() - 1);
                    int insert_idx = lowerIndex;
                    Q_FOREACH (const TransactionRecord &rec, toInsert)
                    {
                        cachedWallet.insert(insert_idx, rec);
                        insert_idx += 1;
                    }
                    parent->endInsertRows();
                }
            }
            break;
        case CT_DELETED:
            if (!inModel)
            {
                qWarning()
                    << "TransactionTablePriv::updateWallet: Warning: Got CT_DELETED, but transaction is not in model";
                break;
            }
            // Removed -- remove entire transaction from table
            parent->beginRemoveRows(QModelIndex(), lowerIndex, upperIndex - 1);
            cachedWallet.erase(lower, upper);
            parent->endRemoveRows();
            break;
        case CT_UPDATED:
            // Miscellaneous updates -- nothing to do, status update will take care of this, and is only computed for
            // visible transactions.
            break;
        }
    }

    int size() { return cachedWallet.size(); }
    TransactionRecord *index(int idx)
    {
        if (idx >= 0 && idx < cachedWallet.size())
        {
            TransactionRecord *rec = &cachedWallet[idx];

            // Get required locks upfront. This avoids the GUI from getting
            // stuck if the core is holding the locks for a longer time - for
            // example, during a wallet rescan.
            //
            // If a status update is needed (blocks came in since last check),
            //  update the status of this transaction from the wallet. Otherwise,
            // simply re-use the cached status.
            TRY_LOCK(cs_main, lockMain);
            if (lockMain)
            {
                TRY_LOCK(wallet->cs_wallet, lockWallet);
                if (lockWallet && rec->statusUpdateNeeded())
                {
                    std::map<uint256, CWalletTx>::iterator mi = wallet->mapWallet.find(rec->hash);

                    if (mi != wallet->mapWallet.end())
                    {
                        rec->updateStatus(mi->second);
                    }
                }
            }
            return rec;
        }
        return 0;
    }

    QString describe(TransactionRecord *rec, int unit, QString labelFreeze)
    {
        {
            LOCK2(cs_main, wallet->cs_wallet);
            std::map<uint256, CWalletTx>::iterator mi = wallet->mapWallet.find(rec->hash);
            if (mi != wallet->mapWallet.end())
            {
                return TransactionDesc::toHTML(wallet, mi->second, rec, unit, labelFreeze);
            }
        }
        return QString();
    }

    QString getTxHex(TransactionRecord *rec)
    {
        LOCK2(cs_main, wallet->cs_wallet);
        std::map<uint256, CWalletTx>::iterator mi = wallet->mapWallet.find(rec->hash);
        if (mi != wallet->mapWallet.end())
        {
            std::string strHex = EncodeHexTx(static_cast<CTransaction>(mi->second));
            return QString::fromStdString(strHex);
        }
        return QString();
    }
};

TransactionTableModel::TransactionTableModel(const PlatformStyle *_platformStyle, CWallet *_wallet, WalletModel *parent)
    : QAbstractTableModel(parent), wallet(_wallet), walletModel(parent), priv(new TransactionTablePriv(wallet, this)),
      fProcessingQueuedTransactions(false), platformStyle(_platformStyle)
{
    columns << QString() << QString() << tr("Date") << tr("Type") << tr("Address or Label")
            << BitcoinUnits::getAmountColumnTitle(walletModel->getOptionsModel()->getDisplayUnit());

    priv->refreshWallet();

    connect(walletModel->getOptionsModel(), SIGNAL(displayUnitChanged(int)), this, SLOT(updateDisplayUnit()));

    subscribeToCoreSignals();
}

TransactionTableModel::~TransactionTableModel()
{
    unsubscribeFromCoreSignals();
    delete priv;
}

/** Updates the column title to "Amount (DisplayUnit)" and emits headerDataChanged() signal for table headers to react.
 */
void TransactionTableModel::updateAmountColumnTitle()
{
    columns[Amount] = BitcoinUnits::getAmountColumnTitle(walletModel->getOptionsModel()->getDisplayUnit());
    Q_EMIT headerDataChanged(Qt::Horizontal, Amount, Amount);
}

void TransactionTableModel::updateTransaction(const QString &hash, int status, bool showTransaction)
{
    uint256 updated;
    updated.SetHex(hash.toStdString());

    priv->updateWallet(updated, status, showTransaction);
    publicLabelTotals.clear();

}

void TransactionTableModel::updateConfirmations()
{
    // Blocks came in since last poll.
    // Invalidate status (number of confirmations) and (possibly) description
    //  for all rows. Qt is smart enough to only actually request the data for the
    //  visible rows.
    Q_EMIT dataChanged(index(0, Status), index(priv->size() - 1, Status));
    Q_EMIT dataChanged(index(0, ToAddress), index(priv->size() - 1, ToAddress));
}

int TransactionTableModel::rowCount(const QModelIndex &parent) const
{
    Q_UNUSED(parent);
    return priv->size();
}

int TransactionTableModel::columnCount(const QModelIndex &parent) const
{
    Q_UNUSED(parent);
    return columns.length();
}

QString TransactionTableModel::formatTxStatus(const TransactionRecord *wtx) const
{
    QString status;

    switch (wtx->status.status)
    {
    case TransactionStatus::OpenUntilBlock:
        status = tr("Open for %n more block(s)", "", wtx->status.open_for);
        break;
    case TransactionStatus::OpenUntilDate:
        status = tr("Open until %1").arg(GUIUtil::dateTimeStr(wtx->status.open_for));
        break;
    case TransactionStatus::Offline:
        status = tr("Offline");
        break;
    case TransactionStatus::Unconfirmed:
        status = tr("Unconfirmed");
        break;
    case TransactionStatus::Confirming:
        status = tr("Confirming (%1 of %2 recommended confirmations)")
                     .arg(wtx->status.depth)
                     .arg(TransactionRecord::RecommendedNumConfirmations);
        break;
    case TransactionStatus::Confirmed:
        status = tr("Confirmed (%1 confirmations)").arg(wtx->status.depth);
        break;
    case TransactionStatus::Conflicted:
        status = tr("Conflicted");
        break;
    case TransactionStatus::Immature:
        status = tr("Immature (%1 confirmations, will be available after %2)")
                     .arg(wtx->status.depth)
                     .arg(wtx->status.depth + wtx->status.matures_in);
        break;
    case TransactionStatus::MaturesWarning:
        status = tr("This block was not received by any other nodes and will probably not be accepted!");
        break;
    case TransactionStatus::NotAccepted:
        status = tr("Generated but not accepted");
        break;
    }

    return status;
}

QString TransactionTableModel::formatTxDate(const TransactionRecord *wtx) const
{
    if (wtx->time)
    {
        return GUIUtil::dateTimeStr(wtx->time);
    }
    return QString();
}

/* Look up address in address book, if found return label (address)
   otherwise just return (address)
   OBSOLETE previously called from formatTxToAddress
 */
QString TransactionTableModel::lookupAddress(const std::string &address, bool tooltip) const
{
    QString label = walletModel->getAddressTableModel()->labelForAddress(QString::fromStdString(address));
    QString description;
    if (!label.isEmpty())
    {
        description += label;
    }
    if (label.isEmpty() || tooltip)
    {
        description += QString(" (") + QString::fromStdString(address) + QString(")");
    }
    return description;
}

QString TransactionTableModel::formatTxType(const TransactionRecord *wtx) const
{
    switch (wtx->type)
    {
    case TransactionRecord::RecvWithAddress:
        return tr("Received with");
    case TransactionRecord::RecvFromOther:
        return tr("Received from");
    case TransactionRecord::SendToAddress:
    case TransactionRecord::SendToOther:
        return tr("Sent to");
    case TransactionRecord::SendToSelf:
        return tr("Payment to yourself");
    case TransactionRecord::Generated:
        return tr("Mined");
    case TransactionRecord::PublicLabel:
        return tr("Public label");
    case TransactionRecord::Other:
        return tr("Other");

    default:
        return QString();
    }
}

QVariant TransactionTableModel::txAddressDecoration(const TransactionRecord *wtx) const
{
    switch (wtx->type)
    {
    case TransactionRecord::Generated:
        return QIcon(":/icons/tx_mined");
    case TransactionRecord::RecvWithAddress:
    case TransactionRecord::RecvFromOther:
        return QIcon(":/icons/tx_input");
    case TransactionRecord::SendToAddress:
    case TransactionRecord::SendToOther:
        return QIcon(":/icons/tx_output");
    default:
        return QIcon(":/icons/tx_inout");
    }
}

QString TransactionTableModel::formatTxToAddress(const TransactionRecord *wtx, bool tooltip) const
{
    /* Get a related watching address if one exists */
    QString watchAddress;
    if (tooltip)
    {
        // Mark transactions involving watch-only addresses by adding " (watch-only)"
        watchAddress = wtx->involvesWatchAddress ? QString(" (") + tr("watch-only") + QString(")") : "";
    }

    /* Get the first label. */

    std::string address;
    QString label = pickLabelWithAddress(wtx->addresses, address);

    /* Get all the addresses so the user can filter for any of them */
    std::string addressList = "";
    for (const std::pair<std::string, CScript> &addr : wtx->addresses)
    {
        std::string nextAddress = boost::replace_all_copy(addr.first, "\n", " ");
        // ensure list isn't prefixed by a space
        if (addressList == "")
            addressList = nextAddress;
        else
            addressList = addressList + " " + nextAddress;
    }

    if (label == "")
        return QString::fromStdString(addressList) + watchAddress;
    else
<<<<<<< HEAD
        return label + watchAddress;
=======
        return label + " " + QString::fromStdString(addressList) + watchAddress;

>>>>>>> e7ade5af
}

QVariant TransactionTableModel::addressColor(const TransactionRecord *wtx) const
{
    // Show addresses without label in a less visible color
    switch (wtx->type)
    {
    case TransactionRecord::RecvWithAddress:
    case TransactionRecord::SendToAddress:
    case TransactionRecord::Generated:
    {
        auto firstAddr = wtx->addresses.begin();
        if (firstAddr == wtx->addresses.end())
            return COLOR_BAREADDRESS;
        QString label = walletModel->getAddressTableModel()->labelForAddress(QString::fromStdString(firstAddr->first));
        if (label.isEmpty())

            return COLOR_BAREADDRESS;
    }
    break;
    case TransactionRecord::SendToSelf:
        return COLOR_BAREADDRESS;
    default:
        break;
    }
    return QVariant();
}


QString TransactionTableModel::formatTxAmount(const TransactionRecord *rec, bool showUnconfirmed, BitcoinUnits::SeparatorStyle separators) const
{
    CAmount amt = 0;
    if (rec->type == TransactionRecord::PublicLabel)
        amt = unspentPublicLabelTotal(rec->addresses.begin()->first);
    else
        amt = rec->credit + rec->debit;

    QString str = BitcoinUnits::format(walletModel->getOptionsModel()->getDisplayUnit(), amt, false, separators);
    if(showUnconfirmed)
    {
        if(!rec->status.countsForBalance)
        {
            str = QString("[") + str + QString("]");
        }
    }
    return QString(str);
}

QVariant TransactionTableModel::txStatusDecoration(const TransactionRecord *wtx) const
{
    switch (wtx->status.status)
    {
    case TransactionStatus::OpenUntilBlock:
    case TransactionStatus::OpenUntilDate:
        return COLOR_TX_STATUS_OPENUNTILDATE;
    case TransactionStatus::Offline:
        return COLOR_TX_STATUS_OFFLINE;
    case TransactionStatus::Unconfirmed:
        return QIcon(":/icons/transaction_0");
    case TransactionStatus::Confirming:
        switch (wtx->status.depth)
        {
        case 1:
            return QIcon(":/icons/transaction_1");
        case 2:
            return QIcon(":/icons/transaction_2");
        case 3:
            return QIcon(":/icons/transaction_3");
        case 4:
            return QIcon(":/icons/transaction_4");
        default:
            return QIcon(":/icons/transaction_5");
        };
    case TransactionStatus::Confirmed:
        return QIcon(":/icons/transaction_confirmed");
    case TransactionStatus::Conflicted:
        return QIcon(":/icons/transaction_conflicted");
    case TransactionStatus::Immature:
    {
        int total = wtx->status.depth + wtx->status.matures_in;
        int part = (wtx->status.depth * 4 / total) + 1;
        return QIcon(QString(":/icons/transaction_%1").arg(part));
    }
    case TransactionStatus::MaturesWarning:
    case TransactionStatus::NotAccepted:
        return QIcon(":/icons/transaction_0");
    default:
        return COLOR_BLACK;
    }
}

QVariant TransactionTableModel::txWatchonlyDecoration(const TransactionRecord *wtx) const
{
    if (wtx->involvesWatchAddress)
        return QIcon(":/icons/eye");
    else
        return QVariant();
}

CAmount TransactionTableModel::unspentPublicLabelAmount(const TransactionRecord *rec) const
{// OBSOLETE
    // Returns the public label unspent amount related to the specified transaction record
    LOCK2(cs_main, wallet->cs_wallet);
    std::map<uint256, CWalletTx>::iterator mi = wallet->mapWallet.find(rec->hash);
    if(mi != wallet->mapWallet.end())
    {
        CTransaction tx(mi->second);
        return wallet->UnspentPublicLabelAmount(tx, rec->addresses.begin()->first).first;
    }
    return 0;
}

CAmount TransactionTableModel::unspentPublicLabelTotal(std::string publicLabel) const
{
    // Returns the total of public label unspent amounts related to the specified public label string
    if (publicLabelTotals.contains(publicLabel)) return publicLabelTotals[publicLabel];

    LOCK2(cs_main, wallet->cs_wallet);
    CAmount amt = 0;
    for(std::map<uint256, CWalletTx>::iterator it = wallet->mapWalletPublicLabels.begin(); it != wallet->mapWalletPublicLabels.end(); ++it)
    {
        CTransaction tx(it->second);
        amt += wallet->UnspentPublicLabelAmount(tx, publicLabel).first;
    }
    publicLabelTotals[publicLabel] = amt;
    return amt;
}

QString TransactionTableModel::formatTooltip(const TransactionRecord *rec) const
{
    QString tooltip = formatTxStatus(rec) + QString("\n") + formatTxType(rec);
    if (rec->type == TransactionRecord::RecvFromOther || rec->type == TransactionRecord::SendToOther ||
        rec->type == TransactionRecord::SendToAddress || rec->type == TransactionRecord::RecvWithAddress)
    {
        tooltip += QString(" ") + formatTxToAddress(rec, true);
    }
    return tooltip;
}

QString TransactionTableModel::pickLabelWithAddress(AddressList listAddresses, std::string &address) const
{
    /* returns the first address wiith a label or the last address on the list */
    QString label = "";
    for (const std::pair<std::string, CScript> &addr : listAddresses)
    {
        address = addr.first;
        label = walletModel->getAddressTableModel()->labelForAddress(QString::fromStdString(address));
        if (label != "")
            break;

    }

    return label;
}

QVariant TransactionTableModel::data(const QModelIndex &index, int role) const
{
    if (!index.isValid())
        return QVariant();
    TransactionRecord *rec = static_cast<TransactionRecord *>(index.internalPointer());

    /* For some roles prefer the address which has a label. */
    std::string address;
    QString label = pickLabelWithAddress(rec->addresses, address);

    switch (role)

    {
    case RawDecorationRole:
        switch (index.column())
        {
        case Status:
            return txStatusDecoration(rec);
        case Watchonly:
            return txWatchonlyDecoration(rec);
        case ToAddress:
            return txAddressDecoration(rec);
        }
        break;
    case Qt::DecorationRole:
    {
        QIcon icon = qvariant_cast<QIcon>(index.data(RawDecorationRole));
        return platformStyle->TextColorIcon(icon);
    }
    case Qt::DisplayRole:
        switch (index.column())
        {
        case Date:
            return formatTxDate(rec);
        case Type:
            return formatTxType(rec);
        case ToAddress:
            return formatTxToAddress(rec, false);
        case Amount:
            return formatTxAmount(rec, true, BitcoinUnits::separatorAlways);
        }
        break;
    case Qt::EditRole:
        // Edit role is used for sorting, so return the unformatted values
        switch (index.column())
        {
        case Status:
            return QString::fromStdString(rec->status.sortKey);
        case Date:
            return rec->time;
        case Type:
            return formatTxType(rec);
        case Watchonly:
            return (rec->involvesWatchAddress ? 1 : 0);
        case ToAddress:
            return formatTxToAddress(rec, true);
        case Amount:
            if (rec->type == TransactionRecord::PublicLabel)
                return qint64(unspentPublicLabelTotal(rec->addresses.begin()->first));
            else
                return qint64(rec->credit + rec->debit);
        }
        break;
    case Qt::ToolTipRole:
        return formatTooltip(rec);
    case Qt::TextAlignmentRole:
        return column_alignments[index.column()];
    case Qt::ForegroundRole:
        // Non-confirmed (but not immature) as transactions are grey
        if (!rec->status.countsForBalance && rec->status.status != TransactionStatus::Immature)
        {
            return COLOR_UNCONFIRMED;
        }
        if (index.column() == Amount && (rec->credit + rec->debit) < 0)
        {
            return COLOR_NEGATIVE;
        }
        if (index.column() == ToAddress)
        {
            return addressColor(rec);
        }
        break;
    case TypeRole:
        return rec->type;
    case DateRole:
        return QDateTime::fromTime_t(static_cast<uint>(rec->time));
    case WatchonlyRole:
        return rec->involvesWatchAddress;
    case PublicLabelRole:
        return (rec->type == TransactionRecord::PublicLabel);
    case WatchonlyDecorationRole:
        return txWatchonlyDecoration(rec);
    case LongDescriptionRole:

        // refresh publicLabelTotals when user inspects transaction description
        if (rec->type == TransactionRecord::PublicLabel)
        {
            publicLabelTotals.remove(rec->addresses.begin()->first);
            unspentPublicLabelTotal(rec->addresses.begin()->first);
        }

        return priv->describe(rec, walletModel->getOptionsModel()->getDisplayUnit(),
            walletModel->getAddressTableModel()->labelForFreeze(QString::fromStdString(address)));

    case AddressRole:
        return QString::fromStdString(address);
    case LabelRole:
        return label;
    case AmountRole:
        if (rec->type == TransactionRecord::PublicLabel)
            return qint64(unspentPublicLabelTotal(rec->addresses.begin()->first));
        else
            return qint64(rec->credit + rec->debit);
    case TxIDRole:
        return rec->getTxID();
    case TxHashRole:
        return QString::fromStdString(rec->hash.ToString());
    case TxHexRole:
        return priv->getTxHex(rec);
    case ConfirmedRole:
        return rec->status.countsForBalance;
    case FormattedAmountRole:
        // Used for copy/export, so don't include separators
        return formatTxAmount(rec, false, BitcoinUnits::separatorNever);
    case StatusRole:
        return rec->status.status;
    }
    return QVariant();
}

QVariant TransactionTableModel::headerData(int section, Qt::Orientation orientation, int role) const
{
    if (orientation == Qt::Horizontal)
    {
        if (role == Qt::DisplayRole)
        {
            return columns[section];
        }
        else if (role == Qt::TextAlignmentRole)
        {
            return column_alignments[section];
        }
        else if (role == Qt::ToolTipRole)
        {
            switch (section)
            {
            case Status:
                return tr("Transaction status. Hover over this field to show number of confirmations.");
            case Date:
                return tr("Date and time that the transaction was received.");
            case Type:
                return tr("Type of transaction.");
            case Watchonly:
                return tr("Whether or not a watch-only address is involved in this transaction.");
            case ToAddress:
                return tr("User-defined intent/purpose of the transaction.");
            case Amount:
                return tr("Amount removed from or added to balance.");
            }
        }
    }
    return QVariant();
}

QModelIndex TransactionTableModel::index(int row, int column, const QModelIndex &parent) const
{
    Q_UNUSED(parent);
    TransactionRecord *data = priv->index(row);
    if (data)
    {
        return createIndex(row, column, priv->index(row));
    }
    return QModelIndex();
}

void TransactionTableModel::updateDisplayUnit()
{
    // emit dataChanged to update Amount column with the current unit
    updateAmountColumnTitle();
    Q_EMIT dataChanged(index(0, Amount), index(priv->size() - 1, Amount));
}

// queue notifications to show a non freezing progress dialog e.g. for rescan
struct TransactionNotification
{
public:
    TransactionNotification() {}
    TransactionNotification(uint256 _hash, ChangeType _status, bool _showTransaction)
        : hash(_hash), status(_status), showTransaction(_showTransaction)
    {
    }

    void invoke(QObject *ttm)
    {
        QString strHash = QString::fromStdString(hash.GetHex());
        qDebug() << "NotifyTransactionChanged: " + strHash + " status= " + QString::number(status);
        QMetaObject::invokeMethod(ttm, "updateTransaction", Qt::QueuedConnection, Q_ARG(QString, strHash),
            Q_ARG(int, status), Q_ARG(bool, showTransaction));
    }

private:
    uint256 hash;
    ChangeType status;
    bool showTransaction;
};

static bool fQueueNotifications = false;
static std::vector<TransactionNotification> vQueueNotifications;

static void NotifyTransactionChanged(TransactionTableModel *ttm,
    CWallet *wallet,
    const uint256 &hash,
    ChangeType status)
{
    // Find transaction in wallet
    std::map<uint256, CWalletTx>::iterator mi = wallet->mapWallet.find(hash);
    // Determine whether to show transaction or not (determine this here so that no relocking is needed in GUI thread)
    bool inWallet = mi != wallet->mapWallet.end();
    bool showTransaction = (inWallet && TransactionRecord::showTransaction(mi->second));

    TransactionNotification notification(hash, status, showTransaction);

    if (fQueueNotifications)
    {
        vQueueNotifications.push_back(notification);
        return;
    }
    notification.invoke(ttm);
}

static void ShowProgress(TransactionTableModel *ttm, const std::string &title, int nProgress)
{
    if (nProgress == 0)
        fQueueNotifications = true;

    if (nProgress == 100)
    {
        fQueueNotifications = false;
        if (vQueueNotifications.size() > 10) // prevent balloon spam, show maximum 10 balloons
            QMetaObject::invokeMethod(ttm, "setProcessingQueuedTransactions", Qt::QueuedConnection, Q_ARG(bool, true));
        for (unsigned int i = 0; i < vQueueNotifications.size(); ++i)
        {
            if (vQueueNotifications.size() - i <= 10)
                QMetaObject::invokeMethod(
                    ttm, "setProcessingQueuedTransactions", Qt::QueuedConnection, Q_ARG(bool, false));

            vQueueNotifications[i].invoke(ttm);
        }
        std::vector<TransactionNotification>().swap(vQueueNotifications); // clear
    }
}

void TransactionTableModel::subscribeToCoreSignals()
{
    // Connect signals to wallet
    wallet->NotifyTransactionChanged.connect(boost::bind(NotifyTransactionChanged, this, _1, _2, _3));
    wallet->ShowProgress.connect(boost::bind(ShowProgress, this, _1, _2));
}

void TransactionTableModel::unsubscribeFromCoreSignals()
{
    // Disconnect signals from wallet
    wallet->NotifyTransactionChanged.disconnect(boost::bind(NotifyTransactionChanged, this, _1, _2, _3));
    wallet->ShowProgress.disconnect(boost::bind(ShowProgress, this, _1, _2));
}<|MERGE_RESOLUTION|>--- conflicted
+++ resolved
@@ -443,12 +443,7 @@
     if (label == "")
         return QString::fromStdString(addressList) + watchAddress;
     else
-<<<<<<< HEAD
         return label + watchAddress;
-=======
-        return label + " " + QString::fromStdString(addressList) + watchAddress;
-
->>>>>>> e7ade5af
 }
 
 QVariant TransactionTableModel::addressColor(const TransactionRecord *wtx) const
