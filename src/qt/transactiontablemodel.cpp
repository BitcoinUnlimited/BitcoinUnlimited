--- conflicted
+++ resolved
@@ -71,10 +71,7 @@
             for (std::map<uint256, CWalletTx>::iterator it = wallet->mapWallet.begin(); it != wallet->mapWallet.end();
                  ++it)
             {
-<<<<<<< HEAD
-                if (TransactionRecord::showTransaction(it->second))
-                    cachedWallet.append(TransactionRecord::decomposeTransaction(wallet, it->second));
-=======
+
                 if(TransactionRecord::showTransaction(it->second))
                 {
                     QList<TransactionRecord> recList = TransactionRecord::decomposeTransaction(wallet, it->second);
@@ -95,7 +92,6 @@
                         if (!found) cachedWallet.append(recNew);
                     }
                 }
->>>>>>> 7534960b
             }
         }
     }
@@ -248,12 +244,9 @@
     : QAbstractTableModel(parent), wallet(wallet), walletModel(parent), priv(new TransactionTablePriv(wallet, this)),
       fProcessingQueuedTransactions(false), platformStyle(platformStyle)
 {
-<<<<<<< HEAD
     columns << QString() << QString() << tr("Date") << tr("Type") << tr("Address or Label")
             << BitcoinUnits::getAmountColumnTitle(walletModel->getOptionsModel()->getDisplayUnit());
-=======
-    columns << QString() << QString() << tr("Date") << tr("Type") << tr("Address or Label") << BitcoinUnits::getAmountColumnTitle(walletModel->getOptionsModel()->getDisplayUnit());
->>>>>>> 7534960b
+
     priv->refreshWallet();
 
     connect(walletModel->getOptionsModel(), SIGNAL(displayUnitChanged(int)), this, SLOT(updateDisplayUnit()));
@@ -397,11 +390,9 @@
         return tr("Mined");
     case TransactionRecord::PublicLabel:
         return tr("Public label");
-<<<<<<< HEAD
     case TransactionRecord::Other:
         return tr("Other");
-=======
->>>>>>> 7534960b
+
     default:
         return QString();
     }
@@ -434,17 +425,13 @@
         watchAddress = wtx->involvesWatchAddress ? QString(" (") + tr("watch-only") + QString(")") : "";
     }
 
-<<<<<<< HEAD
     /* Get the first label. */
-=======
-    /* Get the first label. */    
->>>>>>> 7534960b
+
     std::string address;
     QString label = pickLabelWithAddress(wtx->addresses, address);
 
     /* Get all the addresses so the user can filter for any of them */
     std::string addressList = "";
-<<<<<<< HEAD
     BOOST_FOREACH (const PAIRTYPE(std::string, CScript) & addr, wtx->addresses)
     {
         std::string nextAddress = boost::replace_all_copy(addr.first, "\n", " ");
@@ -459,19 +446,7 @@
         return QString::fromStdString(addressList) + watchAddress;
     else
         return label + " " + QString::fromStdString(addressList) + watchAddress;
-=======
-    BOOST_FOREACH(const PAIRTYPE(std::string,CScript)& addr, wtx->addresses)
-    {
-        std::string nextAddress = boost::replace_all_copy(addr.first, "\n", " ");
-        // ensure list isn't prefixed by a space
-        if (addressList == "") addressList = nextAddress;
-            else addressList = addressList + " " + nextAddress;
-    }
-
-    if (label == "") return QString::fromStdString(addressList) + watchAddress;
-    else return label + " " + QString::fromStdString(addressList) + watchAddress;
-
->>>>>>> 7534960b
+
 }
 
 QVariant TransactionTableModel::addressColor(const TransactionRecord *wtx) const
@@ -482,18 +457,13 @@
     case TransactionRecord::RecvWithAddress:
     case TransactionRecord::SendToAddress:
     case TransactionRecord::Generated:
-<<<<<<< HEAD
     {
         auto firstAddr = wtx->addresses.begin();
         if (firstAddr == wtx->addresses.end())
             return COLOR_BAREADDRESS;
         QString label = walletModel->getAddressTableModel()->labelForAddress(QString::fromStdString(firstAddr->first));
         if (label.isEmpty())
-=======
-        {
-        QString label = walletModel->getAddressTableModel()->labelForAddress(QString::fromStdString(wtx->addresses.begin()->first));
-        if(label.isEmpty())
->>>>>>> 7534960b
+
             return COLOR_BAREADDRESS;
     }
     break;
@@ -505,17 +475,7 @@
     return QVariant();
 }
 
-<<<<<<< HEAD
-QString TransactionTableModel::formatTxAmount(const TransactionRecord *wtx,
-    bool showUnconfirmed,
-    BitcoinUnits::SeparatorStyle separators) const
-{
-    QString str = BitcoinUnits::format(
-        walletModel->getOptionsModel()->getDisplayUnit(), wtx->credit + wtx->debit, false, separators);
-    if (showUnconfirmed)
-    {
-        if (!wtx->status.countsForBalance)
-=======
+
 QString TransactionTableModel::formatTxAmount(const TransactionRecord *rec, bool showUnconfirmed, BitcoinUnits::SeparatorStyle separators) const
 {
     CAmount amt = 0;
@@ -528,7 +488,6 @@
     if(showUnconfirmed)
     {
         if(!rec->status.countsForBalance)
->>>>>>> 7534960b
         {
             str = QString("[") + str + QString("]");
         }
@@ -627,7 +586,6 @@
     return tooltip;
 }
 
-<<<<<<< HEAD
 QString TransactionTableModel::pickLabelWithAddress(AddressList listAddresses, std::string &address) const
 {
     /* returns the first address wiith a label or the last address on the list */
@@ -638,17 +596,7 @@
         label = walletModel->getAddressTableModel()->labelForAddress(QString::fromStdString(address));
         if (label != "")
             break;
-=======
-QString TransactionTableModel::pickLabelWithAddress(AddressList listAddresses, std::string& address) const
-{
-    /* returns the first address wiith a label or the last address on the list */
-    QString label = "";
-    BOOST_FOREACH(const PAIRTYPE(std::string,CScript)& addr, listAddresses)
-    {
-        address = addr.first;
-        label = walletModel->getAddressTableModel()->labelForAddress(QString::fromStdString(address));
-        if (label != "") break;
->>>>>>> 7534960b
+
     }
 
     return label;
@@ -664,11 +612,8 @@
     std::string address;
     QString label = pickLabelWithAddress(rec->addresses, address);
 
-<<<<<<< HEAD
     switch (role)
-=======
-    switch(role)
->>>>>>> 7534960b
+
     {
     case RawDecorationRole:
         switch (index.column())
@@ -750,19 +695,17 @@
     case WatchonlyDecorationRole:
         return txWatchonlyDecoration(rec);
     case LongDescriptionRole:
-<<<<<<< HEAD
+
+        // refresh publicLabelTotals when user inspects transaction description
+        if (rec->type == TransactionRecord::PublicLabel)
+        {
+            publicLabelTotals.remove(rec->addresses.begin()->first);
+            unspentPublicLabelTotal(rec->addresses.begin()->first);
+        }
+
         return priv->describe(rec, walletModel->getOptionsModel()->getDisplayUnit(),
             walletModel->getAddressTableModel()->labelForFreeze(QString::fromStdString(address)));
-=======
-        // refresh publicLabelTotals when user inspects transaction description
-        if (rec->type == TransactionRecord::PublicLabel)
-        {
-            publicLabelTotals.remove(rec->addresses.begin()->first);
-            unspentPublicLabelTotal(rec->addresses.begin()->first);
-        }
-
-        return priv->describe(rec, walletModel->getOptionsModel()->getDisplayUnit(), walletModel->getAddressTableModel()->labelForFreeze(QString::fromStdString(address)));
->>>>>>> 7534960b
+
     case AddressRole:
         return formatTxToAddress(rec, false);
     case LabelRole:
