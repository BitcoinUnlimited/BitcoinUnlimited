--- conflicted
+++ resolved
@@ -9,11 +9,9 @@
 #include "tinyformat.h"
 #include "utilstrencodings.h"
 
-<<<<<<< HEAD
+#include <algorithm>
+
 bool enableDataSigVerify = false;
-=======
-#include <algorithm>
->>>>>>> 35ceb25c
 
 using namespace std;
 
