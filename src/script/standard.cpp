--- conflicted
+++ resolved
@@ -151,7 +151,6 @@
                 else
                     break;
             }
-<<<<<<< HEAD
             else if (opcode2 == OP_BIGINTEGER)
             {
                 try
@@ -169,23 +168,7 @@
             }
             else if (opcode2 == OP_DATA)
                 vSolutionsRet.push_back(vch1);
-=======
-            else if (opcode2 == OP_BIGINTEGER )
-            {
-            	try {
-            		CScriptNum n(vch1, true, 5);
-
-            		LogPrintf("Freeze Solver BIGINT=%d \n", n.getint64());
-            		// if try reaches here without scriptnum_error
-            		// then vch1 is a valid bigint
-            		vSolutionsRet.push_back(vch1);
-            	} catch (scriptnum_error&) {
-            		LogPrintf("Freeze Solver BIGINT ERROR! %s \n", ::ScriptToAsmStr(CScript(vch1)));
-            		break;
-            	} // end try/catch
-            }
-            else if (opcode2 == OP_DATA) vSolutionsRet.push_back(vch1);
->>>>>>> 7534960b
+
             else if (opcode1 != opcode2 || vch1 != vch2)
             {
                 // Others must match exactly
@@ -382,12 +365,9 @@
         return scriptDataPublic;
 
     } else return CScript();
-<<<<<<< HEAD
 }
 
 bool IsValidDestination(const CTxDestination &dest) {
     return dest.which() != 0;
-=======
-
->>>>>>> 7534960b
+
 }