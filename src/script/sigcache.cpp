// Copyright (c) 2009-2010 Satoshi Nakamoto
// Copyright (c) 2009-2015 The Bitcoin Core developers
// Copyright (c) 2015-2018 The Bitcoin Unlimited developers
// Distributed under the MIT software license, see the accompanying
// file COPYING or http://www.opensource.org/licenses/mit-license.php.

#include "sigcache.h"

#include "memusage.h"
#include "pubkey.h"
#include "random.h"
#include "uint256.h"
#include "util.h"

<<<<<<< HEAD
#include "cuckoocache.h"
#include <boost/thread.hpp>
=======
#include <boost/unordered_set.hpp>
#include <thread>

// std::shared_mutex not available until c++17, should upgrade when possible
// std::shared_lock not available until c++14,  should upgrade when possible
//#include <shared_mutex>
#include <boost/thread/lock_types.hpp>
#include <boost/thread/locks.hpp>
#include <boost/thread/shared_mutex.hpp>
>>>>>>> ac91d04b

namespace
{
/**
 * We're hashing a nonce into the entries themselves, so we don't need extra
 * blinding in the set hash computation.
 *
 * This may exhibit platform endian dependent behavior but because these are
 * nonced hashes (random) and this state is only ever used locally it is safe.
 * All that matters is local consistency.
 */
class SignatureCacheHasher
{
public:
    template <uint8_t hash_select>
    uint32_t operator()(const uint256 &key) const
    {
        static_assert(hash_select < 8, "SignatureCacheHasher only has 8 hashes available.");
        uint32_t u;
        std::memcpy(&u, key.begin() + 4 * hash_select, 4);
        return u;
    }
};

/**
 * Valid signature cache, to avoid doing expensive ECDSA signature checking
 * twice for every transaction (once when accepted into memory pool, and
 * again when accepted into the block chain)
 */
class CSignatureCache
{
private:
    //! Entries are SHA256(nonce || signature hash || public key || signature):
    uint256 nonce;
    typedef CuckooCache::cache<uint256, SignatureCacheHasher> map_type;
    map_type setValid;
    boost::shared_mutex cs_sigcache;

public:
    CSignatureCache() { GetRandBytes(nonce.begin(), 32); }
    void ComputeEntry(uint256 &entry,
        const uint256 &hash,
        const std::vector<unsigned char> &vchSig,
        const CPubKey &pubkey)
    {
        CSHA256()
            .Write(nonce.begin(), 32)
            .Write(hash.begin(), 32)
            .Write(&pubkey[0], pubkey.size())
            .Write(&vchSig[0], vchSig.size())
            .Finalize(entry.begin());
    }

    bool Get(const uint256 &entry, const bool erase)
    {
        boost::shared_lock<boost::shared_mutex> lock(cs_sigcache);
        return setValid.contains(entry, erase);
    }

    void Set(uint256 &entry)
    {
        boost::unique_lock<boost::shared_mutex> lock(cs_sigcache);
        setValid.insert(entry);
    }
    uint32_t setup_bytes(size_t n) { return setValid.setup_bytes(n); }
};

/* In previous versions of this code, signatureCache was a local static variable
 * in CachingTransactionSignatureChecker::VerifySignature.  We initialize
 * signatureCache outside of VerifySignature to avoid the atomic operation per
 * call overhead associated with local static variables even though
 * signatureCache could be made local to VerifySignature.
*/
static CSignatureCache signatureCache;
}

// To be called once in AppInit2/TestingSetup to initialize the signatureCache
void InitSignatureCache()
{
    size_t nMaxCacheSize = GetArg("-maxsigcachesize", DEFAULT_MAX_SIG_CACHE_SIZE) * ((size_t)1 << 20);
    if (nMaxCacheSize <= 0)
        return;
    size_t nElems = signatureCache.setup_bytes(nMaxCacheSize);
    LOGA("Using %zu MiB out of %zu requested for signature cache, able to store %zu elements\n",
        (nElems * sizeof(uint256)) >> 20, nMaxCacheSize >> 20, nElems);
}

bool CachingTransactionSignatureChecker::VerifySignature(const std::vector<unsigned char> &vchSig,
    const CPubKey &pubkey,
    const uint256 &sighash) const
{
    uint256 entry;
    signatureCache.ComputeEntry(entry, sighash, vchSig, pubkey);
    if (signatureCache.Get(entry, !store))
        return true;
    if (!TransactionSignatureChecker::VerifySignature(vchSig, pubkey, sighash))
        return false;
    if (store)
        signatureCache.Set(entry);
    return true;
}<|MERGE_RESOLUTION|>--- conflicted
+++ resolved
@@ -12,12 +12,8 @@
 #include "uint256.h"
 #include "util.h"
 
-<<<<<<< HEAD
 #include "cuckoocache.h"
 #include <boost/thread.hpp>
-=======
-#include <boost/unordered_set.hpp>
-#include <thread>
 
 // std::shared_mutex not available until c++17, should upgrade when possible
 // std::shared_lock not available until c++14,  should upgrade when possible
@@ -25,7 +21,7 @@
 #include <boost/thread/lock_types.hpp>
 #include <boost/thread/locks.hpp>
 #include <boost/thread/shared_mutex.hpp>
->>>>>>> ac91d04b
+
 
 namespace
 {
