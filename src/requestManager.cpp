// Copyright (c) 2016-2018 The Bitcoin Unlimited developers
// Distributed under the MIT software license, see the accompanying
// file COPYING or http://www.opensource.org/licenses/mit-license.php.

#include "requestManager.h"
#include "chain.h"
#include "chainparams.h"
#include "consensus/consensus.h"
#include "consensus/params.h"
#include "consensus/validation.h"
#include "leakybucket.h"
#include "main.h"
#include "net.h"
#include "nodestate.h"
#include "parallel.h"
#include "primitives/block.h"
#include "rpc/server.h"
#include "stat.h"
#include "thinblock.h"
#include "tinyformat.h"
#include "txmempool.h"
#include "txorphanpool.h"
#include "unlimited.h"
#include "util.h"
#include "utilstrencodings.h"
#include "validationinterface.h"
#include "version.h"
#include <boost/accumulators/accumulators.hpp>
#include <boost/accumulators/statistics/mean.hpp>
#include <boost/accumulators/statistics/stats.hpp>
#include <boost/accumulators/statistics/variance.hpp>
#include <boost/foreach.hpp>
#include <boost/lexical_cast.hpp>
#include <boost/thread.hpp>
#include <inttypes.h>


using namespace std;

extern CTweak<unsigned int> maxBlocksInTransitPerPeer;
extern CTweak<unsigned int> blockDownloadWindow;

// Request management
extern CRequestManager requester;

// Any ping < 25 ms is good
unsigned int ACCEPTABLE_PING_USEC = 25 * 1000;

// When should I request an object from someone else (in microseconds)
unsigned int MIN_TX_REQUEST_RETRY_INTERVAL = DEFAULT_MIN_TX_REQUEST_RETRY_INTERVAL;
unsigned int txReqRetryInterval = MIN_TX_REQUEST_RETRY_INTERVAL;
// When should I request a block from someone else (in microseconds)
unsigned int MIN_BLK_REQUEST_RETRY_INTERVAL = DEFAULT_MIN_BLK_REQUEST_RETRY_INTERVAL;
unsigned int blkReqRetryInterval = MIN_BLK_REQUEST_RETRY_INTERVAL;

/** Size of the "block download window": how far ahead of our current height do we fetch?
 *  Larger windows tolerate larger download speed differences between peer, but increase the potential
 *  degree of disordering of blocks on disk (which make reindexing and in the future perhaps pruning
 *  harder). We'll probably want to make this a per-peer adaptive value at some point. */
unsigned int BLOCK_DOWNLOAD_WINDOW = 1024;

// defined in main.cpp.  should be moved into a utilities file but want to make rebasing easier
extern bool CanDirectFetch(const Consensus::Params &consensusParams);

/** Find the last common ancestor two blocks have.
 *  Both pa and pb must be non-NULL. */
static CBlockIndex *LastCommonAncestor(CBlockIndex *pa, CBlockIndex *pb)
{
    if (pa->nHeight > pb->nHeight)
    {
        pa = pa->GetAncestor(pb->nHeight);
    }
    else if (pb->nHeight > pa->nHeight)
    {
        pb = pb->GetAncestor(pa->nHeight);
    }

    while (pa != pb && pa && pb)
    {
        pa = pa->pprev;
        pb = pb->pprev;
    }

    // Eventually all chain branches meet at the genesis block.
    assert(pa == pb);
    return pa;
}

// Constructor for CRequestManagerNodeState struct
CRequestManagerNodeState::CRequestManagerNodeState()
{
    nDownloadingSince = 0;
    nBlocksInFlight = 0;
}

CRequestManager::CRequestManager()
    : inFlightTxns("reqMgr/inFlight", STAT_OP_MAX), receivedTxns("reqMgr/received"), rejectedTxns("reqMgr/rejected"),
      droppedTxns("reqMgr/dropped", STAT_KEEP), pendingTxns("reqMgr/pending", STAT_KEEP),
      requestPacer(512, 256) // Max and average # of requests that can be made per second
      ,
      blockPacer(64, 32) // Max and average # of block requests that can be made per second
{
    inFlight = 0;
    nOutbound = 0;

    sendIter = mapTxnInfo.end();
    sendBlkIter = mapBlkInfo.end();
}


void CRequestManager::cleanup(OdMap::iterator &itemIt)
{
    CUnknownObj &item = itemIt->second;
    // Because we'll ignore anything deleted from the map, reduce the # of requests in flight by every request we made
    // for this object
    inFlight -= item.outstandingReqs;
    droppedTxns -= (item.outstandingReqs - 1);
    pendingTxns -= 1;

    LOCK(cs_vNodes);

    // remove all the source nodes
    for (CUnknownObj::ObjectSourceList::iterator i = item.availableFrom.begin(); i != item.availableFrom.end(); ++i)
    {
        CNode *node = i->node;
        if (node)
        {
            i->clear();
            // LOG(REQ, "ReqMgr: %s cleanup - removed ref to %d count %d.\n", item.obj.ToString(), node->GetId(),
            //    node->GetRefCount());
            node->Release();
        }
    }
    item.availableFrom.clear();

    if (item.obj.type == MSG_TX)
    {
        if (sendIter == itemIt)
            ++sendIter;
        mapTxnInfo.erase(itemIt);
    }
    else
    {
        if (sendBlkIter == itemIt)
            ++sendBlkIter;
        mapBlkInfo.erase(itemIt);
    }
}

// Get this object from somewhere, asynchronously.
void CRequestManager::AskFor(const CInv &obj, CNode *from, unsigned int priority)
{
    // LOG(REQ, "ReqMgr: Ask for %s.\n", obj.ToString().c_str());

    LOCK(cs_objDownloader);
    if (obj.type == MSG_TX)
    {
        // Don't allow the in flight requests to grow unbounded.
        if (mapTxnInfo.size() >= (size_t)(MAX_INV_SZ * 2 * GetArg("-blockmaxsize", DEFAULT_BLOCK_MAX_SIZE)))
            return;

        uint256 temp = obj.hash;
        OdMap::value_type v(temp, CUnknownObj());
        std::pair<OdMap::iterator, bool> result = mapTxnInfo.insert(v);
        OdMap::iterator &item = result.first;
        CUnknownObj &data = item->second;
        data.obj = obj;
        if (result.second) // inserted
        {
            pendingTxns += 1;
            // all other fields are zeroed on creation
        }
        // else the txn already existed so nothing to do

        data.priority = max(priority, data.priority);
        // Got the data, now add the node as a source
        data.AddSource(from);
    }
    else if ((obj.type == MSG_BLOCK) || (obj.type == MSG_THINBLOCK) || (obj.type == MSG_XTHINBLOCK))
    {
        uint256 temp = obj.hash;
        OdMap::value_type v(temp, CUnknownObj());
        std::pair<OdMap::iterator, bool> result = mapBlkInfo.insert(v);
        OdMap::iterator &item = result.first;
        CUnknownObj &data = item->second;
        data.obj = obj;
        // if (result.second)  // means this was inserted rather than already existed
        // { } nothing to do
        data.priority = max(priority, data.priority);
        if (data.AddSource(from))
        {
            // LOG(BLK, "%s available at %s\n", obj.ToString().c_str(), from->addrName.c_str());
        }
    }
    else
    {
        DbgAssert(!"Request manager does not handle objects of this type", return );
    }
}

// Get these objects from somewhere, asynchronously.
void CRequestManager::AskFor(const std::vector<CInv> &objArray, CNode *from, unsigned int priority)
{
    // In order to maintain locking order, we must lock cs_objDownloader first and before possibly taking cs_vNodes.
    // Also, locking here prevents anyone from asking again for any of these objects again before we've notified the
    // request manager of them all. In addition this helps keep blocks batached and requests for batches of blocks
    // in a better order.
    LOCK(cs_objDownloader);
    for (auto &inv : objArray)
    {
        AskFor(inv, from, priority);
    }
}

void CRequestManager::AskForDuringIBD(const std::vector<CInv> &objArray, CNode *from, unsigned int priority)
{
    // must maintain correct locking order:  cs_main, then cs_objDownloader, then cs_vNodes.
    AssertLockHeld(cs_main);

    // This is block and peer that was selected in FindNextBlocksToDownload() so we want to add it as a block
    // source first so that it gets requested first.
    LOCK(cs_objDownloader);
    AskFor(objArray, from, priority);

    // Add the other peers as potential sources in the event the RequestManager needs to make a re-request
    // for this block. Only add NETWORK nodes that have block availability.
    LOCK(cs_vNodes);
    for (CNode *pnode : vNodes)
    {
        // skip the peer we added above
        if (pnode == from)
            continue;
        // skip non NETWORK nodes
        if (pnode->fClient)
            continue;

        // Make sure pindexBestKnownBlock is up to date.
        ProcessBlockAvailability(pnode->id);

        // check block availability for this peer and only askfor a block if it is available.
        CNodeState *state = State(pnode->id);
        if (state != nullptr)
        {
            if (state->pindexBestKnownBlock != nullptr &&
                state->pindexBestKnownBlock->nChainWork > chainActive.Tip()->nChainWork)
            {
                AskFor(objArray, pnode, priority);
            }
        }
    }
}

bool CRequestManager::AlreadyAskedFor(const uint256 &hash)
{
    LOCK(cs_objDownloader);
    OdMap::iterator item = mapBlkInfo.find(hash);
    if (item != mapBlkInfo.end())
        return true;

    return false;
}

// Indicate that we got this object, from and bytes are optional (for node performance tracking)
void CRequestManager::Received(const CInv &obj, CNode *from, int bytes)
{
    int64_t now = GetTimeMicros();
    LOCK(cs_objDownloader);
    if (obj.type == MSG_TX)
    {
        OdMap::iterator item = mapTxnInfo.find(obj.hash);
        if (item == mapTxnInfo.end())
            return; // item has already been removed
        LOG(REQ, "ReqMgr: TX received for %s.\n", item->second.obj.ToString().c_str());
        from->txReqLatency << (now - item->second.lastRequestTime); // keep track of response latency of this node
        // will be decremented in the item cleanup: if (inFlight) inFlight--;
        cleanup(item); // remove the item
        receivedTxns += 1;
    }
    else if ((obj.type == MSG_BLOCK) || (obj.type == MSG_THINBLOCK) || (obj.type == MSG_XTHINBLOCK))
    {
        OdMap::iterator item = mapBlkInfo.find(obj.hash);
        if (item == mapBlkInfo.end())
            return; // item has already been removed
        LOG(BLK, "%s removed from request queue (received from %s).\n", item->second.obj.ToString().c_str(),
            from->GetLogName());
        // from->blkReqLatency << (now - item->second.lastRequestTime);  // keep track of response latency of this node
        cleanup(item); // remove the item
        // receivedTxns += 1;
    }
}

// Indicate that we got this object, from and bytes are optional (for node performance tracking)
void CRequestManager::AlreadyReceived(const CInv &obj)
{
    LOCK(cs_objDownloader);
    OdMap::iterator item = mapTxnInfo.find(obj.hash);
    if (item == mapTxnInfo.end())
    {
        item = mapBlkInfo.find(obj.hash);
        if (item == mapBlkInfo.end())
            return; // Not in any map
    }
    LOG(REQ, "ReqMgr: Already received %s.  Removing request.\n", item->second.obj.ToString().c_str());
    // will be decremented in the item cleanup: if (inFlight) inFlight--;
    cleanup(item); // remove the item
}

// Indicate that we got this object, from and bytes are optional (for node performance tracking)
void CRequestManager::Rejected(const CInv &obj, CNode *from, unsigned char reason)
{
    LOCK(cs_objDownloader);
    OdMap::iterator item;
    if (obj.type == MSG_TX)
    {
        item = mapTxnInfo.find(obj.hash);
        if (item == mapTxnInfo.end())
        {
            LOG(REQ, "ReqMgr: Item already removed. Unknown txn rejected %s\n", obj.ToString().c_str());
            return;
        }
        if (inFlight)
            inFlight--;
        if (item->second.outstandingReqs)
            item->second.outstandingReqs--;

        rejectedTxns += 1;
    }
    else if ((obj.type == MSG_BLOCK) || (obj.type == MSG_THINBLOCK) || (obj.type == MSG_XTHINBLOCK))
    {
        item = mapBlkInfo.find(obj.hash);
        if (item == mapBlkInfo.end())
        {
            LOG(REQ, "ReqMgr: Item already removed. Unknown block rejected %s\n", obj.ToString().c_str());
            return;
        }
    }

    if (reason == REJECT_MALFORMED)
    {
    }
    else if (reason == REJECT_INVALID)
    {
    }
    else if (reason == REJECT_OBSOLETE)
    {
    }
    else if (reason == REJECT_CHECKPOINT)
    {
    }
    else if (reason == REJECT_INSUFFICIENTFEE)
    {
        item->second.rateLimited = true;
    }
    else if (reason == REJECT_DUPLICATE)
    {
        // TODO figure out why this might happen.
    }
    else if (reason == REJECT_NONSTANDARD)
    {
        // Not going to be in any memory pools... does the TX request also look in blocks?
        // TODO remove from request manager (and mark never receivable?)
        // TODO verify that the TX request command also looks in blocks?
    }
    else if (reason == REJECT_DUST)
    {
    }
    else if (reason == REJECT_NONSTANDARD)
    {
    }
    else
    {
        LOG(REQ, "ReqMgr: Unknown TX rejection code [0x%x].\n", reason);
        // assert(0); // TODO
    }
}

CNodeRequestData::CNodeRequestData(CNode *n)
{
    assert(n);
    node = n;
    requestCount = 0;
    desirability = 0;

    const int MaxLatency = 10 * 1000 * 1000; // After 10 seconds latency I don't care

    // Calculate how much we like this node:

    // Prefer thin block nodes over low latency ones when the chain is syncd
    if (node->ThinBlockCapable() && IsChainNearlySyncd())
    {
        desirability += MaxLatency;
    }

    // The bigger the latency (in microseconds), the less we want to request from this node
    int latency = node->txReqLatency.GetTotal().get_int();
    // data has never been requested from this node.  Should we encourage investigation into whether this node is fast,
    // or stick with nodes that we do have data on?
    if (latency == 0)
    {
        latency = 80 * 1000; // assign it a reasonably average latency (80ms) for sorting purposes
    }
    if (latency > MaxLatency)
        latency = MaxLatency;
    desirability -= latency;
}

// requires cs_objDownloader
bool CUnknownObj::AddSource(CNode *from)
{
    // node is not in the request list
    if (std::find_if(availableFrom.begin(), availableFrom.end(), MatchCNodeRequestData(from)) == availableFrom.end())
    {
        LOG(REQ, "AddSource %s is available at %s.\n", obj.ToString(), from->GetLogName());
        {
            LOCK(cs_vNodes); // This lock is needed to ensure that AddRef happens atomically
            from->AddRef();
        }
        CNodeRequestData req(from);
        for (ObjectSourceList::iterator i = availableFrom.begin(); i != availableFrom.end(); ++i)
        {
            if (i->desirability < req.desirability)
            {
                availableFrom.insert(i, req);
                return true;
            }
        }
        availableFrom.push_back(req);
        return true;
    }
    return false;
}

bool CRequestManager::RequestBlock(CNode *pfrom, CInv obj)
{
<<<<<<< HEAD
    const CChainParams &chainParams = Params();

=======
>>>>>>> 6f68f680
    // BUIP010 Xtreme Thinblocks: begin section
    CInv inv2(obj);
    CDataStream ss(SER_NETWORK, PROTOCOL_VERSION);
    CBloomFilter filterMemPool;
    if (IsThinBlocksEnabled() && IsChainNearlySyncd())
    {
        if (HaveConnectThinblockNodes() || (HaveThinblockNodes() && thindata.CheckThinblockTimer(obj.hash)))
        {
            // Must download an xthinblock from a XTHIN peer.
            // We can only request one xthinblock per peer at a time.
            if (pfrom->mapThinBlocksInFlight.size() < 1 && CanThinBlockBeDownloaded(pfrom))
            {
                AddThinBlockInFlight(pfrom, inv2.hash);

                inv2.type = MSG_XTHINBLOCK;
                std::vector<uint256> vOrphanHashes;
                {
                    LOCK(orphanpool.cs);
                    for (auto &mi : orphanpool.mapOrphanTransactions)
                        vOrphanHashes.emplace_back(mi.first);
                }
                BuildSeededBloomFilter(filterMemPool, vOrphanHashes, inv2.hash, pfrom);
                ss << inv2;
                ss << filterMemPool;
                MarkBlockAsInFlight(pfrom->GetId(), obj.hash);
                pfrom->PushMessage(NetMsgType::GET_XTHIN, ss);
<<<<<<< HEAD
                LOG(THIN, "Requesting xthinblock %s from peer %s (%d)\n", inv2.hash.ToString(), pfrom->addrName.c_str(),
                    pfrom->id);
=======
                LOG(THIN, "Requesting xthinblock %s from peer %s\n", inv2.hash.ToString(), pfrom->GetLogName());
>>>>>>> 6f68f680
                return true;
            }
        }
        else
        {
            // Try to download a thinblock if possible otherwise just download a regular block.
            // We can only request one xthinblock per peer at a time.
            MarkBlockAsInFlight(pfrom->GetId(), obj.hash);
            if (pfrom->mapThinBlocksInFlight.size() < 1 && CanThinBlockBeDownloaded(pfrom))
            {
                AddThinBlockInFlight(pfrom, inv2.hash);

                inv2.type = MSG_XTHINBLOCK;
                std::vector<uint256> vOrphanHashes;
                {
                    LOCK(orphanpool.cs);
                    for (auto &mi : orphanpool.mapOrphanTransactions)
                        vOrphanHashes.emplace_back(mi.first);
                }
                BuildSeededBloomFilter(filterMemPool, vOrphanHashes, inv2.hash, pfrom);
                ss << inv2;
                ss << filterMemPool;
                pfrom->PushMessage(NetMsgType::GET_XTHIN, ss);
<<<<<<< HEAD
                LOG(THIN, "Requesting xthinblock %s from peer %s (%d)\n", inv2.hash.ToString(), pfrom->addrName.c_str(),
                    pfrom->id);
            }
            else
            {
                LOG(THIN, "Requesting Regular Block %s from peer %s (%d)\n", inv2.hash.ToString(),
                    pfrom->addrName.c_str(), pfrom->id);
=======
                LOG(THIN, "Requesting xthinblock %s from peer %s\n", inv2.hash.ToString(), pfrom->GetLogName());
            }
            else
            {
                LOG(THIN, "Requesting Regular Block %s from peer %s\n", inv2.hash.ToString(), pfrom->GetLogName());
>>>>>>> 6f68f680
                std::vector<CInv> vToFetch;
                inv2.type = MSG_BLOCK;
                vToFetch.push_back(inv2);
                pfrom->PushMessage(NetMsgType::GETDATA, vToFetch);
            }
            return true;
        }
    }
    else
    {
        std::vector<CInv> vToFetch;
        inv2.type = MSG_BLOCK;
        vToFetch.push_back(inv2);
        MarkBlockAsInFlight(pfrom->GetId(), obj.hash);
        pfrom->PushMessage(NetMsgType::GETDATA, vToFetch);
<<<<<<< HEAD
        LOG(THIN, "Requesting Regular Block %s from peer %s (%d)\n", inv2.hash.ToString(), pfrom->addrName.c_str(),
            pfrom->id);
=======
        LOG(THIN, "Requesting Regular Block %s from peer %s\n", inv2.hash.ToString(), pfrom->GetLogName());
>>>>>>> 6f68f680
        return true;
    }
    return false; // no block was requested
    // BUIP010 Xtreme Thinblocks: end section
}

void CRequestManager::ResetLastRequestTime(const uint256 &hash)
{
    LOCK(cs_objDownloader);
    OdMap::iterator itemIter = sendBlkIter;
    itemIter = mapBlkInfo.find(hash);
    if (itemIter != mapBlkInfo.end())
    {
        CUnknownObj &item = itemIter->second;
        item.outstandingReqs--;
        item.lastRequestTime = 0;
    }
}

void CRequestManager::SendRequests()
{
    int64_t now = 0;

    // TODO: if a node goes offline, rerequest txns from someone else and cleanup references right away
    LOCK(cs_objDownloader);
    if (sendBlkIter == mapBlkInfo.end())
        sendBlkIter = mapBlkInfo.begin();

    // Modify retry interval. If we're doing IBD or if Traffic Shaping is ON we want to have a longer interval because
    // those blocks and txns can take much longer to download.
    unsigned int blkReqRetryInterval = MIN_BLK_REQUEST_RETRY_INTERVAL;
    unsigned int txReqRetryInterval = MIN_TX_REQUEST_RETRY_INTERVAL;
    if ((!IsChainNearlySyncd() && Params().NetworkIDString() != "regtest") || IsTrafficShapingEnabled())
    {
        blkReqRetryInterval *= 6;
        // we want to optimise block DL during IBD (and give lots of time for shaped nodes) so push the TX retry up to 2
        // minutes (default val of MIN_TX is 5 sec)
        txReqRetryInterval *= (12 * 2);
    }

    // When we are still doing an initial sync we want to batch request the blocks instead of just
    // asking for one at time. We can do this because there will be no XTHIN requests possible during
    // this time.
    bool fBatchBlockRequests = IsInitialBlockDownload();
    std::map<CNode *, std::vector<CInv> > mapBatchBlockRequests;

    // Batch any transaction reqeusts when possible. The process of batching and requesting batched transactions
    // is simlilar to batched block requests, however, we don't make the distinction of whether we're in the process
    // of syncing the chain, as we do with block requests.
    std::map<CNode *, std::vector<CInv> > mapBatchTxnRequests;

    // Get Blocks
    while (sendBlkIter != mapBlkInfo.end())
    {
        now = GetTimeMicros();
        OdMap::iterator itemIter = sendBlkIter;
        CUnknownObj &item = itemIter->second;

        ++sendBlkIter; // move it forward up here in case we need to erase the item we are working with.
        if (itemIter == mapBlkInfo.end())
            break;

        // if never requested then lastRequestTime==0 so this will always be true
        if (now - item.lastRequestTime > blkReqRetryInterval)
        {
            if (!item.availableFrom.empty())
            {
                CNodeRequestData next;
                // Go thru the availableFrom list, looking for the first node that isn't disconnected
                while (!item.availableFrom.empty() && (next.node == nullptr))
                {
                    next = item.availableFrom.front(); // Grab the next location where we can find this object.
                    item.availableFrom.pop_front();
                    if (next.node != nullptr)
                    {
                        // Do not request from this node if it was disconnected
                        if (next.node->fDisconnect)
                        {
                            LOCK(cs_vNodes);
                            LOG(REQ, "ReqMgr: %s removed block ref to %s count %d (on disconnect).\n",
                                item.obj.ToString(), next.node->GetLogName(), next.node->GetRefCount());
                            next.node->Release();
                            next.node = nullptr; // force the loop to get another node
                        }
                    }
                }

                if (next.node != nullptr)
                {
                    // If item.lastRequestTime is true then we've requested at least once and we'll try a re-request
                    if (item.lastRequestTime)
                    {
                        LOG(REQ, "Block request timeout for %s.  Retrying\n", item.obj.ToString().c_str());
                    }

                    CInv obj = item.obj;
                    item.outstandingReqs++;
                    int64_t then = item.lastRequestTime;
                    item.lastRequestTime = now;

                    if (fBatchBlockRequests)
                    {
                        // Add a node ref if we haven't already added a map entry for this node.
                        if (mapBatchBlockRequests.find(next.node) == mapBatchBlockRequests.end())
                        {
                            LOCK(cs_vNodes);
                            next.node->AddRef();
                        }
                        mapBatchBlockRequests[next.node].emplace_back(obj);
                    }
                    else
                    {
                        LEAVE_CRITICAL_SECTION(cs_objDownloader); // item and itemIter are now invalid
                        bool reqblkResult = RequestBlock(next.node, obj);
                        ENTER_CRITICAL_SECTION(cs_objDownloader);

                        if (!reqblkResult)
                        {
                            // having released cs_objDownloader, item and itemiter may be invalid.
                            // So in the rare case that we could not request the block we need to
                            // find the item again (if it exists) and set the tracking back to what it was
                            itemIter = mapBlkInfo.find(obj.hash);
                            if (itemIter != mapBlkInfo.end())
                            {
                                item = itemIter->second;
                                item.outstandingReqs--;
                                item.lastRequestTime = then;
                            }
                        }
                    }

                    // If you wanted to remember that this node has this data, you could push it back onto the end of
                    // the availableFrom list like this:
                    // next.requestCount += 1;
                    // next.desirability /= 2;  // Make this node less desirable to re-request.
                    // item.availableFrom.push_back(next);  // Add the node back onto the end of the list

                    // Instead we'll forget about it -- the node is already popped of of the available list so now we'll
                    // release our reference.
                    LOCK(cs_vNodes);
                    // LOG(REQ, "ReqMgr: %s removed block ref to %d count %d\n", obj.ToString(),
                    //     next.node->GetId(), next.node->GetRefCount());
                    next.node->Release();
                    next.node = nullptr;
                }
                else
                {
                    // node should never be null... but if it is then there's nothing to do.
                    LOG(REQ, "Block %s has no sources\n", item.obj.ToString());
                }
            }
            else
            {
                // There can be no block sources because a node dropped out.  In this case, nothing can be done so
                // remove the item.
                LOG(REQ, "Block %s has no available sources. Removing\n", item.obj.ToString());
                cleanup(itemIter);
            }
        }
    }
    // send batched requests if any.
    if (fBatchBlockRequests && !mapBatchBlockRequests.empty())
    {
        LEAVE_CRITICAL_SECTION(cs_objDownloader);
        {
            for (auto iter : mapBatchBlockRequests)
            {
                for (auto &inv : iter.second)
                {
                    MarkBlockAsInFlight(iter.first->GetId(), inv.hash);
                }
                iter.first->PushMessage(NetMsgType::GETDATA, iter.second);
                LOG(REQ, "Sent batched request with %d blocks to node %s\n", iter.second.size(),
                    iter.first->GetLogName());
            }
        }
        ENTER_CRITICAL_SECTION(cs_objDownloader);

        LOCK(cs_vNodes);
        for (auto iter : mapBatchBlockRequests)
        {
            iter.first->Release();
        }
        mapBatchBlockRequests.clear();
    }

    // Get Transactions
    if (sendIter == mapTxnInfo.end())
        sendIter = mapTxnInfo.begin();
    while ((sendIter != mapTxnInfo.end()) && requestPacer.try_leak(1))
    {
        now = GetTimeMicros();
        OdMap::iterator itemIter = sendIter;
        CUnknownObj &item = itemIter->second;

        ++sendIter; // move it forward up here in case we need to erase the item we are working with.
        if (itemIter == mapTxnInfo.end())
            break;

        // if never requested then lastRequestTime==0 so this will always be true
        if (now - item.lastRequestTime > txReqRetryInterval)
        {
            if (!item.rateLimited)
            {
                // If item.lastRequestTime is true then we've requested at least once, so this is a rerequest -> a txn
                // request was dropped.
                if (item.lastRequestTime)
                {
                    LOG(REQ, "Request timeout for %s.  Retrying\n", item.obj.ToString().c_str());
                    // Not reducing inFlight; it's still outstanding and will be cleaned up when item is removed from
                    // map
                    // note we can never be sure its really dropped verses just delayed for a long time so this is not
                    // authoritative.
                    droppedTxns += 1;
                }

                if (item.availableFrom.empty())
                {
                    // TODO: tell someone about this issue, look in a random node, or something.
                    cleanup(itemIter); // right now we give up requesting it if we have no other sources...
                }
                else // Ok, we have at least on source so request this item.
                {
                    CNodeRequestData next;
                    // Go thru the availableFrom list, looking for the first node that isn't disconnected
                    while (!item.availableFrom.empty() && (next.node == nullptr))
                    {
                        next = item.availableFrom.front(); // Grab the next location where we can find this object.
                        item.availableFrom.pop_front();
                        if (next.node != nullptr)
                        {
                            if (next.node->fDisconnect) // Node was disconnected so we can't request from it
                            {
                                LOCK(cs_vNodes);
                                LOG(REQ, "ReqMgr: %s removed tx ref to %d count %d (on disconnect).\n",
                                    item.obj.ToString(), next.node->GetId(), next.node->GetRefCount());
                                next.node->Release();
                                next.node = nullptr; // force the loop to get another node
                            }
                        }
                    }

                    if (next.node != nullptr)
                    {
                        // This commented code skips requesting TX if the node is not synced. The request
                        // manager should not make this decision but rather the caller should not give us the TX.
                        if (1)
                        {
                            item.outstandingReqs++;
                            item.lastRequestTime = now;

                            // Add a node ref if we haven't already added a map entry for this node.
                            if (mapBatchTxnRequests.find(next.node) == mapBatchTxnRequests.end())
                            {
                                LOCK(cs_vNodes);
                                next.node->AddRef();
                            }
                            mapBatchTxnRequests[next.node].emplace_back(item.obj);

                            // If we have 1000 requests for this peer then send them right away.
                            if (mapBatchTxnRequests[next.node].size() >= 1000)
                            {
                                LEAVE_CRITICAL_SECTION(cs_objDownloader);
                                {
                                    next.node->PushMessage(NetMsgType::GETDATA, mapBatchTxnRequests[next.node]);
                                    LOG(REQ, "Sent batched request with %d transations to node %s\n",
                                        mapBatchTxnRequests[next.node].size(), next.node->GetLogName());
                                }
                                ENTER_CRITICAL_SECTION(cs_objDownloader);

                                mapBatchTxnRequests.erase(next.node);
                                {
                                    LOCK(cs_vNodes);
                                    next.node->Release();
                                }
                            }
                        }

                        inFlight++;
                        inFlightTxns << inFlight;
                    }
                }
            }
        }
    }
    // send batched requests if any.
    if (!mapBatchTxnRequests.empty())
    {
        LEAVE_CRITICAL_SECTION(cs_objDownloader);
        {
            for (auto iter : mapBatchTxnRequests)
            {
                iter.first->PushMessage(NetMsgType::GETDATA, iter.second);
                LOG(REQ, "Sent batched request with %d transations to node %s\n", iter.second.size(),
                    iter.first->GetLogName());
            }
        }
        ENTER_CRITICAL_SECTION(cs_objDownloader);

        LOCK(cs_vNodes);
        for (auto iter : mapBatchTxnRequests)
        {
            iter.first->Release();
        }
        mapBatchTxnRequests.clear();
    }
}

// Check whether the last unknown block a peer advertised is not yet known.
void CRequestManager::ProcessBlockAvailability(NodeId nodeid)
{
    AssertLockHeld(cs_main);

    CNodeState *state = State(nodeid);
    DbgAssert(state != nullptr, return );

    if (!state->hashLastUnknownBlock.IsNull())
    {
        BlockMap::iterator itOld = mapBlockIndex.find(state->hashLastUnknownBlock);
        if (itOld != mapBlockIndex.end() && itOld->second->nChainWork > 0)
        {
            if (state->pindexBestKnownBlock == nullptr ||
                itOld->second->nChainWork >= state->pindexBestKnownBlock->nChainWork)
            {
                state->pindexBestKnownBlock = itOld->second;
            }
            state->hashLastUnknownBlock.SetNull();
        }
    }
}

// Update tracking information about which blocks a peer is assumed to have.
void CRequestManager::UpdateBlockAvailability(NodeId nodeid, const uint256 &hash)
{
    AssertLockHeld(cs_main);

    CNodeState *state = State(nodeid);
    DbgAssert(state != nullptr, return );

    ProcessBlockAvailability(nodeid);

    BlockMap::iterator it = mapBlockIndex.find(hash);
    if (it != mapBlockIndex.end() && it->second->nChainWork > 0)
    {
        // An actually better block was announced.
        if (state->pindexBestKnownBlock == nullptr || it->second->nChainWork >= state->pindexBestKnownBlock->nChainWork)
        {
            state->pindexBestKnownBlock = it->second;
        }
    }
    else
    {
        // An unknown block was announced; just assume that the latest one is the best one.
        state->hashLastUnknownBlock = hash;
    }
}

void CRequestManager::RequestNextBlocksToDownload(CNode *pto)
{
    AssertLockHeld(cs_main);

    int nBlocksInFlight = mapRequestManagerNodeState[pto->GetId()].nBlocksInFlight;
    if (!pto->fDisconnectRequest && !pto->fDisconnect && !pto->fClient &&
        nBlocksInFlight < (int)pto->nMaxBlocksInTransit)
    {
        std::vector<CBlockIndex *> vToDownload;
        FindNextBlocksToDownload(pto->GetId(), pto->nMaxBlocksInTransit.load() - nBlocksInFlight, vToDownload);
        // LOG(REQ, "IBD AskFor %d blocks from peer=%s\n", vToDownload.size(), pto->GetLogName());
        std::vector<CInv> vGetBlocks;
        for (CBlockIndex *pindex : vToDownload)
        {
            CInv inv(MSG_BLOCK, pindex->GetBlockHash());
            if (!AlreadyHave(inv))
            {
                vGetBlocks.emplace_back(inv);
                // LOG(REQ, "AskFor block %s (%d) peer=%s\n", pindex->GetBlockHash().ToString(),
                //     pindex->nHeight, pto->GetLogName());
            }
        }
        if (!vGetBlocks.empty())
        {
            if (!IsInitialBlockDownload())
                AskFor(vGetBlocks, pto);
            else
                AskForDuringIBD(vGetBlocks, pto);
        }
    }
}

// Update pindexLastCommonBlock and add not-in-flight missing successors to vBlocks, until it has
// at most count entries.
void CRequestManager::FindNextBlocksToDownload(NodeId nodeid, unsigned int count, std::vector<CBlockIndex *> &vBlocks)
{
    AssertLockHeld(cs_main);

    if (count == 0)
        return;

    vBlocks.reserve(vBlocks.size() + count);
    CNodeState *state = State(nodeid);
    DbgAssert(state != nullptr, return );

    // Make sure pindexBestKnownBlock is up to date, we'll need it.
    ProcessBlockAvailability(nodeid);

    if (state->pindexBestKnownBlock == nullptr ||
        state->pindexBestKnownBlock->nChainWork < chainActive.Tip()->nChainWork)
    {
        // This peer has nothing interesting.
        return;
    }

    if (state->pindexLastCommonBlock == nullptr)
    {
        // Bootstrap quickly by guessing a parent of our best tip is the forking point.
        // Guessing wrong in either direction is not a problem.
        state->pindexLastCommonBlock =
            chainActive[std::min(state->pindexBestKnownBlock->nHeight, chainActive.Height())];
    }

    // If the peer reorganized, our previous pindexLastCommonBlock may not be an ancestor
    // of its current tip anymore. Go back enough to fix that.
    state->pindexLastCommonBlock = LastCommonAncestor(state->pindexLastCommonBlock, state->pindexBestKnownBlock);
    if (state->pindexLastCommonBlock == state->pindexBestKnownBlock)
        return;

    std::vector<CBlockIndex *> vToFetch;
    CBlockIndex *pindexWalk = state->pindexLastCommonBlock;
    // Never fetch further than the current chain tip + the block download window.  We need to ensure
    // the if running in pruning mode we don't download too many blocks ahead and as a result use to
    // much disk space to store unconnected blocks.
    int nWindowEnd = chainActive.Height() + BLOCK_DOWNLOAD_WINDOW;

    int nMaxHeight = std::min<int>(state->pindexBestKnownBlock->nHeight, nWindowEnd + 1);
    while (pindexWalk->nHeight < nMaxHeight)
    {
        // Read up to 128 (or more, if more blocks than that are needed) successors of pindexWalk (towards
        // pindexBestKnownBlock) into vToFetch. We fetch 128, because CBlockIndex::GetAncestor may be as expensive
        // as iterating over ~100 CBlockIndex* entries anyway.
        int nToFetch = std::min(nMaxHeight - pindexWalk->nHeight, std::max<int>(count - vBlocks.size(), 128));
        vToFetch.resize(nToFetch);
        pindexWalk = state->pindexBestKnownBlock->GetAncestor(pindexWalk->nHeight + nToFetch);
        vToFetch[nToFetch - 1] = pindexWalk;
        for (unsigned int i = nToFetch - 1; i > 0; i--)
        {
            vToFetch[i - 1] = vToFetch[i]->pprev;
        }

        // Iterate over those blocks in vToFetch (in forward direction), adding the ones that
        // are not yet downloaded and not in flight to vBlocks. In the mean time, update
        // pindexLastCommonBlock as long as all ancestors are already downloaded, or if it's
        // already part of our chain (and therefore don't need it even if pruned).
        for (CBlockIndex *pindex : vToFetch)
        {
            if (AlreadyAskedFor(pindex->GetBlockHash()))
                continue;

            if (!pindex->IsValid(BLOCK_VALID_TREE))
            {
                // We consider the chain that this peer is on invalid.
                return;
            }
            if (pindex->nStatus & BLOCK_HAVE_DATA || chainActive.Contains(pindex))
            {
                if (pindex->nChainTx)
                    state->pindexLastCommonBlock = pindex;
            }
            else
            {
                // Return if we've reached the end of the download window.
                if (pindex->nHeight > nWindowEnd)
                {
                    return;
                }

                // Return if we've reached the end of the number of blocks we can download for this peer.
                vBlocks.push_back(pindex);
                if (vBlocks.size() == count)
                {
                    return;
                }
            }
        }
    }
}

// indicate whether we requested this block.
void CRequestManager::MarkBlockAsInFlight(NodeId nodeid, const uint256 &hash)
{
    // If started then clear the thinblock timer used for preferential downloading
    thindata.ClearThinBlockTimer(hash);

    // Add to inflight, if it hasn't already been marked inflight for this node id.
    LOCK(cs_objDownloader);
    std::map<uint256, std::map<NodeId, std::list<QueuedBlock>::iterator> >::iterator itInFlight =
        mapBlocksInFlight.find(hash);
    if (itInFlight == mapBlocksInFlight.end() || !itInFlight->second.count(nodeid))
    {
        // Get a request manager nodestate pointer.
        std::map<NodeId, CRequestManagerNodeState>::iterator it = mapRequestManagerNodeState.find(nodeid);
        DbgAssert(it != mapRequestManagerNodeState.end(), return );
        CRequestManagerNodeState *state = &it->second;

        // Add queued block to nodestate and add iterator for queued block to mapBlocksInFlight
        int64_t nNow = GetTimeMicros();
        QueuedBlock newentry = {hash, nNow};
        std::list<QueuedBlock>::iterator it2 = state->vBlocksInFlight.insert(state->vBlocksInFlight.end(), newentry);
        mapBlocksInFlight[hash][nodeid] = it2;

        // Increment blocks in flight for this node and if applicable the time we started downloading.
        state->nBlocksInFlight++;
        if (state->nBlocksInFlight == 1)
        {
            // We're starting a block download (batch) from this peer.
            state->nDownloadingSince = GetTimeMicros();
        }
    }
}

// Returns a bool if successful in indicating we received this block.
bool CRequestManager::MarkBlockAsReceived(const uint256 &hash, CNode *pnode)
{
    if (!pnode)
        return false;

    LOCK(cs_objDownloader);
    NodeId nodeid = pnode->GetId();

    // Check if we have any block in flight, for this hash, that we asked for.
    std::map<uint256, std::map<NodeId, std::list<QueuedBlock>::iterator> >::iterator itHash =
        mapBlocksInFlight.find(hash);
    if (itHash == mapBlocksInFlight.end())
        return false;

    // Lookup this block for this nodeid and if we have one in flight then mark it as received.
    std::map<NodeId, std::list<QueuedBlock>::iterator>::iterator itInFlight = itHash->second.find(nodeid);
    if (itInFlight != itHash->second.end())
    {
        // Get a request manager nodestate pointer.
        std::map<NodeId, CRequestManagerNodeState>::iterator it = mapRequestManagerNodeState.find(nodeid);
        DbgAssert(it != mapRequestManagerNodeState.end(), return false);
        CRequestManagerNodeState *state = &it->second;

        int64_t getdataTime = itInFlight->second->nTime;
        int64_t now = GetTimeMicros();
        double nResponseTime = (double)(now - getdataTime) / 1000000.0;

        // calculate avg block response time over a range of blocks to be used for IBD tuning.
        uint8_t blockRange = 50;
        {
            LOCK(pnode->cs_nAvgBlkResponseTime);
            if (pnode->nAvgBlkResponseTime < 0)
                pnode->nAvgBlkResponseTime = 0.0;
            if (pnode->nAvgBlkResponseTime > 0)
                pnode->nAvgBlkResponseTime -= (pnode->nAvgBlkResponseTime / blockRange);
            pnode->nAvgBlkResponseTime += nResponseTime / blockRange;

            // Protect nOverallAverageResponseTime and nIterations with cs_overallaverage.
            static CCriticalSection cs_overallaverage;
            static double nOverallAverageResponseTime = 00.0;
            static uint32_t nIterations = 0;

            // Get the average value for overall average response time (s) of all nodes.
            {
                LOCK(cs_overallaverage);
                uint32_t nOverallRange = blockRange * nMaxOutConnections;
                if (nIterations <= nOverallRange)
                    nIterations++;
                if (nIterations > nOverallRange)
                {
                    nOverallAverageResponseTime -= (nOverallAverageResponseTime / nOverallRange);
                }
                nOverallAverageResponseTime += nResponseTime / nOverallRange;

                // Request for a disconnect if over the response time limit.  We don't do an fDisconnect = true here
                // because we want to drain the queue for any blocks that are still returning.  This prevents us from
                // having to re-request all those blocks again.
                //
                // We only check wether to issue a disconnect during initial sync and we only disconnect up to two
                // peers at a time if and only if all our outbound slots have been used to prevent any sudden loss of
                // all peers. We do this for two peers and not one in the event that one of the peers is hung and their
                // block queue does not drain; in that event we would end up waiting for 10 minutes before finally
                // disconnecting.
                //
                // We disconnect a peer only if their average response time is more than 4 times the overall average.
                if (nOutbound >= nMaxOutConnections - 1 && IsInitialBlockDownload() && nIterations > nOverallRange &&
                    pnode->nAvgBlkResponseTime > nOverallAverageResponseTime * 4)
                {
                    LOG(IBD, "disconnecting %s because too slow , overall avg %d peer avg %d\n", pnode->GetLogName(),
                        nOverallAverageResponseTime, pnode->nAvgBlkResponseTime);
                    pnode->fDisconnectRequest = true;
                    // We must not return here but continue in order
                    // to update the vBlocksInFlight stats.
                }
            }

            if (pnode->nAvgBlkResponseTime < 0.2)
            {
                pnode->nMaxBlocksInTransit.store(64);
            }
            else if (pnode->nAvgBlkResponseTime < 0.5)
            {
                pnode->nMaxBlocksInTransit.store(56);
            }
            else if (pnode->nAvgBlkResponseTime < 0.9)
            {
                pnode->nMaxBlocksInTransit.store(48);
            }
            else if (pnode->nAvgBlkResponseTime < 1.4)
            {
                pnode->nMaxBlocksInTransit.store(32);
            }
            else if (pnode->nAvgBlkResponseTime < 2.0)
            {
                pnode->nMaxBlocksInTransit.store(24);
            }
            else
            {
                pnode->nMaxBlocksInTransit.store(16);
            }

            LOG(THIN | BLK, "Average block response time is %.2f seconds for %s\n", pnode->nAvgBlkResponseTime,
                pnode->GetLogName());
        }

        // if there are no blocks in flight then ask for a few more blocks
        if (state->nBlocksInFlight <= 0)
            pnode->nMaxBlocksInTransit.fetch_add(4);

        if (maxBlocksInTransitPerPeer.value != 0)
        {
            pnode->nMaxBlocksInTransit.store(maxBlocksInTransitPerPeer.value);
        }
        if (blockDownloadWindow.value != 0)
        {
            BLOCK_DOWNLOAD_WINDOW = blockDownloadWindow.value;
        }
        LOG(THIN | BLK, "BLOCK_DOWNLOAD_WINDOW is %d nMaxBlocksInTransit is %d\n", BLOCK_DOWNLOAD_WINDOW,
            pnode->nMaxBlocksInTransit.load());

        if (IsChainNearlySyncd())
        {
            LOCK(cs_vNodes);
            for (CNode *pnode : vNodes)
            {
                if (pnode->mapThinBlocksInFlight.size() > 0)
                {
                    LOCK(pnode->cs_mapthinblocksinflight);
                    if (pnode->mapThinBlocksInFlight.count(hash))
                    {
                        // Only update thinstats if this is actually a thinblock and not a regular block.
                        // Sometimes we request a thinblock but then revert to requesting a regular block
                        // as can happen when the thinblock preferential timer is exceeded.
                        thindata.UpdateResponseTime(nResponseTime);
                        break;
                    }
                }
            }
        }

        if (state->vBlocksInFlight.begin() == itInFlight->second)
        {
            // First block on the queue was received, update the start download time for the next one
            state->nDownloadingSince = std::max(state->nDownloadingSince, GetTimeMicros());
        }
        // In order to prevent a dangling iterator we must erase from vBlocksInFlight after mapBlockInFlight
        // however that will invalidate the iterator held by mapBlocksInFlight. Use a temporary to work around this.
        std::list<QueuedBlock>::iterator tmp = itInFlight->second;
        state->nBlocksInFlight--;
        MapBlocksInFlightErase(hash, nodeid);
        state->vBlocksInFlight.erase(tmp);

        return true;
    }
    return false;
}

void CRequestManager::MapBlocksInFlightErase(const uint256 &hash, NodeId nodeid)
{
    // If there are more than one block in flight for the same block hash then we only remove
    // the entry for this particular node, otherwise entirely remove the hash from mapBlocksInFlight.
    LOCK(cs_objDownloader);
    std::map<uint256, std::map<NodeId, std::list<QueuedBlock>::iterator> >::iterator itHash =
        mapBlocksInFlight.find(hash);
    if (itHash != mapBlocksInFlight.end())
    {
        itHash->second.erase(nodeid);
    }
}

bool CRequestManager::MapBlocksInFlightEmpty()
{
    LOCK(cs_objDownloader);
    return mapBlocksInFlight.empty();
}

void CRequestManager::MapBlocksInFlightClear()
{
    LOCK(cs_objDownloader);
    mapBlocksInFlight.clear();
}

void CRequestManager::GetBlocksInFlight(std::vector<uint256> &vBlocksInFlight, NodeId nodeid)
{
    LOCK(cs_objDownloader);
    for (auto iter : mapRequestManagerNodeState[nodeid].vBlocksInFlight)
    {
        vBlocksInFlight.emplace_back(iter.hash);
    }
}

int CRequestManager::GetNumBlocksInFlight(NodeId nodeid)
{
    LOCK(cs_objDownloader);
    return mapRequestManagerNodeState[nodeid].nBlocksInFlight;
}

void CRequestManager::DisconnectOnDownloadTimeout(CNode *pnode, const Consensus::Params &consensusParams, int64_t nNow)
{
    // In case there is a block that has been in flight from this peer for 2 + 0.5 * N times the block interval
    // (with N the number of peers from which we're downloading validated blocks), disconnect due to timeout.
    // We compensate for other peers to prevent killing off peers due to our own downstream link
    // being saturated. We only count validated in-flight blocks so peers can't advertise non-existing block hashes
    // to unreasonably increase our timeout.
    LOCK(cs_objDownloader);
    NodeId nodeid = pnode->GetId();
    if (!pnode->fDisconnect && mapRequestManagerNodeState[nodeid].vBlocksInFlight.size() > 0)
    {
        if (nNow >
            mapRequestManagerNodeState[nodeid].nDownloadingSince +
                consensusParams.nPowTargetSpacing * (BLOCK_DOWNLOAD_TIMEOUT_BASE + BLOCK_DOWNLOAD_TIMEOUT_PER_PEER))
        {
            LOGA("Timeout downloading block %s from peer=%d, disconnecting\n",
                mapRequestManagerNodeState[nodeid].vBlocksInFlight.front().hash.ToString(), nodeid);
            pnode->fDisconnect = true;
        }
    }
}<|MERGE_RESOLUTION|>--- conflicted
+++ resolved
@@ -432,11 +432,6 @@
 
 bool CRequestManager::RequestBlock(CNode *pfrom, CInv obj)
 {
-<<<<<<< HEAD
-    const CChainParams &chainParams = Params();
-
-=======
->>>>>>> 6f68f680
     // BUIP010 Xtreme Thinblocks: begin section
     CInv inv2(obj);
     CDataStream ss(SER_NETWORK, PROTOCOL_VERSION);
@@ -463,12 +458,7 @@
                 ss << filterMemPool;
                 MarkBlockAsInFlight(pfrom->GetId(), obj.hash);
                 pfrom->PushMessage(NetMsgType::GET_XTHIN, ss);
-<<<<<<< HEAD
-                LOG(THIN, "Requesting xthinblock %s from peer %s (%d)\n", inv2.hash.ToString(), pfrom->addrName.c_str(),
-                    pfrom->id);
-=======
                 LOG(THIN, "Requesting xthinblock %s from peer %s\n", inv2.hash.ToString(), pfrom->GetLogName());
->>>>>>> 6f68f680
                 return true;
             }
         }
@@ -492,21 +482,11 @@
                 ss << inv2;
                 ss << filterMemPool;
                 pfrom->PushMessage(NetMsgType::GET_XTHIN, ss);
-<<<<<<< HEAD
-                LOG(THIN, "Requesting xthinblock %s from peer %s (%d)\n", inv2.hash.ToString(), pfrom->addrName.c_str(),
-                    pfrom->id);
+                LOG(THIN, "Requesting xthinblock %s from peer %s\n", inv2.hash.ToString(), pfrom->GetLogName());
             }
             else
             {
-                LOG(THIN, "Requesting Regular Block %s from peer %s (%d)\n", inv2.hash.ToString(),
-                    pfrom->addrName.c_str(), pfrom->id);
-=======
-                LOG(THIN, "Requesting xthinblock %s from peer %s\n", inv2.hash.ToString(), pfrom->GetLogName());
-            }
-            else
-            {
                 LOG(THIN, "Requesting Regular Block %s from peer %s\n", inv2.hash.ToString(), pfrom->GetLogName());
->>>>>>> 6f68f680
                 std::vector<CInv> vToFetch;
                 inv2.type = MSG_BLOCK;
                 vToFetch.push_back(inv2);
@@ -522,12 +502,7 @@
         vToFetch.push_back(inv2);
         MarkBlockAsInFlight(pfrom->GetId(), obj.hash);
         pfrom->PushMessage(NetMsgType::GETDATA, vToFetch);
-<<<<<<< HEAD
-        LOG(THIN, "Requesting Regular Block %s from peer %s (%d)\n", inv2.hash.ToString(), pfrom->addrName.c_str(),
-            pfrom->id);
-=======
         LOG(THIN, "Requesting Regular Block %s from peer %s\n", inv2.hash.ToString(), pfrom->GetLogName());
->>>>>>> 6f68f680
         return true;
     }
     return false; // no block was requested
