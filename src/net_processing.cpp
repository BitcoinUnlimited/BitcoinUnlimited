// Copyright (c) 2009-2010 Satoshi Nakamoto
// Copyright (c) 2009-2015 The Bitcoin Core developers
// Copyright (c) 2018 The Bitcoin Unlimited developers
// Distributed under the MIT software license, see the accompanying
// file COPYING or http://www.opensource.org/licenses/mit-license.php.

#include "net_processing.h"

#include "addrman.h"
#include "blockrelay/blockrelay_common.h"
#include "blockrelay/compactblock.h"
#include "blockrelay/graphene.h"
#include "blockrelay/thinblock.h"
#include "blockstorage/blockstorage.h"
#include "chain.h"
#include "dosman.h"
#include "expedited.h"
#include "main.h"
#include "merkleblock.h"
#include "nodestate.h"
#include "requestManager.h"
#include "timedata.h"
#include "txadmission.h"
#include "validation/validation.h"
#include "validationinterface.h"
#include "xversionkeys.h"

extern std::atomic<int64_t> nTimeBestReceived;
extern std::atomic<int> nPreferredDownload;
extern int nSyncStarted;
extern std::map<uint256, std::pair<CBlockHeader, int64_t> > mapUnConnectedHeaders;
extern CTweak<unsigned int> maxBlocksInTransitPerPeer;

// Requires cs_main
bool CanDirectFetch(const Consensus::Params &consensusParams)
{
    return chainActive.Tip()->GetBlockTime() > GetAdjustedTime() - consensusParams.nPowTargetSpacing * 20;
}

void UpdatePreferredDownload(CNode *node)
{
    CNodeStateAccessor state(nodestate, node->GetId());
    DbgAssert(state != nullptr, return );
    nPreferredDownload.fetch_sub(state->fPreferredDownload);

    // Whether this node should be marked as a preferred download node.
    state->fPreferredDownload = !node->fOneShot && !node->fClient;
    // BU allow downloads from inbound nodes; this may have been limited to stop attackers from connecting
    // and offering a bad chain.  However, we are connecting to multiple nodes and so can choose the most work
    // chain on that basis.
    // state->fPreferredDownload = (!node->fInbound || node->fWhitelisted) && !node->fOneShot && !node->fClient;
    // LOG(NET, "node %s preferred DL: %d because (%d || %d) && %d && %d\n", node->GetLogName(),
    //   state->fPreferredDownload, !node->fInbound, node->fWhitelisted, !node->fOneShot, !node->fClient);

    nPreferredDownload.fetch_add(state->fPreferredDownload);
}

// Requires cs_main
bool PeerHasHeader(const CNodeState *state, CBlockIndex *pindex)
{
    if (pindex == nullptr)
        return false;
    if (state->pindexBestKnownBlock && pindex == state->pindexBestKnownBlock->GetAncestor(pindex->nHeight))
        return true;
    if (state->pindexBestHeaderSent && pindex == state->pindexBestHeaderSent->GetAncestor(pindex->nHeight))
        return true;
    return false;
}

void static ProcessGetData(CNode *pfrom, const Consensus::Params &consensusParams, std::deque<CInv> &vInv)
{
    std::vector<CInv> vNotFound;

    while (!vInv.empty())
    {
        // Don't bother if send buffer is too full to respond anyway
        if (pfrom->nSendSize >= SendBufferSize())
        {
            LOG(REQ, "Dropping %d getdata requests.  Send buffer is too large: %d\n", vInv.size(), pfrom->nSendSize);
            break;
        }

        const CInv inv = vInv.front();
        vInv.pop_front();
        {
<<<<<<< HEAD
            if (shutdown_threads.load() == true)
            {
                return;
            }
            if (inv.type == MSG_BLOCK || inv.type == MSG_FILTERED_BLOCK || inv.type == MSG_THINBLOCK)
=======
            boost::this_thread::interruption_point();
            if (inv.type == MSG_BLOCK || inv.type == MSG_FILTERED_BLOCK || inv.type == MSG_THINBLOCK ||
                inv.type == MSG_CMPCT_BLOCK)
>>>>>>> fd354d7c
            {
                bool fSend = false;
                auto *mi = LookupBlockIndex(inv.hash);
                if (mi)
                {
                    LOCK(cs_main);
                    if (chainActive.Contains(mi))
                    {
                        fSend = true;
                    }
                    else
                    {
                        static const int nOneMonth = 30 * 24 * 60 * 60;
                        // To prevent fingerprinting attacks, only send blocks outside of the active
                        // chain if they are valid, and no more than a month older (both in time, and in
                        // best equivalent proof of work) than the best header chain we know about.
                        fSend = mi->IsValid(BLOCK_VALID_SCRIPTS) && (pindexBestHeader != NULL) &&
                                (pindexBestHeader.load()->GetBlockTime() - mi->GetBlockTime() < nOneMonth) &&
                                (GetBlockProofEquivalentTime(
                                     *pindexBestHeader, *mi, *pindexBestHeader, consensusParams) < nOneMonth);
                        if (!fSend)
                        {
                            LOG(NET, "%s: ignoring request from peer=%s for old block that isn't in the main chain\n",
                                __func__, pfrom->GetLogName());
                        }
                        else
                        {
                            // BU: don't relay excessive blocks that are not on the active chain
                            if (mi->nStatus & BLOCK_EXCESSIVE)
                                fSend = false;
                            if (!fSend)
                                LOG(NET, "%s: ignoring request from peer=%s for excessive block of height %d not on "
                                         "the main chain\n",
                                    __func__, pfrom->GetLogName(), mi->nHeight);
                        }
                        // BU: in the future we can throttle old block requests by setting send=false if we are out of
                        // bandwidth
                    }
                }
                // disconnect node in case we have reached the outbound limit for serving historical blocks
                // never disconnect whitelisted nodes
                static const int nOneWeek = 7 * 24 * 60 * 60; // assume > 1 week = historical
                if (fSend && CNode::OutboundTargetReached(true) &&
                    (((pindexBestHeader != nullptr) &&
                         (pindexBestHeader.load()->GetBlockTime() - mi->GetBlockTime() > nOneWeek)) ||
                        inv.type == MSG_FILTERED_BLOCK) &&
                    !pfrom->fWhitelisted)
                {
                    LOG(NET, "historical block serving limit reached, disconnect peer %s\n", pfrom->GetLogName());

                    // disconnect node
                    pfrom->fDisconnect = true;
                    fSend = false;
                }
                // Pruned nodes may have deleted the block, so check whether
                // it's available before trying to send.
                if (fSend && (mi->nStatus & BLOCK_HAVE_DATA))
                {
                    // Send block from disk
                    CBlock block;
                    if (!ReadBlockFromDisk(block, mi, consensusParams))
                    {
                        // its possible that I know about it but haven't stored it yet
                        LOG(THIN, "unable to load block %s from disk\n",
                            mi->phashBlock ? mi->phashBlock->ToString() : "");
                        // no response
                    }
                    else
                    {
                        if (inv.type == MSG_BLOCK)
                        {
                            pfrom->blocksSent += 1;
                            pfrom->PushMessage(NetMsgType::BLOCK, block);
                        }
                        else if (inv.type == MSG_THINBLOCK && pfrom->xVersion.as_u64c(XVer::BU_XTHIN_VERSION) < 2 &&
                                 pfrom->ThinBlockCapable())
                        {
                            // TODO: This code path enables backward compatibility for older BU nodes
                            // and can be removed in the future.
                            LOG(THIN, "Sending thinblock via getdata message\n");
                            SendXThinBlock(MakeBlockRef(block), pfrom, inv);
                        }
                        else if (inv.type == MSG_CMPCT_BLOCK)
                        {
                            LOG(CMPCT, "Sending compactblock via getdata message\n");
                            SendCompactBlock(MakeBlockRef(block), pfrom, inv);
                        }
                        else // MSG_FILTERED_BLOCK)
                        {
                            LOCK(pfrom->cs_filter);
                            if (pfrom->pfilter)
                            {
                                CMerkleBlock merkleBlock(block, *pfrom->pfilter);
                                pfrom->PushMessage(NetMsgType::MERKLEBLOCK, merkleBlock);
                                pfrom->blocksSent += 1;
                                // CMerkleBlock just contains hashes, so also push any transactions in the block the
                                // client did not see
                                // This avoids hurting performance by pointlessly requiring a round-trip
                                // Note that there is currently no way for a node to request any single transactions we
                                // didn't send here -
                                // they must either disconnect and retry or request the full block.
                                // Thus, the protocol spec specified allows for us to provide duplicate txn here,
                                // however we MUST always provide at least what the remote peer needs
                                typedef std::pair<unsigned int, uint256> PairType;
                                for (PairType &pair : merkleBlock.vMatchedTxn)
                                {
                                    pfrom->txsSent += 1;
                                    pfrom->PushMessage(NetMsgType::TX, block.vtx[pair.first]);
                                }
                            }
                            // else
                            // no response
                        }

                        // Trigger the peer node to send a getblocks request for the next batch of inventory
                        if (inv.hash == pfrom->hashContinue)
                        {
                            // Bypass PushInventory, this must send even if redundant,
                            // and we want it right after the last block so they don't
                            // wait for other stuff first.
                            std::vector<CInv> oneInv;
                            oneInv.push_back(CInv(MSG_BLOCK, chainActive.Tip()->GetBlockHash()));
                            pfrom->PushMessage(NetMsgType::INV, oneInv);
                            pfrom->hashContinue.SetNull();
                        }
                    }
                }
            }
            else if (inv.IsKnownType())
            {
                // Send stream from relay memory
                bool fPushed = false;
                {
                    CTransactionRef ptx;

                    // We need to release this lock before push message. There is a potential deadlock because
                    // cs_vSend is often taken before cs_mapRelay
                    {
                        LOCK(cs_mapRelay);
                        std::map<CInv, CTransactionRef>::iterator mi = mapRelay.find(inv);
                        if (mi != mapRelay.end())
                        {
                            // Copy shared ptr to second because it may be deleted once lock is released
                            ptx = (*mi).second;
                            fPushed = true;
                        }
                    }

                    if (fPushed)
                    {
                        pfrom->PushMessage(inv.GetCommand(), ptx);
                        pfrom->txsSent += 1;
                    }
                }
                if (!fPushed && inv.type == MSG_TX)
                {
                    CTransactionRef ptx = nullptr;
                    ptx = CommitQGet(inv.hash);
                    if (!ptx)
                    {
                        ptx = mempool.get(inv.hash);
                    }
                    if (ptx)
                    {
                        pfrom->PushMessage(NetMsgType::TX, ptx);
                        fPushed = true;
                        pfrom->txsSent += 1;
                    }
                }
                if (!fPushed)
                {
                    vNotFound.push_back(inv);
                }
            }

            // Track requests for our stuff.
            GetMainSignals().Inventory(inv.hash);

            // We only want to process one of these message types before returning. These are high
            // priority messages and we don't want to sit here processing a large number of messages
            // while we hold the cs_main lock, but rather allow these messages to be sent first and
            // process the return message before potentially reading from the queue again.
            if (inv.type == MSG_BLOCK || inv.type == MSG_FILTERED_BLOCK || inv.type == MSG_CMPCT_BLOCK)
                break;
        }
    }

    if (!vNotFound.empty())
    {
        // Let the peer know that we didn't find what it asked for, so it doesn't
        // have to wait around forever. Currently only SPV clients actually care
        // about this message: it's needed when they are recursively walking the
        // dependencies of relevant unconfirmed transactions. SPV clients want to
        // do that because they want to know about (and store and rebroadcast and
        // risk analyze) the dependencies of transactions relevant to them, without
        // having to download the entire memory pool.
        pfrom->PushMessage(NetMsgType::NOTFOUND, vNotFound);
    }
}

static bool ensureConnectionState(const std::string msg,
    const ConnectionStateIncoming &expected_incoming,
    const ConnectionStateOutgoing &expected_outgoing,
    CNode *peer)
{
    if (!((uint64_t)expected_incoming & (uint64_t)peer->state_incoming) ||
        !((uint64_t)expected_outgoing & (uint64_t)peer->state_outgoing))
    {
        // FIXME: note review ban always now
        dosMan.Misbehaving(peer, 100);
        peer->fDisconnect = true;

        return error("%s message received unexpectedly from peer=%s version=%s state_incoming=%s state_outgoing=%s",
            msg, peer->GetLogName(), peer->cleanSubVer, toString(peer->state_incoming), toString(peer->state_outgoing));
    }
    else
        return true;
}

static void handleAddressAfterInit(CNode *pfrom)
{
    if (!pfrom->fInbound)
    {
        // Advertise our address
        if (fListen && !IsInitialBlockDownload())
        {
            CAddress addr = GetLocalAddress(&pfrom->addr);
            FastRandomContext insecure_rand;
            if (addr.IsRoutable())
            {
                LOG(NET, "ProcessMessages: advertising address %s\n", addr.ToString());
                pfrom->PushAddress(addr, insecure_rand);
            }
            else if (IsPeerAddrLocalGood(pfrom))
            {
                addr.SetIP(pfrom->addrLocal);
                LOG(NET, "ProcessMessages: advertising address %s\n", addr.ToString());
                pfrom->PushAddress(addr, insecure_rand);
            }
        }
        // Get recent addresses
        pfrom->PushMessage(NetMsgType::GETADDR);
        pfrom->fGetAddr = true;
        addrman.Good(pfrom->addr);
    }
    else
    {
        if (((CNetAddr)pfrom->addr) == (CNetAddr)pfrom->addrFrom_advertised)
        {
            addrman.Add(pfrom->addrFrom_advertised, pfrom->addrFrom_advertised);
            addrman.Good(pfrom->addrFrom_advertised);
        }
    }
}

static void enableSendHeaders(CNode *pfrom)
{
    // Tell our peer we prefer to receive headers rather than inv's
    // We send this to non-NODE NETWORK peers as well, because even
    // non-NODE NETWORK peers can announce blocks (such as pruning
    // nodes)
    if (pfrom->nVersion >= SENDHEADERS_VERSION)
        pfrom->PushMessage(NetMsgType::SENDHEADERS);
}

static void enableCompactBlocks(CNode *pfrom)
{
    // Tell our peer that we support compact blocks
    if (IsCompactBlocksEnabled())
    {
        bool fHighBandwidth = false;
        uint64_t nVersion = 1;
        pfrom->PushMessage(NetMsgType::SENDCMPCT, fHighBandwidth, nVersion);
    }
}

bool ProcessMessage(CNode *pfrom, std::string strCommand, CDataStream &vRecv, int64_t nTimeReceived)
{
    int64_t receiptTime = GetTime();
    const CChainParams &chainparams = Params();
    RandAddSeedPerfmon();
    unsigned int msgSize = vRecv.size(); // BU for statistics
    UpdateRecvStats(pfrom, strCommand, msgSize, nTimeReceived);
    LOG(NET, "received: %s (%u bytes) peer=%s\n", SanitizeString(strCommand), msgSize, pfrom->GetLogName());
    if (mapArgs.count("-dropmessagestest") && GetRand(atoi(mapArgs["-dropmessagestest"])) == 0)
    {
        LOGA("dropmessagestest DROPPING RECV MESSAGE\n");
        return true;
    }

    if (!(nLocalServices & NODE_BLOOM) &&
        (strCommand == NetMsgType::FILTERLOAD || strCommand == NetMsgType::FILTERADD ||
            strCommand == NetMsgType::FILTERCLEAR))
    {
        if (pfrom->nVersion >= NO_BLOOM_VERSION)
        {
            dosMan.Misbehaving(pfrom, 100);
            return false;
        }
        else
        {
            LOG(NET, "Inconsistent bloom filter settings peer %s\n", pfrom->GetLogName());
            pfrom->fDisconnect = true;
            return false;
        }
    }

    /* Special handling for xversion messages, as they are optional but still
     have to be properly sequenced to be at the beginning of a connection. So
     if anything but an xversion comes in whilst in
     SENT_VERACK_READY_FOR_POTENTIAL_XVERSION, transition to READY state and
     thus disallow any further incoming xversions. */
    if (pfrom->state_incoming == ConnectionStateIncoming::SENT_VERACK_READY_FOR_POTENTIAL_XVERSION &&
        strCommand != NetMsgType::XVERSION && strCommand != NetMsgType::VERACK)
    {
        LOG(NET, "This node does not support XVERSION as it did not send it at the right time but answered with %s "
                 "instead. peer=%s version=%s\n",
            strCommand, pfrom->GetLogName(), pfrom->cleanSubVer);

        pfrom->state_incoming = ConnectionStateIncoming::READY;
        handleAddressAfterInit(pfrom);
        enableSendHeaders(pfrom);
        enableCompactBlocks(pfrom);
    }
    // ------------------------- BEGIN INITIAL COMMAND SET PROCESSING
    if (strCommand == NetMsgType::VERSION)
    {
        if (!ensureConnectionState(
                strCommand, ConnectionStateIncoming::CONNECTED_WAIT_VERSION, ConnectionStateOutgoing::ANY, pfrom))
            return false;

        int64_t nTime;
        CAddress addrMe;
        uint64_t nNonce = 1;
        vRecv >> pfrom->nVersion >> pfrom->nServices >> nTime >> addrMe;

        // Update thin type peer counters. This should be at the top here before we have any
        // potential disconnects, because on disconnect the counters will then get decremented.
        thinrelay.AddPeers(pfrom);

        if (pfrom->nVersion < MIN_PEER_PROTO_VERSION)
        {
            // ban peers older than this proto version
            pfrom->PushMessage(NetMsgType::REJECT, strCommand, REJECT_OBSOLETE,
                strprintf("Protocol Version must be %d or greater", MIN_PEER_PROTO_VERSION));
            dosMan.Misbehaving(pfrom, 100);
            return error("Using obsolete protocol version %i - banning peer=%s version=%s", pfrom->nVersion,
                pfrom->GetLogName(), pfrom->cleanSubVer);
        }

        if (!vRecv.empty())
            vRecv >> pfrom->addrFrom_advertised >> nNonce;
        if (!vRecv.empty())
        {
            vRecv >> LIMITED_STRING(pfrom->strSubVer, MAX_SUBVERSION_LENGTH);
            pfrom->cleanSubVer = SanitizeString(pfrom->strSubVer);
        }
        if (!vRecv.empty())
            vRecv >> pfrom->nStartingHeight;
        if (!vRecv.empty())
            vRecv >> pfrom->fRelayTxes; // set to true after we get the first filter* message
        else
            pfrom->fRelayTxes = true;

        // Disconnect if we connected to ourself
        if (nNonce == nLocalHostNonce && nNonce > 1)
        {
            LOGA("connected to self at %s, disconnecting\n", pfrom->addr.ToString());
            pfrom->fDisconnect = true;
            return true;
        }

        pfrom->addrLocal = addrMe;
        if (pfrom->fInbound && addrMe.IsRoutable())
        {
            SeenLocal(addrMe);
        }

        // Be shy and don't send version until we hear
        if (pfrom->fInbound)
            pfrom->PushVersion();

        pfrom->fClient = !(pfrom->nServices & NODE_NETWORK);

        // Potentially mark this peer as a preferred download peer.
        UpdatePreferredDownload(pfrom);

        // Send VERACK handshake message
        pfrom->PushMessage(NetMsgType::VERACK);

        // Change version
        pfrom->ssSend.SetVersion(std::min(pfrom->nVersion, PROTOCOL_VERSION));

        LOG(NET, "receive version message: %s: version %d, blocks=%d, us=%s, peer=%s\n", pfrom->cleanSubVer,
            pfrom->nVersion, pfrom->nStartingHeight, addrMe.ToString(), pfrom->GetLogName());

        int64_t nTimeOffset = nTime - GetTime();
        pfrom->nTimeOffset = nTimeOffset;
        AddTimeData(pfrom->addr, nTimeOffset);

        // Feeler connections exist only to verify if address is online.
        if (pfrom->fFeeler)
        {
            // Should never occur but if it does correct the value.
            // We can't have an inbound "feeler" connection, so the value must be improperly set.
            DbgAssert(pfrom->fInbound == false, pfrom->fFeeler = false);
            if (pfrom->fInbound == false)
            {
                LOG(NET, "Disconnecting feeler to peer %s\n", pfrom->GetLogName());
                pfrom->fDisconnect = true;
            }
        }
        pfrom->state_incoming = ConnectionStateIncoming::SENT_VERACK_READY_FOR_POTENTIAL_XVERSION;
    }

    /* Since we are processing messages in multiple threads, we may process them out of order.  Does enforcing this
       order actually matter?  Note we allow mis-order (or no version message at all) if whitelisted...
        else if (pfrom->nVersion == 0 && !pfrom->fWhitelisted)
        {
            // Must have version message before anything else (Although we may send our VERSION before
            // we receive theirs, it would not be possible to receive their VERACK before their VERSION).
            pfrom->fDisconnect = true;
            return error("%s receieved before VERSION message - disconnecting peer=%s", strCommand,
       pfrom->GetLogName());
        }
    */

    else if (strCommand == NetMsgType::VERACK)
    {
        if (!ensureConnectionState(
                strCommand, ConnectionStateIncoming::ANY, ConnectionStateOutgoing::SENT_VERSION, pfrom))
            return false;

        pfrom->SetRecvVersion(std::min(pfrom->nVersion, PROTOCOL_VERSION));

        // BU expedited procecessing requires the exchange of the listening port id
        // The former BUVERSION message has now been integrated into the xmap field in CXVersionMessage.

        // prepare xversion message. This *must* be the next message after the verack has been received,
        // if it comes at all.
        CXVersionMessage xver;
        xver.set_u64c(XVer::BU_LISTEN_PORT, GetListenPort());
        xver.set_u64c(XVer::BU_MSG_IGNORE_CHECKSUM, 1); // we will ignore 0 value msg checksums
        xver.set_u64c(XVer::BU_GRAPHENE_VERSION_SUPPORTED, 1);
        xver.set_u64c(XVer::BU_XTHIN_VERSION, 2); // xthin version
        pfrom->PushMessage(NetMsgType::XVERSION, xver);


        if (pfrom->nVersion >= EXPEDITED_VERSION)
            // also send legacy message (at least for now)
            pfrom->PushMessage(NetMsgType::BUVERSION, GetListenPort());
        pfrom->state_outgoing = ConnectionStateOutgoing::READY;

        // Tell the peer what maximum xthin bloom filter size we will consider acceptable.
        // FIXME: integrate into xversion as well
        if (pfrom->ThinBlockCapable() && IsThinBlocksEnabled())
        {
            pfrom->PushMessage(NetMsgType::FILTERSIZEXTHIN, nXthinBloomFilterSize);
        }
    }


    else if (!pfrom->successfullyConnected() && GetTime() - pfrom->tVersionSent > VERACK_TIMEOUT &&
             pfrom->tVersionSent >= 0)
    {
        // If verack is not received within timeout then disconnect.
        // The peer may be slow so disconnect them only, to give them another chance if they try to re-connect.
        // If they are a bad peer and keep trying to reconnect and still do not VERACK, they will eventually
        // get banned by the connection slot algorithm which tracks disconnects and reconnects.
        pfrom->fDisconnect = true;
        LOG(NET, "ERROR: disconnecting - VERACK not received within %d seconds for peer=%s version=%s\n",
            VERACK_TIMEOUT, pfrom->GetLogName(), pfrom->cleanSubVer);

        // update connection tracker which is used by the connection slot algorithm.
        LOCK(cs_mapInboundConnectionTracker);
        CNetAddr ipAddress = (CNetAddr)pfrom->addr;
        mapInboundConnectionTracker[ipAddress].nEvictions += 1;
        mapInboundConnectionTracker[ipAddress].nLastEvictionTime = GetTime();

        return true; // return true so we don't get any process message failures in the log.
    }
    // BUVERSION is used to pass BU specific version information similar to NetMsgType::VERSION
    // and is exchanged after the VERSION and VERACK are both sent and received.
    else if (strCommand == NetMsgType::BUVERSION)
    {
        if (!ensureConnectionState(strCommand,
                ConnectionStateIncoming::SENT_VERACK_READY_FOR_POTENTIAL_XVERSION | ConnectionStateIncoming::READY,
                ConnectionStateOutgoing::READY | ConnectionStateOutgoing::SENT_VERSION, pfrom))
            return false;

        // Each connection can only send one version message
        if (pfrom->addrFromPort != 0)
        {
            LOG(NET, "Ignoring duplicate BUVERSION or extra addrFromPort setting. peer=%s version=%s\n",
                pfrom->GetLogName(), pfrom->cleanSubVer);
            unsigned short dummy;
            vRecv >> dummy;
        }
        else
        {
            // addrFromPort is needed for connecting and initializing Xpedited forwarding.
            vRecv >> pfrom->addrFromPort;
            pfrom->PushMessage(NetMsgType::BUVERACK);
        }
    }
    // Final handshake for BU specific version information similar to NetMsgType::VERACK
    else if (strCommand == NetMsgType::BUVERACK)
    {
        if (!ensureConnectionState(strCommand,
                ConnectionStateIncoming::SENT_VERACK_READY_FOR_POTENTIAL_XVERSION | ConnectionStateIncoming::READY,
                ConnectionStateOutgoing::READY, pfrom))
            return false;

        // This step done after final handshake
        CheckAndRequestExpeditedBlocks(pfrom);
    }
    else if (strCommand == NetMsgType::XVERSION)
    {
        if (!ensureConnectionState(strCommand, ConnectionStateIncoming::SENT_VERACK_READY_FOR_POTENTIAL_XVERSION,
                ConnectionStateOutgoing::ANY, pfrom))
            return false;
        vRecv >> pfrom->xVersion;
        pfrom->skipChecksum = (pfrom->xVersion.as_u64c(XVer::BU_MSG_IGNORE_CHECKSUM) == 1);
        if (pfrom->addrFromPort == 0)
        {
            pfrom->addrFromPort = pfrom->xVersion.as_u64c(XVer::BU_LISTEN_PORT) & 0xffff;
        }
        else
        {
            LOG(NET, "Encountered odd node that sent BUVERSION before XVERSION. Ignoring duplicate addrFromPort "
                     "setting. peer=%s version=%s\n",
                pfrom->GetLogName(), pfrom->cleanSubVer);
        }

        pfrom->PushMessage(NetMsgType::XVERACK);
        pfrom->state_incoming = ConnectionStateIncoming::READY;
        handleAddressAfterInit(pfrom);
        enableSendHeaders(pfrom);
        enableCompactBlocks(pfrom);
    }
    else if (strCommand == NetMsgType::XVERACK)
    {
        if (!ensureConnectionState(strCommand, ConnectionStateIncoming::ANY, ConnectionStateOutgoing::READY, pfrom))
            return false;

        // This step done after final handshake
        CheckAndRequestExpeditedBlocks(pfrom);
    }
    else if (strCommand == NetMsgType::XUPDATE)
    {
        CXVersionMessage xUpdate;
        vRecv >> xUpdate;
        // check for peer trying to change non-changeable key
        for (auto entry : xUpdate.xmap)
        {
            auto iter = XVer::mapKeyType.find(entry.first);
            if (iter == XVer::mapKeyType.end())
            {
                continue;
            }
            else if (iter->second == XVer::keyType::changeable)
            {
                LOCK(pfrom->cs_xversion);
                pfrom->xVersion.xmap[entry.first] = xUpdate.xmap[entry.first];
            }
        }
    }

    // XVERSION NOTICE: If you read this code as a reference to implement
    // xversion, *please* refrain from sending 'sendheaders' or
    // 'filtersizexthin' during the initial handshake to allow further
    // simplification and streamlining of the connection handshake down the
    // road. Allowing receipt of 'sendheaders'/'filtersizexthin' here is to
    // allow connection with BUCash 1.5.0.x nodes that introduced parallelized
    // message processing but not the state machine for (x)version
    // serialization.  This is valid protocol behavior (as in not breaking any
    // existing implementation) but likely still makes sense to be phased out
    // down the road.
    else if (strCommand == NetMsgType::SENDHEADERS)
    {
        CNodeStateAccessor(nodestate, pfrom->GetId())->fPreferHeaders = true;
    }

    else if (strCommand == NetMsgType::FILTERSIZEXTHIN)
    {
        if (pfrom->ThinBlockCapable())
        {
            vRecv >> pfrom->nXthinBloomfilterSize;

            // As a safeguard don't allow a smaller max bloom filter size than the default max size.
            if (!pfrom->nXthinBloomfilterSize || (pfrom->nXthinBloomfilterSize < SMALLEST_MAX_BLOOM_FILTER_SIZE))
            {
                pfrom->PushMessage(
                    NetMsgType::REJECT, strCommand, REJECT_INVALID, std::string("filter size was too small"));
                LOG(NET, "Disconnecting %s: bloom filter size too small\n", pfrom->GetLogName());
                pfrom->fDisconnect = true;
                return false;
            }
        }
        else
        {
            pfrom->fDisconnect = true;
            return false;
        }
    }

    // XVERSION notice: Reply to pings before initial xversion handshake is
    // complete. This behavior should also not be relied upon and it is likely
    // better to phase this out later (requiring only proper, expected
    // messages during the initial (x)version handshake).
    else if (strCommand == NetMsgType::PING)
    {
        // take the lock exclusively to force a serialization point
        CSharedUnlocker unl(pfrom->csMsgSerializer);
        {
            WRITELOCK(pfrom->csMsgSerializer);
            uint64_t nonce = 0;
            vRecv >> nonce;
            // although PONG was enabled in BIP31, all clients should handle it at this point
            // and unknown messages are silently dropped.  So for simplicity, always respond with PONG
            // Echo the message back with the nonce. This allows for two useful features:
            //
            // 1) A remote node can quickly check if the connection is operational
            // 2) Remote nodes can measure the latency of the network thread. If this node
            //    is overloaded it won't respond to pings quickly and the remote node can
            //    avoid sending us more work, like chain download requests.
            //
            // The nonce stops the remote getting confused between different pings: without
            // it, if the remote node sends a ping once per second and this node takes 5
            // seconds to respond to each, the 5th ping the remote sends would appear to
            // return very quickly.
            pfrom->PushMessage(NetMsgType::PONG, nonce);
        }
    }

    // ------------------------- END INITIAL COMMAND SET PROCESSING
    else if (!pfrom->successfullyConnected())
    {
        LOG(NET, "Ignoring command %s that comes in before initial handshake is finished. peer=%s version=%s\n",
            strCommand, pfrom->GetLogName(), pfrom->cleanSubVer);

        // Ignore any other commands early in the handshake
        return false;
    }
    else if (strCommand == NetMsgType::ADDR)
    {
        std::vector<CAddress> vAddr;
        vRecv >> vAddr;

        if (vAddr.size() > 1000)
        {
            dosMan.Misbehaving(pfrom, 20);
            return error("message addr size() = %u", vAddr.size());
        }

        // Store the new addresses
        std::vector<CAddress> vAddrOk;
        int64_t nNow = GetAdjustedTime();
        int64_t nSince = nNow - 10 * 60;
        FastRandomContext insecure_rand;
        for (CAddress &addr : vAddr)
        {
            if (shutdown_threads.load() == true)
            {
                return false;
            }

            if (addr.nTime <= 100000000 || addr.nTime > nNow + 10 * 60)
                addr.nTime = nNow - 5 * 24 * 60 * 60;
            pfrom->AddAddressKnown(addr);
            bool fReachable = IsReachable(addr);
            if (addr.nTime > nSince && !pfrom->fGetAddr && vAddr.size() <= 10 && addr.IsRoutable())
            {
                // Relay to a limited number of other nodes
                {
                    LOCK(cs_vNodes);
                    // Use deterministic randomness to send to the same nodes for 24 hours
                    // at a time so the addrKnowns of the chosen nodes prevent repeats
                    static uint256 hashSalt;
                    if (hashSalt.IsNull())
                        hashSalt = GetRandHash();
                    uint64_t hashAddr = addr.GetHash();
                    uint256 hashRand = ArithToUint256(
                        UintToArith256(hashSalt) ^ (hashAddr << 32) ^ ((GetTime() + hashAddr) / (24 * 60 * 60)));
                    hashRand = Hash(BEGIN(hashRand), END(hashRand));
                    std::multimap<uint256, CNode *> mapMix;
                    for (CNode *pnode : vNodes)
                    {
                        unsigned int nPointer;
                        memcpy(&nPointer, &pnode, sizeof(nPointer));
                        uint256 hashKey = ArithToUint256(UintToArith256(hashRand) ^ nPointer);
                        hashKey = Hash(BEGIN(hashKey), END(hashKey));
                        mapMix.insert(std::make_pair(hashKey, pnode));
                    }
                    int nRelayNodes = fReachable ? 2 : 1; // limited relaying of addresses outside our network(s)
                    for (std::multimap<uint256, CNode *>::iterator mi = mapMix.begin();
                         mi != mapMix.end() && nRelayNodes-- > 0; ++mi)
                        ((*mi).second)->PushAddress(addr, insecure_rand);
                }
            }
            // Do not store addresses outside our network
            if (fReachable)
                vAddrOk.push_back(addr);
        }
        addrman.Add(vAddrOk, pfrom->addr, 2 * 60 * 60);
        if (vAddr.size() < 1000)
            pfrom->fGetAddr = false;
        if (pfrom->fOneShot)
        {
            LOG(NET, "Disconnecting %s: one shot\n", pfrom->GetLogName());
            pfrom->fDisconnect = true;
        }
    }

    // Processing this message type for statistics purposes only, BU currently doesn't support CB protocol
    // Ignore this message if sent from a node advertising a version earlier than the first CB release (70014)
    else if (strCommand == NetMsgType::SENDCMPCT && pfrom->nVersion >= 70014)
    {
        bool fHighBandwidth = false;
        uint64_t nVersion = 0;
        vRecv >> fHighBandwidth >> nVersion;

        // BCH network currently only supports version 1 (v2 is segwit support on BTC)
        // May need to be updated in the future if other clients deploy a new version
        pfrom->fSupportsCompactBlocks = nVersion == 1;

        // Increment compact block peer counter.
        thinrelay.AddCompactBlockPeer(pfrom);
    }

    else if (strCommand == NetMsgType::INV)
    {
        if (fImporting || fReindex)
            return true;

        std::vector<CInv> vInv;
        vRecv >> vInv;
        LOG(NET, "Received INV list of size %d\n", vInv.size());

        // Message Consistency Checking
        //   Check size == 0 to be intolerant of an empty and useless request.
        //   Validate that INVs are a valid type and not null.
        if (vInv.size() > MAX_INV_SZ || vInv.empty())
        {
            dosMan.Misbehaving(pfrom, 20);
            return error("message inv size() = %u", vInv.size());
        }

        bool fBlocksOnly = GetBoolArg("-blocksonly", DEFAULT_BLOCKSONLY);

        // Allow whitelisted peers to send data other than blocks in blocks only mode if whitelistrelay is true
        if (pfrom->fWhitelisted && GetBoolArg("-whitelistrelay", DEFAULT_WHITELISTRELAY))
            fBlocksOnly = false;

        for (unsigned int nInv = 0; nInv < vInv.size(); nInv++)
        {
            if (shutdown_threads.load() == true)
            {
                return false;
            }

            const CInv &inv = vInv[nInv];
            if (!((inv.type == MSG_TX) || (inv.type == MSG_BLOCK)) || inv.hash.IsNull())
            {
                dosMan.Misbehaving(pfrom, 20);
                return error("message inv invalid type = %u or is null hash %s", inv.type, inv.hash.ToString());
            }

            if (inv.type == MSG_BLOCK)
            {
                LOCK(cs_main);
                bool fAlreadyHaveBlock = AlreadyHaveBlock(inv);
                LOG(NET, "got inv: %s  %s peer=%d\n", inv.ToString(), fAlreadyHaveBlock ? "have" : "new", pfrom->id);

                requester.UpdateBlockAvailability(pfrom->GetId(), inv.hash);
                // RE !IsInitialBlockDownload(): We do not want to get the block if the system is executing the initial
                // block download because
                // blocks are stored in block files in the order of arrival.  So grabbing blocks "early" will cause new
                // blocks to be sprinkled
                // throughout older block files.  This will stop those files from being pruned.
                // !IsInitialBlockDownload() can be removed if
                // a better block storage system is devised.
                if ((!fAlreadyHaveBlock && !IsInitialBlockDownload()) ||
                    (!fAlreadyHaveBlock && Params().NetworkIDString() == "regtest"))
                {
                    // Since we now only rely on headers for block requests, if we get an INV from an older node or
                    // if there was a very large re-org which resulted in a revert to block announcements via INV,
                    // we will instead request the header rather than the block.  This is safer and prevents an
                    // attacker from sending us fake INV's for blocks that do not exist or try to get us to request
                    // and download fake blocks.
                    pfrom->PushMessage(NetMsgType::GETHEADERS, chainActive.GetLocator(pindexBestHeader), inv.hash);
                }
                else
                {
                    LOG(NET, "skipping request of block %s.  already have: %d  importing: %d  reindex: %d  "
                             "isChainNearlySyncd: %d\n",
                        inv.hash.ToString(), fAlreadyHaveBlock, fImporting, fReindex, IsChainNearlySyncd());
                }
            }
            else // If we get here then inv.type must == MSG_TX.
            {
                bool fAlreadyHaveTx = TxAlreadyHave(inv);
                // LOG(NET, "got inv: %s  %d peer=%s\n", inv.ToString(), fAlreadyHaveTx ? "have" : "new",
                // pfrom->GetLogName());
                LOG(NET, "got inv: %s  have: %d peer=%s\n", inv.ToString(), fAlreadyHaveTx, pfrom->GetLogName());

                pfrom->AddInventoryKnown(inv);
                if (fBlocksOnly)
                {
                    LOG(NET, "transaction (%s) inv sent in violation of protocol peer=%d\n", inv.hash.ToString(),
                        pfrom->id);
                }
                // RE !IsInitialBlockDownload(): during IBD, its a waste of bandwidth to grab transactions, they will
                // likely be included in blocks that we IBD download anyway.  This is especially important as
                // transaction volumes increase.
                else if (!fAlreadyHaveTx && !IsInitialBlockDownload())
                    requester.AskFor(inv, pfrom);
            }

            // Track requests for our stuff.
            GetMainSignals().Inventory(inv.hash);

            if (pfrom->nSendSize > (SendBufferSize() * 2))
            {
                dosMan.Misbehaving(pfrom, 50);
                return error("send buffer size() = %u", pfrom->nSendSize);
            }
        }
    }


    else if (strCommand == NetMsgType::GETDATA)
    {
        if (fImporting || fReindex)
        {
            LOG(NET, "received getdata from %s but importing\n", pfrom->GetLogName());
            return true;
        }

        std::vector<CInv> vInv;
        vRecv >> vInv;
        // BU check size == 0 to be intolerant of an empty and useless request
        if ((vInv.size() > MAX_INV_SZ) || (vInv.size() == 0))
        {
            dosMan.Misbehaving(pfrom, 20);
            return error("message getdata size() = %u", vInv.size());
        }

        // Validate that INVs are a valid type
        std::deque<CInv> invDeque;
        for (unsigned int nInv = 0; nInv < vInv.size(); nInv++)
        {
            const CInv &inv = vInv[nInv];
            if (!((inv.type == MSG_TX) || (inv.type == MSG_BLOCK) || (inv.type == MSG_FILTERED_BLOCK) ||
                    (inv.type == MSG_CMPCT_BLOCK) || (inv.type == MSG_THINBLOCK)))
            {
                dosMan.Misbehaving(pfrom, 20);
                return error("message inv invalid type = %u", inv.type);
            }

            // Make basic checks
            if (inv.type == MSG_CMPCT_BLOCK || inv.type == MSG_THINBLOCK)
            {
                if (!requester.CheckForRequestDOS(pfrom, chainparams))
                    return false;
            }

            invDeque.push_back(inv);
        }

        if (fDebug || (invDeque.size() != 1))
            LOG(NET, "received getdata (%u invsz) peer=%s\n", invDeque.size(), pfrom->GetLogName());

        if ((fDebug && invDeque.size() > 0) || (invDeque.size() == 1))
            LOG(NET, "received getdata for: %s peer=%s\n", invDeque[0].ToString(), pfrom->GetLogName());

        ProcessGetData(pfrom, chainparams.GetConsensus(), invDeque);
        {
            LOCK(pfrom->csRecvGetData);
            pfrom->vRecvGetData.insert(pfrom->vRecvGetData.end(), invDeque.begin(), invDeque.end());
        }
    }


    else if (strCommand == NetMsgType::GETBLOCKS)
    {
        if (fImporting || fReindex)
            return true;

        CBlockLocator locator;
        uint256 hashStop;
        vRecv >> locator >> hashStop;

        LOCK(cs_main);

        // Find the last block the caller has in the main chain
        CBlockIndex *pindex = FindForkInGlobalIndex(chainActive, locator);

        // Send the rest of the chain
        if (pindex)
            pindex = chainActive.Next(pindex);
        int nLimit = 500;
        LOG(NET, "getblocks %d to %s limit %d from peer=%d\n", (pindex ? pindex->nHeight : -1),
            hashStop.IsNull() ? "end" : hashStop.ToString(), nLimit, pfrom->id);
        for (; pindex; pindex = chainActive.Next(pindex))
        {
            if (pindex->GetBlockHash() == hashStop)
            {
                LOG(NET, "  getblocks stopping at %d %s\n", pindex->nHeight, pindex->GetBlockHash().ToString());
                break;
            }
            // If pruning, don't inv blocks unless we have on disk and are likely to still have
            // for some reasonable time window (1 hour) that block relay might require.
            const int nPrunedBlocksLikelyToHave =
                MIN_BLOCKS_TO_KEEP - 3600 / chainparams.GetConsensus().nPowTargetSpacing;
            if (fPruneMode && (!(pindex->nStatus & BLOCK_HAVE_DATA) ||
                                  pindex->nHeight <= chainActive.Tip()->nHeight - nPrunedBlocksLikelyToHave))
            {
                LOG(NET, " getblocks stopping, pruned or too old block at %d %s\n", pindex->nHeight,
                    pindex->GetBlockHash().ToString());
                break;
            }
            pfrom->PushInventory(CInv(MSG_BLOCK, pindex->GetBlockHash()));
            if (--nLimit <= 0)
            {
                // When this block is requested, we'll send an inv that'll
                // trigger the peer to getblocks the next batch of inventory.
                LOG(NET, "  getblocks stopping at limit %d %s\n", pindex->nHeight, pindex->GetBlockHash().ToString());
                pfrom->hashContinue = pindex->GetBlockHash();
                break;
            }
        }
    }


    else if (strCommand == NetMsgType::GETHEADERS)
    {
        CBlockLocator locator;
        uint256 hashStop;
        vRecv >> locator >> hashStop;

        CBlockIndex *pindex = nullptr;
        if (locator.IsNull())
        {
            pindex = LookupBlockIndex(hashStop);
            if (!pindex)
                return true;
        }

        std::vector<CBlock> vHeaders;
        {
            LOCK(cs_main); // for chainActive
            if (!locator.IsNull())
            {
                // Find the last block the caller has in the main chain
                pindex = FindForkInGlobalIndex(chainActive, locator);
                if (pindex)
                    pindex = chainActive.Next(pindex);
            }

            // we must use CBlocks, as CBlockHeaders won't include the 0x00 nTx count at the end
            int nLimit = MAX_HEADERS_RESULTS;
            LOG(NET, "getheaders height %d for block %s from peer %s\n", (pindex ? pindex->nHeight : -1),
                hashStop.ToString(), pfrom->GetLogName());
            for (; pindex; pindex = chainActive.Next(pindex))
            {
                vHeaders.push_back(pindex->GetBlockHeader());
                if (--nLimit <= 0 || pindex->GetBlockHash() == hashStop)
                    break;
            }
        }
        // pindex can be NULL either if we sent chainActive.Tip() OR
        // if our peer has chainActive.Tip() (and thus we are sending an empty
        // headers message). In both cases it's safe to update
        // pindexBestHeaderSent to be our tip.
        {
            CNodeStateAccessor state(nodestate, pfrom->GetId());
            state->pindexBestHeaderSent = pindex ? pindex : chainActive.Tip();
        }
        pfrom->PushMessage(NetMsgType::HEADERS, vHeaders);
    }


    else if (strCommand == NetMsgType::TX)
    {
        // Stop processing the transaction early if
        // We are in blocks only mode and peer is either not whitelisted or whitelistrelay is off
        if (GetBoolArg("-blocksonly", DEFAULT_BLOCKSONLY) &&
            (!pfrom->fWhitelisted || !GetBoolArg("-whitelistrelay", DEFAULT_WHITELISTRELAY)))
        {
            LOG(NET, "transaction sent in violation of protocol peer=%d\n", pfrom->id);
            return true;
        }

        // Put the tx on the tx admission queue for processing
        CTxInputData txd;
        vRecv >> txd.tx;

        // Indicate that the tx was received and is now in the commitQ but not necessarily in the mempool.
        CInv inv(MSG_TX, txd.tx->GetHash());
        requester.Processing(inv, pfrom);

        // Enqueue the transaction
        txd.nodeId = pfrom->id;
        txd.nodeName = pfrom->GetLogName();
        txd.whitelisted = pfrom->fWhitelisted;
        EnqueueTxForAdmission(txd);

        pfrom->AddInventoryKnown(inv);
        requester.UpdateTxnResponseTime(inv, pfrom);
    }


    else if (strCommand == NetMsgType::HEADERS) // Ignore headers received while importing
    {
        if (fImporting)
        {
            LOG(NET, "skipping processing of HEADERS because importing\n");
            return true;
        }
        if (fReindex)
        {
            LOG(NET, "skipping processing of HEADERS because reindexing\n");
            return true;
        }
        std::vector<CBlockHeader> headers;

        // Bypass the normal CBlock deserialization, as we don't want to risk deserializing 2000 full blocks.
        unsigned int nCount = ReadCompactSize(vRecv);
        if (nCount > MAX_HEADERS_RESULTS)
        {
            dosMan.Misbehaving(pfrom, 20);
            return error("headers message size = %u", nCount);
        }
        headers.resize(nCount);
        for (unsigned int n = 0; n < nCount; n++)
        {
            vRecv >> headers[n];
            ReadCompactSize(vRecv); // ignore tx count; assume it is 0.
        }

        LOCK(cs_main);

        // Nothing interesting. Stop asking this peers for more headers.
        if (nCount == 0)
            return true;

        // Check all headers to make sure they are continuous before attempting to accept them.
        // This prevents and attacker from keeping us from doing direct fetch by giving us out
        // of order headers.
        bool fNewUnconnectedHeaders = false;
        uint256 hashLastBlock;
        hashLastBlock.SetNull();
        for (const CBlockHeader &header : headers)
        {
            // check that the first header has a previous block in the blockindex.
            if (hashLastBlock.IsNull())
            {
                if (LookupBlockIndex(header.hashPrevBlock))
                    hashLastBlock = header.hashPrevBlock;
            }

            // Add this header to the map if it doesn't connect to a previous header
            if (header.hashPrevBlock != hashLastBlock)
            {
                // If we still haven't finished downloading the initial headers during node sync and we get
                // an out of order header then we must disconnect the node so that we can finish downloading
                // initial headers from a diffeent peer. An out of order header at this point is likely an attack
                // to prevent the node from syncing.
                if (header.GetBlockTime() < GetAdjustedTime() - 24 * 60 * 60)
                {
                    pfrom->fDisconnect = true;
                    return error("non-continuous-headers sequence during node sync - disconnecting peer=%s",
                        pfrom->GetLogName());
                }
                fNewUnconnectedHeaders = true;
            }

            // if we have an unconnected header then add every following header to the unconnected headers cache.
            if (fNewUnconnectedHeaders)
            {
                uint256 hash = header.GetHash();
                if (mapUnConnectedHeaders.size() < MAX_UNCONNECTED_HEADERS)
                    mapUnConnectedHeaders[hash] = std::make_pair(header, GetTime());

                // update hashLastUnknownBlock so that we'll be able to download the block from this peer even
                // if we receive the headers, which will connect this one, from a different peer.
                requester.UpdateBlockAvailability(pfrom->GetId(), hash);
            }

            hashLastBlock = header.GetHash();
        }
        // return without error if we have an unconnected header.  This way we can try to connect it when the next
        // header arrives.
        if (fNewUnconnectedHeaders)
            return true;

        // If possible add any previously unconnected headers to the headers vector and remove any expired entries.
        std::map<uint256, std::pair<CBlockHeader, int64_t> >::iterator mi = mapUnConnectedHeaders.begin();
        while (mi != mapUnConnectedHeaders.end())
        {
            std::map<uint256, std::pair<CBlockHeader, int64_t> >::iterator toErase = mi;

            // Add the header if it connects to the previous header
            if (headers.back().GetHash() == (*mi).second.first.hashPrevBlock)
            {
                headers.push_back((*mi).second.first);
                mapUnConnectedHeaders.erase(toErase);

                // if you found one to connect then search from the beginning again in case there is another
                // that will connect to this new header that was added.
                mi = mapUnConnectedHeaders.begin();
                continue;
            }

            // Remove any entries that have been in the cache too long.  Unconnected headers should only exist
            // for a very short while, typically just a second or two.
            int64_t nTimeHeaderArrived = (*mi).second.second;
            uint256 headerHash = (*mi).first;
            mi++;
            if (GetTime() - nTimeHeaderArrived >= UNCONNECTED_HEADERS_TIMEOUT)
            {
                mapUnConnectedHeaders.erase(toErase);
            }
            // At this point we know the headers in the list received are known to be in order, therefore,
            // check if the header is equal to some other header in the list. If so then remove it from the cache.
            else
            {
                for (const CBlockHeader &header : headers)
                {
                    if (header.GetHash() == headerHash)
                    {
                        mapUnConnectedHeaders.erase(toErase);
                        break;
                    }
                }
            }
        }

        // Check and accept each header in dependency order (oldest block to most recent)
        CBlockIndex *pindexLast = nullptr;
        int i = 0;
        for (const CBlockHeader &header : headers)
        {
            CValidationState state;
            if (!AcceptBlockHeader(header, state, chainparams, &pindexLast))
            {
                int nDos;
                if (state.IsInvalid(nDos))
                {
                    if (nDos > 0)
                    {
                        dosMan.Misbehaving(pfrom, nDos);
                    }
                }
                // all headers from this one forward reference a fork that we don't follow, so erase them
                headers.erase(headers.begin() + i, headers.end());
                nCount = headers.size();
                break;
            }
            else
                PV->UpdateMostWorkOurFork(header);

            i++;
        }

        if (pindexLast)
            requester.UpdateBlockAvailability(pfrom->GetId(), pindexLast->GetBlockHash());

        if (nCount == MAX_HEADERS_RESULTS && pindexLast)
        {
            // Headers message had its maximum size; the peer may have more headers.
            // TODO: optimize: if pindexLast is an ancestor of chainActive.Tip or pindexBestHeader, continue
            // from there instead.
            LOG(NET, "more getheaders (%d) to end to peer=%s (startheight:%d)\n", pindexLast->nHeight,
                pfrom->GetLogName(), pfrom->nStartingHeight);
            pfrom->PushMessage(NetMsgType::GETHEADERS, chainActive.GetLocator(pindexLast), uint256());

            {
                int64_t now = GetTime();
                CNodeStateAccessor state(nodestate, pfrom->GetId());
                DbgAssert(state != nullptr, );
                if (state != nullptr)
                    state->nSyncStartTime = now; // reset the time because more headers needed
            }

            // During the process of IBD we need to update block availability for every connected peer. To do that we
            // request, from each NODE_NETWORK peer, a header that matches the last blockhash found in this recent set
            // of headers. Once the reqeusted header is received then the block availability for this peer will get
            // updated.
            if (IsInitialBlockDownload())
            {
                // To maintain locking order with cs_main we have to addrefs for each node and then release
                // the lock on cs_vNodes before aquiring cs_main further down.
                std::vector<CNode *> vNodesCopy;
                {
                    LOCK(cs_vNodes);
                    vNodesCopy = vNodes;
                    for (CNode *pnode : vNodes)
                    {
                        pnode->AddRef();
                    }
                }

                for (CNode *pnode : vNodesCopy)
                {
                    if (!pnode->fClient && pnode != pfrom)
                    {
                        bool ask = false;
                        {
                            CNodeStateAccessor state(nodestate, pfrom->GetId());
                            DbgAssert(state != nullptr, ); // do not return, we need to release refs later.
                            if (state == nullptr)
                                continue;

                            ask = (state->pindexBestKnownBlock == nullptr ||
                                   pindexLast->nChainWork > state->pindexBestKnownBlock->nChainWork);
                        } // let go of the CNodeState lock before we PushMessage since that is trapping op.

                        if (ask)
                        {
                            // We only want one single header so we pass a null for CBlockLocator.
                            pnode->PushMessage(NetMsgType::GETHEADERS, CBlockLocator(), pindexLast->GetBlockHash());
                            LOG(NET | BLK, "Requesting header for blockavailability, peer=%s block=%s height=%d\n",
                                pnode->GetLogName(), pindexLast->GetBlockHash().ToString().c_str(),
                                pindexBestHeader.load()->nHeight);
                        }
                    }
                }

                // release refs
                for (CNode *pnode : vNodesCopy)
                    pnode->Release();
            }
        }

        bool fCanDirectFetch = CanDirectFetch(chainparams.GetConsensus());

        {
            CNodeStateAccessor state(nodestate, pfrom->GetId());
            DbgAssert(state != nullptr, return false);

            // During the initial peer handshake we must receive the initial headers which should be greater
            // than or equal to our block height at the time of requesting GETHEADERS. This is because the peer has
            // advertised a height >= to our own. Furthermore, because the headers max returned is as much as 2000 this
            // could not be a mainnet re-org.
            if (!state->fFirstHeadersReceived)
            {
                // We want to make sure that the peer doesn't just send us any old valid header. The block height of the
                // last header they send us should be equal to our block height at the time we made the GETHEADERS
                // request.
                if (pindexLast && state->nFirstHeadersExpectedHeight <= pindexLast->nHeight)
                {
                    state->fFirstHeadersReceived = true;
                    LOG(NET, "Initial headers received for peer=%s\n", pfrom->GetLogName());
                }

                // Allow for very large reorgs (> 2000 blocks) on the nol test chain or other test net.
                if (Params().NetworkIDString() != "main" && Params().NetworkIDString() != "regtest")
                    state->fFirstHeadersReceived = true;
            }
        }

        // update the syncd status.  This should come before we make calls to requester.AskFor().
        IsChainNearlySyncdInit();
        IsInitialBlockDownloadInit();

        // If this set of headers is valid and ends in a block with at least as
        // much work as our tip, download as much as possible.
        if (fCanDirectFetch && pindexLast && pindexLast->IsValid(BLOCK_VALID_TREE) &&
            chainActive.Tip()->nChainWork <= pindexLast->nChainWork)
        {
            // Set tweak value.  Mostly used in testing direct fetch.
            if (maxBlocksInTransitPerPeer.Value() != 0)
                pfrom->nMaxBlocksInTransit.store(maxBlocksInTransitPerPeer.Value());

            std::vector<CBlockIndex *> vToFetch;
            CBlockIndex *pindexWalk = pindexLast;
            // Calculate all the blocks we'd need to switch to pindexLast.
            while (pindexWalk && !chainActive.Contains(pindexWalk))
            {
                vToFetch.push_back(pindexWalk);
                pindexWalk = pindexWalk->pprev;
            }

            // Download as much as possible, from earliest to latest.
            unsigned int nAskFor = 0;
            for (auto pindex_iter = vToFetch.rbegin(); pindex_iter != vToFetch.rend(); pindex_iter++)
            {
                CBlockIndex *pindex = *pindex_iter;
                // pindex must be nonnull because we populated vToFetch a few lines above
                CInv inv(MSG_BLOCK, pindex->GetBlockHash());
                if (!AlreadyHaveBlock(inv))
                {
                    requester.AskFor(inv, pfrom);
                    LOG(REQ, "AskFor block via headers direct fetch %s (%d) peer=%d\n",
                        pindex->GetBlockHash().ToString(), pindex->nHeight, pfrom->id);
                    nAskFor++;
                }
                // We don't care about how many blocks are in flight.  We just need to make sure we don't
                // ask for more than the maximum allowed per peer because the request manager will take care
                // of any duplicate requests.
                if (nAskFor >= pfrom->nMaxBlocksInTransit.load())
                {
                    LOG(NET, "Large reorg, could only direct fetch %d blocks\n", nAskFor);
                    break;
                }
            }
            if (nAskFor > 1)
            {
                LOG(NET, "Downloading blocks toward %s (%d) via headers direct fetch\n",
                    pindexLast->GetBlockHash().ToString(), pindexLast->nHeight);
            }
        }

        CheckBlockIndex(chainparams.GetConsensus());
    }

    // Handle Xthinblocks and Thinblocks
    else if (strCommand == NetMsgType::GET_XTHIN && !fImporting && !fReindex && IsThinBlocksEnabled())
    {
        if (!requester.CheckForRequestDOS(pfrom, chainparams))
            return false;

        CBloomFilter filterMemPool;
        CInv inv;
        vRecv >> inv >> filterMemPool;

        // Message consistency checking
        if (inv.type != MSG_XTHINBLOCK || inv.hash.IsNull())
        {
            dosMan.Misbehaving(pfrom, 100);
            return error("invalid get_xthin type=%u hash=%s", inv.type, inv.hash.ToString());
        }


        // Validates that the filter is reasonably sized.
        LoadFilter(pfrom, &filterMemPool);
        {
            auto *invIndex = LookupBlockIndex(inv.hash);
            if (!invIndex)
            {
                dosMan.Misbehaving(pfrom, 100);
                return error("Peer %srequested nonexistent block %s", pfrom->GetLogName(), inv.hash.ToString());
            }

            CBlock block;
            const Consensus::Params &consensusParams = Params().GetConsensus();
            if (!ReadBlockFromDisk(block, invIndex, consensusParams))
            {
                // We don't have the block yet, although we know about it.
                return error(
                    "Peer %s requested block %s that cannot be read", pfrom->GetLogName(), inv.hash.ToString());
            }
            else
            {
                SendXThinBlock(MakeBlockRef(block), pfrom, inv);
            }
        }
    }
    else if (strCommand == NetMsgType::GET_THIN && !fImporting && !fReindex && IsThinBlocksEnabled())
    {
        if (!requester.CheckForRequestDOS(pfrom, chainparams))
            return false;

        CInv inv;
        vRecv >> inv;

        // Message consistency checking
        if (inv.type != MSG_THINBLOCK || inv.hash.IsNull())
        {
            dosMan.Misbehaving(pfrom, 100);
            return error("invalid get_thin type=%u hash=%s", inv.type, inv.hash.ToString());
        }

        auto *invIndex = LookupBlockIndex(inv.hash);
        if (!invIndex)
        {
            dosMan.Misbehaving(pfrom, 100);
            return error("Peer %srequested nonexistent block %s", pfrom->GetLogName(), inv.hash.ToString());
        }

        CBlock block;
        const Consensus::Params &consensusParams = Params().GetConsensus();
        if (!ReadBlockFromDisk(block, invIndex, consensusParams))
        {
            // We don't have the block yet, although we know about it.
            return error("Peer %s requested block %s that cannot be read", pfrom->GetLogName(), inv.hash.ToString());
        }
        else
        {
            SendXThinBlock(MakeBlockRef(block), pfrom, inv);
        }
    }
    else if (strCommand == NetMsgType::XPEDITEDREQUEST)
    {
        return HandleExpeditedRequest(vRecv, pfrom);
    }
    else if (strCommand == NetMsgType::XPEDITEDBLK)
    {
        // ignore the expedited message unless we are at the chain tip...
        if (!fImporting && !fReindex && !IsInitialBlockDownload())
        {
            LOCK(pfrom->cs_xthinblock);
            if (!HandleExpeditedBlock(vRecv, pfrom))
            {
                dosMan.Misbehaving(pfrom, 5);
                return false;
            }
        }
    }

    else if (strCommand == NetMsgType::XTHINBLOCK && !fImporting && !fReindex && !IsInitialBlockDownload() &&
             IsThinBlocksEnabled())
    {
        LOCK(pfrom->cs_xthinblock);
        return CXThinBlock::HandleMessage(vRecv, pfrom, strCommand, 0);
    }


    else if (strCommand == NetMsgType::THINBLOCK && !fImporting && !fReindex && !IsInitialBlockDownload() &&
             IsThinBlocksEnabled())
    {
        LOCK(pfrom->cs_xthinblock);
        return CThinBlock::HandleMessage(vRecv, pfrom);
    }


    else if (strCommand == NetMsgType::GET_XBLOCKTX && !fImporting && !fReindex && !IsInitialBlockDownload() &&
             IsThinBlocksEnabled())
    {
        if (!requester.CheckForRequestDOS(pfrom, chainparams))
            return false;

        LOCK(pfrom->cs_xthinblock);
        return CXRequestThinBlockTx::HandleMessage(vRecv, pfrom);
    }


    else if (strCommand == NetMsgType::XBLOCKTX && !fImporting && !fReindex && !IsInitialBlockDownload() &&
             IsThinBlocksEnabled())
    {
        LOCK(pfrom->cs_xthinblock);
        return CXThinBlockTx::HandleMessage(vRecv, pfrom);
    }

    // Handle Graphene blocks
    else if (strCommand == NetMsgType::GET_GRAPHENE && !fImporting && !fReindex && IsGrapheneBlockEnabled())
    {
        if (!requester.CheckForRequestDOS(pfrom, chainparams))
            return false;

        LOCK(pfrom->cs_graphene);
        return HandleGrapheneBlockRequest(vRecv, pfrom, chainparams);
    }

    else if (strCommand == NetMsgType::GRAPHENEBLOCK && !fImporting && !fReindex && !IsInitialBlockDownload() &&
             IsGrapheneBlockEnabled())
    {
        LOCK(pfrom->cs_graphene);
        return CGrapheneBlock::HandleMessage(vRecv, pfrom, strCommand, 0);
    }


    else if (strCommand == NetMsgType::GET_GRAPHENETX && !fImporting && !fReindex && !IsInitialBlockDownload() &&
             IsGrapheneBlockEnabled())
    {
        if (!requester.CheckForRequestDOS(pfrom, chainparams))
            return false;

        LOCK(pfrom->cs_graphene);
        return CRequestGrapheneBlockTx::HandleMessage(vRecv, pfrom);
    }


    else if (strCommand == NetMsgType::GRAPHENETX && !fImporting && !fReindex && !IsInitialBlockDownload() &&
             IsGrapheneBlockEnabled())
    {
        LOCK(pfrom->cs_graphene);
        return CGrapheneBlockTx::HandleMessage(vRecv, pfrom);
    }

    // Handle Compact Blocks
    else if (strCommand == NetMsgType::CMPCTBLOCK && !fImporting && !fReindex && !IsInitialBlockDownload() &&
             IsCompactBlocksEnabled())
    {
        LOCK(pfrom->cs_compactblock);
        return CompactBlock::HandleMessage(vRecv, pfrom);
    }
    else if (strCommand == NetMsgType::GETBLOCKTXN && !fImporting && !fReindex && !IsInitialBlockDownload() &&
             IsCompactBlocksEnabled())
    {
        if (!requester.CheckForRequestDOS(pfrom, chainparams))
            return false;

        LOCK(pfrom->cs_compactblock);
        return CompactReRequest::HandleMessage(vRecv, pfrom);
    }
    else if (strCommand == NetMsgType::BLOCKTXN && !fImporting && !fReindex && !IsInitialBlockDownload() &&
             IsCompactBlocksEnabled())
    {
        LOCK(pfrom->cs_compactblock);
        return CompactReReqResponse::HandleMessage(vRecv, pfrom);
    }

    // Handle full blocks
    else if (strCommand == NetMsgType::BLOCK && !fImporting && !fReindex) // Ignore blocks received while importing
    {
        CBlockRef pblock(new CBlock());
        {
            uint64_t nCheckBlockSize = vRecv.size();
            vRecv >> *pblock;

            // Sanity check. The serialized block size should match the size that is in our receive queue.  If not
            // this could be an attack block of some kind.
            DbgAssert(nCheckBlockSize == pblock->GetBlockSize(), return true);
        }

        CInv inv(MSG_BLOCK, pblock->GetHash());
        LOG(BLK, "received block %s peer=%d\n", inv.hash.ToString(), pfrom->id);
        UnlimitedLogBlock(*pblock, inv.hash.ToString(), receiptTime);

        if (IsChainNearlySyncd()) // BU send the received block out expedited channels quickly
        {
            CValidationState state;
            if (CheckBlockHeader(*pblock, state, true)) // block header is fine
                SendExpeditedBlock(*pblock, pfrom);
        }

        { // reset the getheaders time because block can consume all bandwidth
            int64_t now = GetTime();
            CNodeStateAccessor state(nodestate, pfrom->GetId());
            DbgAssert(state != nullptr, );
            if (state != nullptr)
                state->nSyncStartTime = now; // reset the time because more headers needed
        }
        pfrom->nPingUsecStart = GetTimeMicros(); // Reset ping time because block can consume all bandwidth

        // Message consistency checking
        // NOTE: consistency checking is handled by checkblock() which is called during
        //       ProcessNewBlock() during HandleBlockMessage.
        PV->HandleBlockMessage(pfrom, strCommand, pblock, inv);
    }


    else if (strCommand == NetMsgType::GETADDR)
    {
        // This asymmetric behavior for inbound and outbound connections was introduced
        // to prevent a fingerprinting attack: an attacker can send specific fake addresses
        // to users' AddrMan and later request them by sending getaddr messages.
        // Making nodes which are behind NAT and can only make outgoing connections ignore
        // the getaddr message mitigates the attack.
        if (!pfrom->fInbound)
        {
            LOG(NET, "Ignoring \"getaddr\" from outbound connection. peer=%d\n", pfrom->id);
            return true;
        }

        // Only send one GetAddr response per connection to reduce resource waste
        //  and discourage addr stamping of INV announcements.
        if (pfrom->fSentAddr)
        {
            LOG(NET, "Ignoring repeated \"getaddr\". peer=%d\n", pfrom->id);
            return true;
        }
        pfrom->fSentAddr = true;
        LOCK(pfrom->cs_vSend);
        pfrom->vAddrToSend.clear();
        std::vector<CAddress> vAddr = addrman.GetAddr();
        FastRandomContext insecure_rand;
        for (const CAddress &addr : vAddr)
            pfrom->PushAddress(addr, insecure_rand);
    }


    else if (strCommand == NetMsgType::MEMPOOL)
    {
        if (CNode::OutboundTargetReached(false) && !pfrom->fWhitelisted)
        {
            LOG(NET, "mempool request with bandwidth limit reached, disconnect peer %s\n", pfrom->GetLogName());
            pfrom->fDisconnect = true;
            return true;
        }
        std::vector<uint256> vtxid;
        mempool.queryHashes(vtxid);
        std::vector<CInv> vInv;

        // Because we have to take cs_filter after mempool.cs, in order to maintain locking order, we
        // need find out if a filter is present first before later doing the mempool.get().
        bool fHaveFilter = false;
        {
            LOCK(pfrom->cs_filter);
            fHaveFilter = pfrom->pfilter ? true : false;
        }

        for (uint256 &hash : vtxid)
        {
            CInv inv(MSG_TX, hash);
            if (fHaveFilter)
            {
                CTransactionRef ptx = nullptr;
                ptx = mempool.get(inv.hash);
                if (ptx == nullptr)
                    continue; // another thread removed since queryHashes, maybe...

                LOCK(pfrom->cs_filter);
                if (!pfrom->pfilter->IsRelevantAndUpdate(ptx))
                    continue;
            }
            vInv.push_back(inv);
            if (vInv.size() == MAX_INV_SZ)
            {
                pfrom->PushMessage(NetMsgType::INV, vInv);
                vInv.clear();
            }
        }
        if (vInv.size() > 0)
            pfrom->PushMessage(NetMsgType::INV, vInv);
    }

    else if (strCommand == NetMsgType::PONG)
    {
        int64_t pingUsecEnd = nTimeReceived;
        uint64_t nonce = 0;
        size_t nAvail = vRecv.in_avail();
        bool bPingFinished = false;
        std::string sProblem;

        if (nAvail >= sizeof(nonce))
        {
            vRecv >> nonce;

            // Only process pong message if there is an outstanding ping (old ping without nonce should never pong)
            if (pfrom->nPingNonceSent != 0)
            {
                if (nonce == pfrom->nPingNonceSent)
                {
                    // Matching pong received, this ping is no longer outstanding
                    bPingFinished = true;
                    int64_t pingUsecTime = pingUsecEnd - pfrom->nPingUsecStart;
                    if (pingUsecTime > 0)
                    {
                        // Successful ping time measurement, replace previous
                        pfrom->nPingUsecTime = pingUsecTime;
                        pfrom->nMinPingUsecTime = std::min(pfrom->nMinPingUsecTime, pingUsecTime);
                    }
                    else
                    {
                        // This should never happen
                        sProblem = "Timing mishap";
                    }
                }
                else
                {
                    // Nonce mismatches are normal when pings are overlapping
                    sProblem = "Nonce mismatch";
                    if (nonce == 0)
                    {
                        // This is most likely a bug in another implementation somewhere; cancel this ping
                        bPingFinished = true;
                        sProblem = "Nonce zero";
                    }
                }
            }
            else
            {
                sProblem = "Unsolicited pong without ping";
            }
        }
        else
        {
            // This is most likely a bug in another implementation somewhere; cancel this ping
            bPingFinished = true;
            sProblem = "Short payload";
        }

        if (!(sProblem.empty()))
        {
            LOG(NET, "pong peer=%d: %s, %x expected, %x received, %u bytes\n", pfrom->id, sProblem,
                pfrom->nPingNonceSent, nonce, nAvail);
        }
        if (bPingFinished)
        {
            pfrom->nPingNonceSent = 0;
        }
    }


    else if (strCommand == NetMsgType::FILTERLOAD)
    {
        CBloomFilter filter;
        vRecv >> filter;

        if (!filter.IsWithinSizeConstraints())
        {
            // There is no excuse for sending a too-large filter
            dosMan.Misbehaving(pfrom, 100);
            return false;
        }
        else
        {
            LOCK(pfrom->cs_filter);
            delete pfrom->pfilter;
            pfrom->pfilter = new CBloomFilter(filter);
        }
        pfrom->fRelayTxes = true;
    }


    else if (strCommand == NetMsgType::FILTERADD)
    {
        std::vector<unsigned char> vData;
        vRecv >> vData;

        // Nodes must NEVER send a data item > 520 bytes (the max size for a script data object,
        // and thus, the maximum size any matched object can have) in a filteradd message
        if (vData.size() > MAX_SCRIPT_ELEMENT_SIZE)
        {
            dosMan.Misbehaving(pfrom, 100);
        }
        else
        {
            LOCK(pfrom->cs_filter);
            if (pfrom->pfilter)
                pfrom->pfilter->insert(vData);
            else
                dosMan.Misbehaving(pfrom, 100);
        }
    }


    else if (strCommand == NetMsgType::FILTERCLEAR)
    {
        LOCK(pfrom->cs_filter);
        delete pfrom->pfilter;
        pfrom->pfilter = new CBloomFilter();
        pfrom->fRelayTxes = true;
    }


    else if (strCommand == NetMsgType::REJECT)
    {
        // BU: Request manager: this was restructured to not just be active in fDebug mode so that the request manager
        // can be notified of request rejections.
        try
        {
            std::string strMsg;
            unsigned char ccode;
            std::string strReason;
            uint256 hash;

            vRecv >> LIMITED_STRING(strMsg, CMessageHeader::COMMAND_SIZE) >> ccode >>
                LIMITED_STRING(strReason, MAX_REJECT_MESSAGE_LENGTH);
            std::ostringstream ss;
            ss << strMsg << " code " << itostr(ccode) << ": " << strReason;

            // BU: Check request manager reject codes
            if (strMsg == NetMsgType::BLOCK || strMsg == NetMsgType::TX)
            {
                vRecv >> hash;
                ss << ": hash " << hash.ToString();

                // We need to see this reject message in either "req" or "net" debug mode
                LOG(REQ | NET, "Reject %s\n", SanitizeString(ss.str()));

                if (strMsg == NetMsgType::BLOCK)
                {
                    requester.Rejected(CInv(MSG_BLOCK, hash), pfrom, ccode);
                }
                else if (strMsg == NetMsgType::TX)
                {
                    requester.Rejected(CInv(MSG_TX, hash), pfrom, ccode);
                }
            }
            // if (fDebug) {
            // ostringstream ss;
            // ss << strMsg << " code " << itostr(ccode) << ": " << strReason;

            // if (strMsg == NetMsgType::BLOCK || strMsg == NetMsgType::TX)
            //  {
            //    ss << ": hash " << hash.ToString();
            //  }
            // LOG(NET, "Reject %s\n", SanitizeString(ss.str()));
            // }
        }
        catch (const std::ios_base::failure &)
        {
            // Avoid feedback loops by preventing reject messages from triggering a new reject message.
            LOG(NET, "Unparseable reject message received\n");
            LOG(REQ, "Unparseable reject message received\n");
        }
    }

    else
    {
        // Ignore unknown commands for extensibility
        LOG(NET, "Unknown command \"%s\" from peer=%d\n", SanitizeString(strCommand), pfrom->id);
    }

    return true;
}

bool ProcessMessages(CNode *pfrom)
{
    const CChainParams &chainparams = Params();
    // if (fDebug)
    //    LOGA("%s(%u messages)\n", __func__, pfrom->vRecvMsg.size());

    //
    // Message format
    //  (4) message start
    //  (12) command
    //  (4) size
    //  (4) checksum
    //  (x) data
    //
    bool fOk = true;

    {
        TRY_LOCK(pfrom->csRecvGetData, locked);
        if (locked && !pfrom->vRecvGetData.empty())
        {
            ProcessGetData(pfrom, chainparams.GetConsensus(), pfrom->vRecvGetData);
        }
    }

    int msgsProcessed = 0;
    // Don't bother if send buffer is too full to respond anyway
    while ((!pfrom->fDisconnect) && (pfrom->nSendSize < SendBufferSize()) && (shutdown_threads.load() == false))
    {
        READLOCK(pfrom->csMsgSerializer);
        CNetMessage msg;
        {
            TRY_LOCK(pfrom->cs_vRecvMsg, lockRecv);
            if (!lockRecv)
                break;

            if (pfrom->vRecvMsg.empty())
                break;
            CNetMessage &msgOnQ = pfrom->vRecvMsg.front();
            if (!msgOnQ.complete()) // end if an incomplete message is on the top
            {
                // LogPrintf("%s: partial message %d of size %d. Recvd bytes: %d\n", pfrom->GetLogName(),
                // msgOnQ.nDataPos, msgOnQ.size(), pfrom->currentRecvMsgSize.value);
                break;
            }
            msg = msgOnQ;
            // at this point, any failure means we can delete the current message
            pfrom->vRecvMsg.pop_front();
            pfrom->currentRecvMsgSize -= msg.size();
            msgsProcessed++;
        }

        // if (fDebug)
        //    LOGA("%s(message %u msgsz, %u bytes, complete:%s)\n", __func__,
        //            msg.hdr.nMessageSize, msg.vRecv.size(),
        //            msg.complete() ? "Y" : "N");

        // Scan for message start
        if (memcmp(msg.hdr.pchMessageStart, pfrom->GetMagic(chainparams), MESSAGE_START_SIZE) != 0)
        {
            LOG(NET, "PROCESSMESSAGE: INVALID MESSAGESTART %s peer=%s\n", SanitizeString(msg.hdr.GetCommand()),
                pfrom->GetLogName());
            if (!pfrom->fWhitelisted)
            {
                dosMan.Ban(pfrom->addr, BanReasonNodeMisbehaving, 4 * 60 * 60); // ban for 4 hours
            }
            fOk = false;
            break;
        }

        // Read header
        CMessageHeader &hdr = msg.hdr;
        if (!hdr.IsValid(pfrom->GetMagic(chainparams)))
        {
            LOG(NET, "PROCESSMESSAGE: ERRORS IN HEADER %s peer=%s\n", SanitizeString(hdr.GetCommand()),
                pfrom->GetLogName());
            continue;
        }
        std::string strCommand = hdr.GetCommand();

        // Message size
        unsigned int nMessageSize = hdr.nMessageSize;

        CDataStream &vRecv = msg.vRecv;

#if 0 // Do not waste my CPU calculating a checksum provided by an untrusted node
      // TCP already has one that is sufficient for network errors.  The checksum does not increase security since
      // an attacker can always provide a bad message with a good checksum.
      // This code is removed by comment so it is clear that it is a deliberate omission.
        if (hdr.nChecksum != 0)
        {
            uint256 hash = Hash(vRecv.begin(), vRecv.begin() + nMessageSize);
            unsigned int nChecksum = ReadLE32((unsigned char *)&hash);
            if (nChecksum != hdr.nChecksum)
            {
                LOG(NET, "%s(%s, %u bytes): CHECKSUM ERROR nChecksum=%08x hdr.nChecksum=%08x\n", __func__,
                    SanitizeString(strCommand), nMessageSize, nChecksum, hdr.nChecksum);
                continue;
            }
        }
#endif

        // Process message
        bool fRet = false;
        try
        {
            fRet = ProcessMessage(pfrom, strCommand, vRecv, msg.nTime);
            if (shutdown_threads.load() == true)
            {
                return false;
            }
        }
        catch (const std::ios_base::failure &e)
        {
            pfrom->PushMessage(NetMsgType::REJECT, strCommand, REJECT_MALFORMED, std::string("error parsing message"));
            if (strstr(e.what(), "end of data"))
            {
                // Allow exceptions from under-length message on vRecv
                LOG(NET, "%s(%s, %u bytes): Exception '%s' caught, normally caused by a message being shorter than "
                         "its stated length\n",
                    __func__, SanitizeString(strCommand), nMessageSize, e.what());
            }
            else if (strstr(e.what(), "size too large"))
            {
                // Allow exceptions from over-long size
                LOG(NET, "%s(%s, %u bytes): Exception '%s' caught\n", __func__, SanitizeString(strCommand),
                    nMessageSize, e.what());
            }
            else
            {
                PrintExceptionContinue(&e, "ProcessMessages()");
            }
        }
        catch (const boost::thread_interrupted &)
        {
            throw;
        }
        catch (const std::exception &e)
        {
            PrintExceptionContinue(&e, "ProcessMessages()");
        }
        catch (...)
        {
            PrintExceptionContinue(nullptr, "ProcessMessages()");
        }

        if (!fRet)
            LOG(NET, "%s(%s, %u bytes) FAILED peer %s\n", __func__, SanitizeString(strCommand), nMessageSize,
                pfrom->GetLogName());

        if (msgsProcessed > 2000)
            break; // let someone else do something periodically
    }

    return fOk;
}

bool SendMessages(CNode *pto)
{
    const Consensus::Params &consensusParams = Params().GetConsensus();
    {
        // First set fDisconnect if appropriate.
        pto->DisconnectIfBanned();

        // Check for an internal disconnect request and if true then set fDisconnect. This would typically happen
        // during initial sync when a peer has a slow connection and we want to disconnect them.  We want to then
        // wait for any blocks that are still in flight before disconnecting, rather than re-requesting them again.
        if (pto->fDisconnectRequest)
        {
            NodeId nodeid = pto->GetId();
            int nInFlight = requester.GetNumBlocksInFlight(nodeid);
            LOG(IBD, "peer %s, checking disconnect request with %d in flight blocks\n", pto->GetLogName(), nInFlight);
            if (nInFlight == 0)
            {
                pto->fDisconnect = true;
                LOG(IBD, "peer %s, disconnect request was set, so disconnected\n", pto->GetLogName());
            }
        }

        // Now exit early if disconnecting or the version handshake is not complete.  We must not send PING or other
        // connection maintenance messages before the handshake is done.
        if (pto->fDisconnect || !pto->successfullyConnected())
            return true;

        //
        // Message: ping
        //
        bool pingSend = false;
        if (pto->fPingQueued)
        {
            // RPC ping request by user
            pingSend = true;
        }
        if (pto->nPingNonceSent == 0 && pto->nPingUsecStart + PING_INTERVAL * 1000000 < GetTimeMicros())
        {
            // Ping automatically sent as a latency probe & keepalive.
            pingSend = true;
        }
        if (pingSend)
        {
            uint64_t nonce = 0;
            while (nonce == 0)
            {
                GetRandBytes((unsigned char *)&nonce, sizeof(nonce));
            }
            pto->fPingQueued = false;
            pto->nPingUsecStart = GetTimeMicros();
            pto->nPingNonceSent = nonce;
            pto->PushMessage(NetMsgType::PING, nonce);
        }

        // Check to see if there are any thin type blocks in flight that have gone beyond the
        // timeout interval. If so then we need to disconnect them so that the thintype data is nullified.
        // We could null the associated data here but that would possibly cause a node to be banned later if
        // the thin type block finally did show up, so instead we just disconnect this slow node.
        thinrelay.CheckForDownloadTimeout(pto);

        // Check for block download timeout and disconnect node if necessary. Does not require cs_main.
        int64_t nNow = GetTimeMicros();
        requester.DisconnectOnDownloadTimeout(pto, consensusParams, nNow);

        // Address refresh broadcast
        if (!IsInitialBlockDownload() && pto->nNextLocalAddrSend < nNow)
        {
            AdvertiseLocal(pto);
            pto->nNextLocalAddrSend = PoissonNextSend(nNow, AVG_LOCAL_ADDRESS_BROADCAST_INTERVAL);
        }

        //
        // Message: addr
        //
        if (pto->nNextAddrSend < nNow)
        {
            LOCK(pto->cs_vSend);
            pto->nNextAddrSend = PoissonNextSend(nNow, AVG_ADDRESS_BROADCAST_INTERVAL);
            std::vector<CAddress> vAddr;
            vAddr.reserve(pto->vAddrToSend.size());
            for (const CAddress &addr : pto->vAddrToSend)
            {
                if (!pto->addrKnown.contains(addr.GetKey()))
                {
                    pto->addrKnown.insert(addr.GetKey());
                    vAddr.push_back(addr);
                    // receiver rejects addr messages larger than 1000
                    if (vAddr.size() >= 1000)
                    {
                        pto->PushMessage(NetMsgType::ADDR, vAddr);
                        vAddr.clear();
                    }
                }
            }
            pto->vAddrToSend.clear();
            if (!vAddr.empty())
                pto->PushMessage(NetMsgType::ADDR, vAddr);
        }

        CNodeState statem(CAddress(), "");
        const CNodeState *state = &statem;
        {
            CNodeStateAccessor stateAccess(nodestate, pto->GetId());
            if (state == nullptr)
            {
                return true;
            }
            statem = *stateAccess;
        }

        // If a sync has been started check whether we received the first batch of headers requested within the timeout
        // period. If not then disconnect and ban the node and a new node will automatically be selected to start the
        // headers download.
        if ((state->fSyncStarted) && (state->nSyncStartTime < GetTime() - INITIAL_HEADERS_TIMEOUT) &&
            (!state->fFirstHeadersReceived) && !pto->fWhitelisted)
        {
            // pto->fDisconnect = true;
            LOGA("Initial headers were either not received or not received before the timeout\n", pto->GetLogName());
        }

        // Start block sync
        if (pindexBestHeader == nullptr)
            pindexBestHeader = chainActive.Tip();
        // Download if this is a nice peer, or we have no nice peers and this one might do.
        bool fFetch = state->fPreferredDownload || (nPreferredDownload.load() == 0 && !pto->fOneShot);
        if (!state->fSyncStarted && !fImporting && !fReindex)
        {
            // Only allow the downloading of headers from a single pruned peer.
            static int nSyncStartedPruned = 0;
            if (pto->fClient && nSyncStartedPruned >= 1)
                fFetch = false;

            // Only actively request headers from a single peer, unless we're close to today.
            if ((nSyncStarted < MAX_HEADER_REQS_DURING_IBD && fFetch) ||
                chainActive.Tip()->GetBlockTime() > GetAdjustedTime() - SINGLE_PEER_REQUEST_MODE_AGE)
            {
                const CBlockIndex *pindexStart = chainActive.Tip();
                /* If possible, start at the block preceding the currently
                   best known header.  This ensures that we always get a
                   non-empty list of headers back as long as the peer
                   is up-to-date.  With a non-empty response, we can initialise
                   the peer's known best block.  This wouldn't be possible
                   if we requested starting at pindexBestHeader and
                   got back an empty response.  */
                if (pindexStart->pprev)
                    pindexStart = pindexStart->pprev;
                // BU Bug fix for Core:  Don't start downloading headers unless our chain is shorter
                if (pindexStart->nHeight < pto->nStartingHeight)
                {
                    CNodeStateAccessor modableState(nodestate, pto->GetId());
                    modableState->fSyncStarted = true;
                    modableState->nSyncStartTime = GetTime();
                    modableState->fRequestedInitialBlockAvailability = true;
                    modableState->nFirstHeadersExpectedHeight = pindexStart->nHeight;
                    nSyncStarted++;

                    if (pto->fClient)
                        nSyncStartedPruned++;

                    LOG(NET, "initial getheaders (%d) to peer=%s (startheight:%d)\n", pindexStart->nHeight,
                        pto->GetLogName(), pto->nStartingHeight);
                    pto->PushMessage(NetMsgType::GETHEADERS, chainActive.GetLocator(pindexStart), uint256());
                }
            }
        }

        // During IBD and when a new NODE_NETWORK peer connects we have to ask for if it has our best header in order
        // to update our block availability. We only want/need to do this only once per peer (if the initial batch of
        // headers has still not been etirely donwnloaded yet then the block availability will be updated during that
        // process rather than here).
        if (IsInitialBlockDownload() && !state->fRequestedInitialBlockAvailability &&
            state->pindexBestKnownBlock == nullptr && !fReindex && !fImporting)
        {
            if (!pto->fClient)
            {
                CNodeStateAccessor(nodestate, pto->GetId())->fRequestedInitialBlockAvailability = true;

                // We only want one single header so we pass a null CBlockLocator.
                pto->PushMessage(NetMsgType::GETHEADERS, CBlockLocator(), pindexBestHeader.load()->GetBlockHash());
                LOG(NET | BLK, "Requesting header for initial blockavailability, peer=%s block=%s height=%d\n",
                    pto->GetLogName(), pindexBestHeader.load()->GetBlockHash().ToString(),
                    pindexBestHeader.load()->nHeight);
            }
        }

        // Resend wallet transactions that haven't gotten in a block yet
        // Except during reindex, importing and IBD, when old wallet
        // transactions become unconfirmed and spams other nodes.
        if (!fReindex && !fImporting && !IsInitialBlockDownload())
        {
            GetMainSignals().Broadcast(nTimeBestReceived.load());
        }

        //
        // Try sending block announcements via headers
        //
        {
            // If we have less than MAX_BLOCKS_TO_ANNOUNCE in our
            // list of block hashes we're relaying, and our peer wants
            // headers announcements, then find the first header
            // not yet known to our peer but would connect, and send.
            // If no header would connect, or if we have too many
            // blocks, or if the peer doesn't want headers, just
            // add all to the inv queue.
            std::vector<uint256> blockHashesToAnnounce;
            {
                LOCK(pto->cs_inventory);
                // make a copy so that we do not need to keep cs_inventory which cannot be taken before cs_main
                blockHashesToAnnounce = pto->vBlockHashesToAnnounce; // TODO optimize
                pto->vBlockHashesToAnnounce.clear();
            }

            std::vector<CBlock> vHeaders;
            bool fRevertToInv = (!state->fPreferHeaders || pto->vBlockHashesToAnnounce.size() > MAX_BLOCKS_TO_ANNOUNCE);
            CBlockIndex *pBestIndex = nullptr; // last header queued for delivery
            {
                LOCK(cs_main);
                requester.ProcessBlockAvailability(pto->id); // ensure pindexBestKnownBlock is up-to-date
            }

            if (!fRevertToInv)
            {
                bool fFoundStartingHeader = false;
                // Try to find first header that our peer doesn't have, and
                // then send all headers past that one.  If we come across any
                // headers that aren't on chainActive, give up.
                for (const uint256 &hash : blockHashesToAnnounce)
                {
                    CBlockIndex *pindex = nullptr;
                    {
                        // BU skip blocks that we don't know about.  was: assert(mi != mapBlockIndex.end());
                        pindex = LookupBlockIndex(hash);
                        if (!pindex)
                            continue;

                        LOCK(cs_main);
                        if (chainActive[pindex->nHeight] != pindex)
                        {
                            // Bail out if we reorged away from this block
                            fRevertToInv = true;
                            break;
                        }
                    }


                    if (pBestIndex != nullptr && pindex->pprev != pBestIndex)
                    {
                        // This means that the list of blocks to announce don't
                        // connect to each other.
                        // This shouldn't really be possible to hit during
                        // regular operation (because reorgs should take us to
                        // a chain that has some block not on the prior chain,
                        // which should be caught by the prior check), but one
                        // way this could happen is by using invalidateblock /
                        // reconsiderblock repeatedly on the tip, causing it to
                        // be added multiple times to vBlockHashesToAnnounce.
                        // Robustly deal with this rare situation by reverting
                        // to an inv.
                        fRevertToInv = true;
                        break;
                    }
                    pBestIndex = pindex;
                    if (fFoundStartingHeader)
                    {
                        // add this to the headers message
                        vHeaders.push_back(pindex->GetBlockHeader());
                    }
                    else if (PeerHasHeader(state, pindex))
                    {
                        continue; // keep looking for the first new block
                    }
                    else if (pindex->pprev == NULL || PeerHasHeader(state, pindex->pprev))
                    {
                        // Peer doesn't have this header but they do have the prior one.
                        // Start sending headers.
                        fFoundStartingHeader = true;
                        vHeaders.push_back(pindex->GetBlockHeader());
                    }
                    else
                    {
                        // Peer doesn't have this header or the prior one -- nothing will
                        // connect, so bail out.
                        fRevertToInv = true;
                        break;
                    }
                }
            }
            if (fRevertToInv)
            {
                // If falling back to using an inv, just try to inv the tip.
                // The last entry in vBlockHashesToAnnounce was our tip at some point
                // in the past.
                if (!blockHashesToAnnounce.empty())
                {
                    for (const uint256 &hashToAnnounce : blockHashesToAnnounce)
                    {
                        CBlockIndex *pindex = nullptr;
                        {
                            pindex = LookupBlockIndex(hashToAnnounce);
                            if (!pindex)
                                continue;

                            // Warn if we're announcing a block that is not on the main chain.
                            // This should be very rare and could be optimized out.
                            // Just log for now.
                            LOCK(cs_main);
                            if (chainActive[pindex->nHeight] != pindex)
                            {
                                LOG(NET, "Announcing block %s not on main chain (tip=%s)\n", hashToAnnounce.ToString(),
                                    chainActive.Tip()->GetBlockHash().ToString());
                            }
                        }

                        // If the peer announced this block to us, don't inv it back.
                        // (Since block announcements may not be via inv's, we can't solely rely on
                        // setInventoryKnown to track this.)
                        if (!PeerHasHeader(state, pindex))
                        {
                            pto->PushInventory(CInv(MSG_BLOCK, hashToAnnounce));
                            LOG(NET, "%s: sending inv peer=%d hash=%s\n", __func__, pto->id, hashToAnnounce.ToString());
                        }
                    }
                }
            }
            else if (!vHeaders.empty())
            {
                if (vHeaders.size() > 1)
                {
                    LOG(NET, "%s: %u headers, range (%s, %s), to peer=%d\n", __func__, vHeaders.size(),
                        vHeaders.front().GetHash().ToString(), vHeaders.back().GetHash().ToString(), pto->id);
                }
                else
                {
                    LOG(NET, "%s: sending header %s to peer=%d\n", __func__, vHeaders.front().GetHash().ToString(),
                        pto->id);
                }
                {
                    LOCK(pto->cs_vSend);
                    pto->PushMessage(NetMsgType::HEADERS, vHeaders);
                }
                CNodeStateAccessor(nodestate, pto->GetId())->pindexBestHeaderSent = pBestIndex;
            }
        }

        //
        // Message: inventory
        //
        // We must send all INV's before returning otherwise, under very heavy transaction rates, we could end up
        // falling behind in sending INV's and vInventoryToSend could possibly get quite large.
        std::vector<CInv> vInvSend;
        while (!pto->vInventoryToSend.empty())
        {
            // Send message INV up to the MAX_INV_TO_SEND. Once we reach the max then send the INV message
            // and if there is any remaining it will be sent on the next iteration until vInventoryToSend is empty.
            int nToErase = 0;
            {
                // BU - here we only want to forward message inventory if our peer has actually been requesting
                // useful data or giving us useful data.  We give them 2 minutes to be useful but then choke off
                // their inventory.  This prevents fake peers from connecting and listening to our inventory
                // while providing no value to the network.
                // However we will still send them block inventory in the case they are a pruned node or wallet
                // waiting for block announcements, therefore we have to check each inv in pto->vInventoryToSend.
                bool fChokeTxInv = (pto->nActivityBytes == 0 && (nNow / 1000000 - pto->nTimeConnected) > 120);

                // Find INV's which should be sent, save them to vInvSend, and then erase from vInventoryToSend.
                int invsz = std::min((int)pto->vInventoryToSend.size(), MAX_INV_TO_SEND);
                vInvSend.reserve(invsz);

                LOCK(pto->cs_inventory);
                for (const CInv &inv : pto->vInventoryToSend)
                {
                    nToErase++;

                    if (inv.type == MSG_TX)
                    {
                        if (fChokeTxInv)
                            continue;
                        // skip if we already know about this one
                        if (pto->filterInventoryKnown.contains(inv.hash))
                            continue;
                    }
                    vInvSend.push_back(inv);
                    pto->filterInventoryKnown.insert(inv.hash);

                    if (vInvSend.size() >= MAX_INV_TO_SEND)
                        break;
                }

                if (nToErase > 0)
                {
                    pto->vInventoryToSend.erase(
                        pto->vInventoryToSend.begin(), pto->vInventoryToSend.begin() + nToErase);
                }
            }

            // To maintain proper locking order we have to push the message when we do not hold cs_inventory which
            // was held in the section above.
            if (nToErase > 0)
            {
                LOCK(pto->cs_vSend);
                if (!vInvSend.empty())
                {
                    pto->PushMessage(NetMsgType::INV, vInvSend);
                    vInvSend.clear();
                }
            }
        }

        // If the chain is not entirely sync'd then look for new blocks to download.
        if (!IsChainSyncd())
        {
            TRY_LOCK(cs_main, locked);
            if (locked)
            { // I don't need to deal w/ blocks as often as tx and this is time consuming
                // Request the next blocks. Mostly this will get executed during IBD but sometimes even
                // when the chain is syncd a block will get request via this method.
                requester.RequestNextBlocksToDownload(pto);
            }
        }
    }
    return true;
}<|MERGE_RESOLUTION|>--- conflicted
+++ resolved
@@ -83,17 +83,12 @@
         const CInv inv = vInv.front();
         vInv.pop_front();
         {
-<<<<<<< HEAD
             if (shutdown_threads.load() == true)
             {
                 return;
             }
-            if (inv.type == MSG_BLOCK || inv.type == MSG_FILTERED_BLOCK || inv.type == MSG_THINBLOCK)
-=======
-            boost::this_thread::interruption_point();
             if (inv.type == MSG_BLOCK || inv.type == MSG_FILTERED_BLOCK || inv.type == MSG_THINBLOCK ||
                 inv.type == MSG_CMPCT_BLOCK)
->>>>>>> fd354d7c
             {
                 bool fSend = false;
                 auto *mi = LookupBlockIndex(inv.hash);
