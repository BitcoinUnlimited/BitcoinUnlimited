--- conflicted
+++ resolved
@@ -801,13 +801,9 @@
     int64_t GetOldestKeyPoolTime();
     void GetAllReserveKeys(std::set<CKeyID> &setAddress) const;
 
-<<<<<<< HEAD
+    std::vector<std::pair<CWalletTx, int> > GetPublicLabelTxs(std::string& comparePublicLabel) const;
+
     std::set<std::set<CTxDestination> > GetAddressGroupings();
-=======
-    std::vector<std::pair<CWalletTx, int> > GetPublicLabelTxs(std::string& comparePublicLabel) const;
-
-    std::set< std::set<CTxDestination> > GetAddressGroupings();
->>>>>>> e7ade5af
     std::map<CTxDestination, CAmount> GetAddressBalances();
 
     std::set<CTxDestination> GetAccountAddresses(const std::string &strAccount) const;
@@ -817,19 +813,11 @@
     isminetype IsMine(const CTxDestination &dest) const;
     bool IsMine(const CTransaction &tx) const;
 
-<<<<<<< HEAD
+    std::pair<CAmount, int> UnspentPublicLabelAmount(const CTransaction& tx, const std::string comparePublicLabel) const;
     CAmount GetDebit(const CTxIn &txin, const isminefilter &filter) const;
     CAmount GetCredit(const CTxOut &txout, const isminefilter &filter) const;
     bool IsChange(const CTxOut &txout) const;
     CAmount GetChange(const CTxOut &txout) const;
-=======
-    std::pair<CAmount, int> UnspentPublicLabelAmount(const CTransaction& tx, const std::string comparePublicLabel) const;
-
-    CAmount GetDebit(const CTxIn& txin, const isminefilter& filter) const;
-    CAmount GetCredit(const CTxOut& txout, const isminefilter& filter) const;
-    bool IsChange(const CTxOut& txout) const;
-    CAmount GetChange(const CTxOut& txout) const;
->>>>>>> e7ade5af
 
     /** should probably be renamed to IsRelevantToMe */
     bool IsFromMe(const CTransaction &tx) const;
@@ -838,16 +826,10 @@
     CAmount GetChange(const CTransaction &tx) const;
     void SetBestChain(const CBlockLocator &loc);
 
-<<<<<<< HEAD
     DBErrors LoadWallet(bool &fFirstRunRet);
     DBErrors ZapWalletTx(std::vector<CWalletTx> &vWtx);
     DBErrors ZapSelectTx(std::vector<uint256> &vHashIn, std::vector<uint256> &vHashOut);
-=======
-    DBErrors LoadWallet(bool& fFirstRunRet);
-    DBErrors ZapWalletTx(std::vector<CWalletTx>& vWtx);
-    DBErrors ZapSelectTx(std::vector<uint256>& vHashIn, std::vector<uint256>& vHashOut);
     void ZapOldPublicLabels();
->>>>>>> e7ade5af
 
     bool SetAddressBook(const CTxDestination &address, const std::string &strName, const std::string &purpose);
 
