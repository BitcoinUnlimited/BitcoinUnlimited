// Copyright (c) 2009-2010 Satoshi Nakamoto
// Copyright (c) 2009-2015 The Bitcoin Core developers
// Copyright (c) 2015-2017 The Bitcoin Unlimited developers
// Distributed under the MIT software license, see the accompanying
// file COPYING or http://www.opensource.org/licenses/mit-license.php.

#include "wallet/wallet.h"

#include "buip055fork.h"
#include "chain.h"
#include "checkpoints.h"
#include "coincontrol.h"
#include "consensus/consensus.h"
#include "consensus/validation.h"
#include "fs.h"
#include "dstencode.h"
#include "key.h"
#include "keystore.h"
#include "main.h"
#include "net.h"
#include "policy/policy.h"
#include "primitives/block.h"
#include "primitives/transaction.h"
#include "script/script.h"
#include "script/sign.h"
#include "timedata.h"
#include "txmempool.h"
#include "util.h"
#include "utilmoneystr.h"
#include "core_io.h" // Freeze for debug only

#include <assert.h>

#include <boost/algorithm/string/replace.hpp>
#include <boost/thread.hpp>

using namespace std;

CWallet* pwalletMain = NULL;
/** Transaction fee set by the user */
CFeeRate payTxFee(DEFAULT_TRANSACTION_FEE);
unsigned int nTxConfirmTarget = DEFAULT_TX_CONFIRM_TARGET;
bool bSpendZeroConfChange = DEFAULT_SPEND_ZEROCONF_CHANGE;
bool fSendFreeTransactions = DEFAULT_SEND_FREE_TRANSACTIONS;

const char * DEFAULT_WALLET_DAT = "wallet.dat";

/**
 * Fees smaller than this (in satoshi) are considered zero fee (for transaction creation)
 * Override with -mintxfee
 */
CFeeRate CWallet::minTxFee = CFeeRate(DEFAULT_TRANSACTION_MINFEE);
/**
 * If fee estimation does not have enough data to provide estimates, use this fee instead.
 * Has no effect if not using fee estimation
 * Override with -fallbackfee
 */
CFeeRate CWallet::fallbackFee = CFeeRate(DEFAULT_FALLBACK_FEE);

const uint256 CMerkleTx::ABANDON_HASH(uint256S("0000000000000000000000000000000000000000000000000000000000000001"));

/** @defgroup mapWallet
 *
 * @{
 */

struct CompareValueOnly
{
    bool operator()(const pair<CAmount, pair<const CWalletTx*, unsigned int> >& t1,
                    const pair<CAmount, pair<const CWalletTx*, unsigned int> >& t2) const
    {
        return t1.first < t2.first;
    }
};

std::string COutput::ToString() const
{
    return strprintf("COutput(%s, %d, %d) [%s]", tx->GetHash().ToString(), i, nDepth, FormatMoney(tx->vout[i].nValue));
}

const CWalletTx* CWallet::GetWalletTx(const uint256& hash) const
{
    LOCK(cs_wallet);
    std::map<uint256, CWalletTx>::const_iterator it = mapWallet.find(hash);
    if (it == mapWallet.end())
        return NULL;
    return &(it->second);
}

CPubKey CWallet::GenerateNewKey()
{
    AssertLockHeld(cs_wallet); // mapKeyMetadata
    bool fCompressed = CanSupportFeature(FEATURE_COMPRPUBKEY); // default to compressed public keys if we want 0.6.0 wallets

    CKey secret;
    secret.MakeNewKey(fCompressed);

    // Compressed public keys were introduced in version 0.6.0
    if (fCompressed)
        SetMinVersion(FEATURE_COMPRPUBKEY);

    CPubKey pubkey = secret.GetPubKey();
    assert(secret.VerifyPubKey(pubkey));

    // Create new metadata
    int64_t nCreationTime = GetTime();
    mapKeyMetadata[pubkey.GetID()] = CKeyMetadata(nCreationTime);
    if (!nTimeFirstKey || nCreationTime < nTimeFirstKey)
        nTimeFirstKey = nCreationTime;

    if (!AddKeyPubKey(secret, pubkey))
        throw std::runtime_error("CWallet::GenerateNewKey(): AddKey failed");
    return pubkey;
}

bool CWallet::AddKeyPubKey(const CKey& secret, const CPubKey &pubkey)
{
    AssertLockHeld(cs_wallet); // mapKeyMetadata
    if (!CCryptoKeyStore::AddKeyPubKey(secret, pubkey))
        return false;

    // check if we need to remove from watch-only
    CScript script;
    script = GetScriptForDestination(pubkey.GetID());
    if (HaveWatchOnly(script))
        RemoveWatchOnly(script);
    script = GetScriptForRawPubKey(pubkey);
    if (HaveWatchOnly(script))
        RemoveWatchOnly(script);

    if (!fFileBacked)
        return true;
    if (!IsCrypted()) {
        return CWalletDB(strWalletFile).WriteKey(pubkey,
                                                 secret.GetPrivKey(),
                                                 mapKeyMetadata[pubkey.GetID()]);
    }
    return true;
}

bool CWallet::AddCryptedKey(const CPubKey &vchPubKey,
                            const vector<unsigned char> &vchCryptedSecret)
{
    if (!CCryptoKeyStore::AddCryptedKey(vchPubKey, vchCryptedSecret))
        return false;
    if (!fFileBacked)
        return true;
    {
        LOCK(cs_wallet);
        if (pwalletdbEncryption)
            return pwalletdbEncryption->WriteCryptedKey(vchPubKey,
                                                        vchCryptedSecret,
                                                        mapKeyMetadata[vchPubKey.GetID()]);
        else
            return CWalletDB(strWalletFile).WriteCryptedKey(vchPubKey,
                                                            vchCryptedSecret,
                                                            mapKeyMetadata[vchPubKey.GetID()]);
    }
    return false;
}

bool CWallet::LoadKeyMetadata(const CPubKey &pubkey, const CKeyMetadata &meta)
{
    AssertLockHeld(cs_wallet); // mapKeyMetadata
    if (meta.nCreateTime && (!nTimeFirstKey || meta.nCreateTime < nTimeFirstKey))
        nTimeFirstKey = meta.nCreateTime;

    mapKeyMetadata[pubkey.GetID()] = meta;
    return true;
}

bool CWallet::LoadCryptedKey(const CPubKey &vchPubKey, const std::vector<unsigned char> &vchCryptedSecret)
{
    return CCryptoKeyStore::AddCryptedKey(vchPubKey, vchCryptedSecret);
}

bool CWallet::AddCScript(const CScript& redeemScript)
{
    if (!CCryptoKeyStore::AddCScript(redeemScript))
        return false;
    if (!fFileBacked)
        return true;
    return CWalletDB(strWalletFile).WriteCScript(Hash160(redeemScript), redeemScript);
}

bool CWallet::LoadCScript(const CScript &redeemScript) {
    /**
     * A sanity check was added in pull #3843 to avoid adding redeemScripts that
     * never can be redeemed. However, old wallets may still contain these. Do
     * not add them to the wallet and warn.
     */
    if (redeemScript.size() > MAX_SCRIPT_ELEMENT_SIZE) {
        std::string strAddr = EncodeDestination(CScriptID(redeemScript));
        LogPrintf("%s: Warning: This wallet contains a redeemScript of size %i "
                  "which exceeds maximum size %i thus can never be redeemed. "
                  "Do not use address %s.\n",
                  __func__, redeemScript.size(), MAX_SCRIPT_ELEMENT_SIZE,
                  strAddr);
        return true;
    }

    return CCryptoKeyStore::AddCScript(redeemScript);
}

<<<<<<< HEAD
bool CWallet::LoadFreezeScript(CPubKey newKey, CScriptNum nFreezeLockTime, std::string strLabel, std::string &address)
{
    // Template rpcdump.cpp::ImportAddress();

    // Get Freeze Script
    CScript freezeScript = GetScriptForFreeze(nFreezeLockTime, newKey);

    // Test and Add Script to wallet
    if (!this->HaveCScript(freezeScript) && !this->AddCScript(freezeScript))
    {
        LogPrintf("LoadFreezeScript: Error adding p2sh freeze redeemScript to wallet. \n ");
        return false;
    }
    // If just added then return P2SH for user
    address = EncodeDestination(CScriptID(freezeScript));
    LogPrintf("CLTV Freeze Script Load \n %s => %s \n ", ::ScriptToAsmStr(freezeScript), address.c_str());
    return true;
=======
bool CWallet::LoadFreezeScript(CPubKey newKey, CScriptNum nFreezeLockTime, std::string strLabel, std::string& address)
{
	// Template rpcdump.cpp::ImportAddress();

	// Get Freeze Script
	CScript freezeScript = GetScriptForFreeze(nFreezeLockTime, newKey);

	// Test and Add Script to wallet
	if (!this->HaveCScript(freezeScript) && !this->AddCScript(freezeScript))
	{
		LogPrintf("LoadFreezeScript: Error adding p2sh freeze redeemScript to wallet. \n ");
		return false;
	}
	else
	{
		// If just added then return P2SH for user
		CBitcoinAddress freezeP2SH = CBitcoinAddress(CScriptID(freezeScript));
		address = freezeP2SH.ToString();
		LogPrintf("CLTV Freeze Script Load \n %s => %s \n ", ::ScriptToAsmStr(freezeScript), address);
		return true;
	}

>>>>>>> 7534960b
}

bool CWallet::AddWatchOnly(const CScript &dest)
{
    if (!CCryptoKeyStore::AddWatchOnly(dest))
        return false;
    nTimeFirstKey = 1; // No birthday information for watch-only keys.
    NotifyWatchonlyChanged(true);
    if (!fFileBacked)
        return true;
    return CWalletDB(strWalletFile).WriteWatchOnly(dest);
}

bool CWallet::RemoveWatchOnly(const CScript &dest)
{
    AssertLockHeld(cs_wallet);
    if (!CCryptoKeyStore::RemoveWatchOnly(dest))
        return false;
    if (!HaveWatchOnly())
        NotifyWatchonlyChanged(false);
    if (fFileBacked)
        if (!CWalletDB(strWalletFile).EraseWatchOnly(dest))
            return false;

    return true;
}

bool CWallet::LoadWatchOnly(const CScript &dest)
{
    return CCryptoKeyStore::AddWatchOnly(dest);
}

bool CWallet::Unlock(const SecureString& strWalletPassphrase)
{
    CCrypter crypter;
    CKeyingMaterial vMasterKey;

    {
        LOCK(cs_wallet);
        BOOST_FOREACH(const MasterKeyMap::value_type& pMasterKey, mapMasterKeys)
        {
            if(!crypter.SetKeyFromPassphrase(strWalletPassphrase, pMasterKey.second.vchSalt, pMasterKey.second.nDeriveIterations, pMasterKey.second.nDerivationMethod))
                return false;
            if (!crypter.Decrypt(pMasterKey.second.vchCryptedKey, vMasterKey))
                continue; // try another master key
            if (CCryptoKeyStore::Unlock(vMasterKey))
                return true;
        }
    }
    return false;
}

bool CWallet::ChangeWalletPassphrase(const SecureString& strOldWalletPassphrase, const SecureString& strNewWalletPassphrase)
{
    bool fWasLocked = IsLocked();

    {
        LOCK(cs_wallet);
        Lock();

        CCrypter crypter;
        CKeyingMaterial vMasterKey;
        BOOST_FOREACH(MasterKeyMap::value_type& pMasterKey, mapMasterKeys)
        {
            if(!crypter.SetKeyFromPassphrase(strOldWalletPassphrase, pMasterKey.second.vchSalt, pMasterKey.second.nDeriveIterations, pMasterKey.second.nDerivationMethod))
                return false;
            if (!crypter.Decrypt(pMasterKey.second.vchCryptedKey, vMasterKey))
                return false;
            if (CCryptoKeyStore::Unlock(vMasterKey))
            {
                int64_t nStartTime = GetTimeMillis();
                crypter.SetKeyFromPassphrase(strNewWalletPassphrase, pMasterKey.second.vchSalt, pMasterKey.second.nDeriveIterations, pMasterKey.second.nDerivationMethod);
                pMasterKey.second.nDeriveIterations = pMasterKey.second.nDeriveIterations * (100 / ((double)(GetTimeMillis() - nStartTime)));

                nStartTime = GetTimeMillis();
                crypter.SetKeyFromPassphrase(strNewWalletPassphrase, pMasterKey.second.vchSalt, pMasterKey.second.nDeriveIterations, pMasterKey.second.nDerivationMethod);
                pMasterKey.second.nDeriveIterations = (pMasterKey.second.nDeriveIterations + pMasterKey.second.nDeriveIterations * 100 / ((double)(GetTimeMillis() - nStartTime))) / 2;

                if (pMasterKey.second.nDeriveIterations < 25000)
                    pMasterKey.second.nDeriveIterations = 25000;

                LogPrintf("Wallet passphrase changed to an nDeriveIterations of %i\n", pMasterKey.second.nDeriveIterations);

                if (!crypter.SetKeyFromPassphrase(strNewWalletPassphrase, pMasterKey.second.vchSalt, pMasterKey.second.nDeriveIterations, pMasterKey.second.nDerivationMethod))
                    return false;
                if (!crypter.Encrypt(vMasterKey, pMasterKey.second.vchCryptedKey))
                    return false;
                CWalletDB(strWalletFile).WriteMasterKey(pMasterKey.first, pMasterKey.second);
                if (fWasLocked)
                    Lock();
                return true;
            }
        }
    }

    return false;
}

void CWallet::SetBestChain(const CBlockLocator& loc)
{
    CWalletDB walletdb(strWalletFile);
    walletdb.WriteBestBlock(loc);
}

bool CWallet::SetMinVersion(enum WalletFeature nVersion, CWalletDB* pwalletdbIn, bool fExplicit)
{
    LOCK(cs_wallet); // nWalletVersion
    if (nWalletVersion >= nVersion)
        return true;

    // when doing an explicit upgrade, if we pass the max version permitted, upgrade all the way
    if (fExplicit && nVersion > nWalletMaxVersion)
            nVersion = FEATURE_LATEST;

    nWalletVersion = nVersion;

    if (nVersion > nWalletMaxVersion)
        nWalletMaxVersion = nVersion;

    if (fFileBacked)
    {
        CWalletDB* pwalletdb = pwalletdbIn ? pwalletdbIn : new CWalletDB(strWalletFile);
        if (nWalletVersion > 40000)
            pwalletdb->WriteMinVersion(nWalletVersion);
        if (!pwalletdbIn)
            delete pwalletdb;
    }

    return true;
}

bool CWallet::SetMaxVersion(int nVersion)
{
    LOCK(cs_wallet); // nWalletVersion, nWalletMaxVersion
    // cannot downgrade below current version
    if (nWalletVersion > nVersion)
        return false;

    nWalletMaxVersion = nVersion;

    return true;
}

set<uint256> CWallet::GetConflicts(const uint256& txid) const
{
    set<uint256> result;
    AssertLockHeld(cs_wallet);

    std::map<uint256, CWalletTx>::const_iterator it = mapWallet.find(txid);
    if (it == mapWallet.end())
        return result;
    const CWalletTx& wtx = it->second;

    std::pair<TxSpends::const_iterator, TxSpends::const_iterator> range;

    BOOST_FOREACH(const CTxIn& txin, wtx.vin)
    {
        if (mapTxSpends.count(txin.prevout) <= 1)
            continue;  // No conflict if zero or one spends
        range = mapTxSpends.equal_range(txin.prevout);
        for (TxSpends::const_iterator it = range.first; it != range.second; ++it)
            result.insert(it->second);
    }
    return result;
}

void CWallet::Flush(bool shutdown)
{
    bitdb.Flush(shutdown);
}

bool static UIError(const std::string &str)
{
    uiInterface.ThreadSafeMessageBox(str, "", CClientUIInterface::MSG_ERROR);
    return false;
}

void static UIWarning(const std::string &str)
{
    uiInterface.ThreadSafeMessageBox(str, "", CClientUIInterface::MSG_WARNING);
}

static std::string AmountErrMsg(const char * const optname, const std::string& strValue)
{
    return strprintf(_("Invalid amount for -%s=<amount>: '%s'"), optname, strValue);
}

bool CWallet::Verify()
{
    std::string walletFile = GetArg("-wallet", DEFAULT_WALLET_DAT);

    LogPrintf("Using wallet %s\n", walletFile);
    uiInterface.InitMessage(_("Verifying wallet..."));

    // Wallet file must be a plain filename without a directory
    if (walletFile != boost::filesystem::basename(walletFile) + boost::filesystem::extension(walletFile))
        return UIError(strprintf(_("Wallet %s resides outside data directory %s"), walletFile, GetDataDir().string()));

    if (!bitdb.Open(GetDataDir()))
    {
        // try moving the database env out of the way
        boost::filesystem::path pathDatabase = GetDataDir() / "database";
        boost::filesystem::path pathDatabaseBak = GetDataDir() / strprintf("database.%d.bak", GetTime());
        try {
            boost::filesystem::rename(pathDatabase, pathDatabaseBak);
            LogPrintf("Moved old %s to %s. Retrying.\n", pathDatabase.string(), pathDatabaseBak.string());
        } catch (const boost::filesystem::filesystem_error&) {
            // failure is ok (well, not really, but it's not worse than what we started with)
        }

        // try again
        if (!bitdb.Open(GetDataDir())) {
            // if it still fails, it probably means we can't even create the database env
            return UIError(strprintf(_("Error initializing wallet database environment %s!"), GetDataDir()));
        }
    }

    if (GetBoolArg("-salvagewallet", false))
    {
        // Recover readable keypairs:
        if (!CWalletDB::Recover(bitdb, walletFile, true))
            return false;
    }

    if (boost::filesystem::exists(GetDataDir() / walletFile))
    {
        CDBEnv::VerifyResult r = bitdb.Verify(walletFile, CWalletDB::Recover);
        if (r == CDBEnv::RECOVER_OK)
        {
            UIWarning(strprintf(_("Warning: Wallet file corrupt, data salvaged!"
                                         " Original %s saved as %s in %s; if"
                                         " your balance or transactions are incorrect you should"
                                         " restore from a backup."),
                walletFile, "wallet.{timestamp}.bak", GetDataDir()));
        }
        if (r == CDBEnv::RECOVER_FAIL)
            return UIError(strprintf(_("%s corrupt, salvage failed"), walletFile));
    }

    return true;
}

void CWallet::SyncMetaData(pair<TxSpends::iterator, TxSpends::iterator> range)
{
    // We want all the wallet transactions in range to have the same metadata as
    // the oldest (smallest nOrderPos).
    // So: find smallest nOrderPos:

    int nMinOrderPos = std::numeric_limits<int>::max();
    const CWalletTx* copyFrom = NULL;
    for (TxSpends::iterator it = range.first; it != range.second; ++it)
    {
        const uint256& hash = it->second;
        int n = mapWallet[hash].nOrderPos;
        if (n < nMinOrderPos)
        {
            nMinOrderPos = n;
            copyFrom = &mapWallet[hash];
        }
    }
    // Now copy data from copyFrom to rest:
    for (TxSpends::iterator it = range.first; it != range.second; ++it)
    {
        const uint256& hash = it->second;
        CWalletTx* copyTo = &mapWallet[hash];
        if (copyFrom == copyTo) continue;
        if (!copyFrom->IsEquivalentTo(*copyTo)) continue;
        copyTo->mapValue = copyFrom->mapValue;
        copyTo->vOrderForm = copyFrom->vOrderForm;
        // fTimeReceivedIsTxTime not copied on purpose
        // nTimeReceived not copied on purpose
        copyTo->nTimeSmart = copyFrom->nTimeSmart;
        copyTo->fFromMe = copyFrom->fFromMe;
        copyTo->strFromAccount = copyFrom->strFromAccount;
        // nOrderPos not copied on purpose
        // cached members not copied on purpose
    }
}

/**
 * Outpoint is spent if any non-conflicted transaction
 * spends it:
 */
bool CWallet::IsSpent(const uint256& hash, unsigned int n) const
{
    const COutPoint outpoint(hash, n);
    pair<TxSpends::const_iterator, TxSpends::const_iterator> range;
    range = mapTxSpends.equal_range(outpoint);

    for (TxSpends::const_iterator it = range.first; it != range.second; ++it)
    {
        const uint256& wtxid = it->second;
        std::map<uint256, CWalletTx>::const_iterator mit = mapWallet.find(wtxid);
        if (mit != mapWallet.end()) {
            int depth = mit->second.GetDepthInMainChain();
            if (depth > 0  || (depth == 0 && !mit->second.isAbandoned()))
                return true; // Spent
        }
    }
    return false;
}

void CWallet::AddToSpends(const COutPoint& outpoint, const uint256& wtxid)
{
    mapTxSpends.insert(make_pair(outpoint, wtxid));

    pair<TxSpends::iterator, TxSpends::iterator> range;
    range = mapTxSpends.equal_range(outpoint);
    SyncMetaData(range);
}


void CWallet::AddToSpends(const uint256& wtxid)
{
    assert(mapWallet.count(wtxid));
    CWalletTx& thisTx = mapWallet[wtxid];
    if (thisTx.IsCoinBase()) // Coinbases don't spend anything!
        return;

    BOOST_FOREACH(const CTxIn& txin, thisTx.vin)
        AddToSpends(txin.prevout, wtxid);
}

bool CWallet::EncryptWallet(const SecureString& strWalletPassphrase)
{
    if (IsCrypted())
        return false;

    CKeyingMaterial vMasterKey;
    RandAddSeedPerfmon();

    vMasterKey.resize(WALLET_CRYPTO_KEY_SIZE);
    GetRandBytes(&vMasterKey[0], WALLET_CRYPTO_KEY_SIZE);

    CMasterKey kMasterKey;
    RandAddSeedPerfmon();

    kMasterKey.vchSalt.resize(WALLET_CRYPTO_SALT_SIZE);
    GetRandBytes(&kMasterKey.vchSalt[0], WALLET_CRYPTO_SALT_SIZE);

    CCrypter crypter;
    int64_t nStartTime = GetTimeMillis();
    crypter.SetKeyFromPassphrase(strWalletPassphrase, kMasterKey.vchSalt, 25000, kMasterKey.nDerivationMethod);
    kMasterKey.nDeriveIterations = 2500000 / ((double)(GetTimeMillis() - nStartTime));

    nStartTime = GetTimeMillis();
    crypter.SetKeyFromPassphrase(strWalletPassphrase, kMasterKey.vchSalt, kMasterKey.nDeriveIterations, kMasterKey.nDerivationMethod);
    kMasterKey.nDeriveIterations = (kMasterKey.nDeriveIterations + kMasterKey.nDeriveIterations * 100 / ((double)(GetTimeMillis() - nStartTime))) / 2;

    if (kMasterKey.nDeriveIterations < 25000)
        kMasterKey.nDeriveIterations = 25000;

    LogPrintf("Encrypting Wallet with an nDeriveIterations of %i\n", kMasterKey.nDeriveIterations);

    if (!crypter.SetKeyFromPassphrase(strWalletPassphrase, kMasterKey.vchSalt, kMasterKey.nDeriveIterations, kMasterKey.nDerivationMethod))
        return false;
    if (!crypter.Encrypt(vMasterKey, kMasterKey.vchCryptedKey))
        return false;

    {
        LOCK(cs_wallet);
        mapMasterKeys[++nMasterKeyMaxID] = kMasterKey;
        if (fFileBacked)
        {
            assert(!pwalletdbEncryption);
            pwalletdbEncryption = new CWalletDB(strWalletFile);
            if (!pwalletdbEncryption->TxnBegin()) {
                delete pwalletdbEncryption;
                pwalletdbEncryption = NULL;
                return false;
            }
            pwalletdbEncryption->WriteMasterKey(nMasterKeyMaxID, kMasterKey);
        }

        if (!EncryptKeys(vMasterKey))
        {
            if (fFileBacked) {
                pwalletdbEncryption->TxnAbort();
                delete pwalletdbEncryption;
            }
            // We now probably have half of our keys encrypted in memory, and half not...
            // die and let the user reload the unencrypted wallet.
            assert(false);
        }

        // Encryption was introduced in version 0.4.0
        SetMinVersion(FEATURE_WALLETCRYPT, pwalletdbEncryption, true);

        if (fFileBacked)
        {
            if (!pwalletdbEncryption->TxnCommit()) {
                delete pwalletdbEncryption;
                // We now have keys encrypted in memory, but not on disk...
                // die to avoid confusion and let the user reload the unencrypted wallet.
                assert(false);
            }

            delete pwalletdbEncryption;
            pwalletdbEncryption = NULL;
        }

        Lock();
        Unlock(strWalletPassphrase);
        NewKeyPool();
        Lock();

        // Need to completely rewrite the wallet file; if we don't, bdb might keep
        // bits of the unencrypted private key in slack space in the database file.
        CDB::Rewrite(strWalletFile);

    }
    NotifyStatusChanged(this);

    return true;
}

int64_t CWallet::IncOrderPosNext(CWalletDB *pwalletdb)
{
    AssertLockHeld(cs_wallet); // nOrderPosNext
    int64_t nRet = nOrderPosNext++;
    if (pwalletdb) {
        pwalletdb->WriteOrderPosNext(nOrderPosNext);
    } else {
        CWalletDB(strWalletFile).WriteOrderPosNext(nOrderPosNext);
    }
    return nRet;
}

void CWallet::MarkDirty()
{
    {
        LOCK(cs_wallet);
        BOOST_FOREACH(PAIRTYPE(const uint256, CWalletTx)& item, mapWallet)
            item.second.MarkDirty();
    }
}

bool CWallet::AddToWallet(const CWalletTx& wtxIn, bool fFromLoadWallet, CWalletDB* pwalletdb)
{
    uint256 hash = wtxIn.GetHash();

    LOCK(cs_wallet);
    if (fFromLoadWallet)
    {
        mapWallet[hash] = wtxIn;
        if (UnspentPublicLabelAmount(wtxIn, "").first > 0) mapWalletPublicLabels[hash] = wtxIn;
        CWalletTx& wtx = mapWallet[hash];
        wtx.BindWallet(this);
        wtxOrdered.insert(make_pair(wtx.nOrderPos, TxPair(&wtx, (CAccountingEntry*)0)));
        AddToSpends(hash);
        BOOST_FOREACH(const CTxIn& txin, wtx.vin) {
            if (mapWallet.count(txin.prevout.hash)) {
                CWalletTx& prevtx = mapWallet[txin.prevout.hash];
                if (prevtx.nIndex == -1 && !prevtx.hashUnset()) {
                    MarkConflicted(prevtx.hashBlock, wtx.GetHash());
                }
            }
        }
    }
    else
    {
        // Inserts only if not already there, returns tx inserted or tx found
        pair<map<uint256, CWalletTx>::iterator, bool> ret = mapWallet.insert(make_pair(hash, wtxIn));
        CWalletTx& wtx = (*ret.first).second;
        wtx.BindWallet(this);
        bool fInsertedNew = ret.second;
        if (fInsertedNew)
        {
            wtx.nTimeReceived = GetAdjustedTime();
            wtx.nOrderPos = IncOrderPosNext(pwalletdb);
            wtxOrdered.insert(make_pair(wtx.nOrderPos, TxPair(&wtx, (CAccountingEntry*)0)));

            wtx.nTimeSmart = wtx.nTimeReceived;
            if (!wtxIn.hashUnset())
            {
                if (mapBlockIndex.count(wtxIn.hashBlock))
                {
                    int64_t latestNow = wtx.nTimeReceived;
                    int64_t latestEntry = 0;
                    {
                        // Tolerate times up to the last timestamp in the wallet not more than 5 minutes into the future
                        int64_t latestTolerated = latestNow + 300;
                        const TxItems & txOrdered = wtxOrdered;
                        for (TxItems::const_reverse_iterator it = txOrdered.rbegin(); it != txOrdered.rend(); ++it)
                        {
                            CWalletTx *const pwtx = (*it).second.first;
                            if (pwtx == &wtx)
                                continue;
                            CAccountingEntry *const pacentry = (*it).second.second;
                            int64_t nSmartTime;
                            if (pwtx)
                            {
                                nSmartTime = pwtx->nTimeSmart;
                                if (!nSmartTime)
                                    nSmartTime = pwtx->nTimeReceived;
                            }
                            else
                                nSmartTime = pacentry->nTime;
                            if (nSmartTime <= latestTolerated)
                            {
                                latestEntry = nSmartTime;
                                if (nSmartTime > latestNow)
                                    latestNow = nSmartTime;
                                break;
                            }
                        }
                    }

                    int64_t blocktime = mapBlockIndex[wtxIn.hashBlock]->GetBlockTime();
                    wtx.nTimeSmart = std::max(latestEntry, std::min(blocktime, latestNow));
                }
                else
                    LogPrintf("AddToWallet(): found %s in block %s not in index\n",
                             wtxIn.GetHash().ToString(),
                             wtxIn.hashBlock.ToString());
            }
            AddToSpends(hash);
        }

        bool fUpdated = false;
        if (!fInsertedNew)
        {
            // Merge
            if (!wtxIn.hashUnset() && wtxIn.hashBlock != wtx.hashBlock)
            {
                wtx.hashBlock = wtxIn.hashBlock;
                fUpdated = true;
            }
            // If no longer abandoned, update
            if (wtxIn.hashBlock.IsNull() && wtx.isAbandoned())
            {
                wtx.hashBlock = wtxIn.hashBlock;
                fUpdated = true;
            }
            if (wtxIn.nIndex != -1 && (wtxIn.nIndex != wtx.nIndex))
            {
                wtx.nIndex = wtxIn.nIndex;
                fUpdated = true;
            }
            if (wtxIn.fFromMe && wtxIn.fFromMe != wtx.fFromMe)
            {
                wtx.fFromMe = wtxIn.fFromMe;
                fUpdated = true;
            }
        }

        //// debug print
        LogPrintf("AddToWallet %s  %s%s\n", wtxIn.GetHash().ToString(), (fInsertedNew ? "new" : ""), (fUpdated ? "update" : ""));

        // Write to disk
        if (fInsertedNew || fUpdated)
            if (!wtx.WriteToDisk(pwalletdb))
                return false;

        // Break debit/credit balance caches:
        wtx.MarkDirty();

        // Notify UI of new or updated transaction
        NotifyTransactionChanged(this, hash, fInsertedNew ? CT_NEW : CT_UPDATED);

        // notify an external script when a wallet transaction comes in or is updated
        std::string strCmd = GetArg("-walletnotify", "");

        if ( !strCmd.empty())
        {
            boost::replace_all(strCmd, "%s", wtxIn.GetHash().GetHex());
            boost::thread t(runCommand, strCmd); // thread runs free
        }

    }
    return true;
}

/**
 * Add a transaction to the wallet, or update it.
 * pblock is optional, but should be provided if the transaction is known to be in a block.
 * If fUpdate is true, existing transactions will be updated.
 */
bool CWallet::AddToWalletIfInvolvingMe(const CTransaction& tx, const CBlock* pblock, bool fUpdate, int txIndex)
{
    {
        AssertLockHeld(cs_wallet);

        if (pblock) {
            BOOST_FOREACH(const CTxIn& txin, tx.vin) {
                std::pair<TxSpends::const_iterator, TxSpends::const_iterator> range = mapTxSpends.equal_range(txin.prevout);
                while (range.first != range.second) {
                    if (range.first->second != tx.GetHash()) {
                        LogPrintf("Transaction %s (in block %s) conflicts with wallet transaction %s (both spend %s:%i)\n", tx.GetHash().ToString(), pblock->GetHash().ToString(), range.first->second.ToString(), range.first->first.hash.ToString(), range.first->first.n);
                        MarkConflicted(pblock->GetHash(), range.first->second);
                    }
                    range.first++;
                }
            }
        }

        bool fExisted = mapWallet.count(tx.GetHash()) != 0;
        if (fExisted && !fUpdate) return false;
        CAmount unspentPublicLabelAmount = UnspentPublicLabelAmount(tx, "").first;
        if (fExisted || IsMine(tx) || IsFromMe(tx) || unspentPublicLabelAmount > 0)
        {
            CWalletTx wtx(this,tx);

            // Get merkle branch if transaction was found in a block
            if (pblock)
                wtx.SetMerkleBranch(*pblock, txIndex);

            // Do not flush the wallet here for performance reasons
            // this is safe, as in case of a crash, we rescan the necessary blocks on startup through our SetBestChain-mechanism
            CWalletDB walletdb(strWalletFile, "r+", false);

            // Keep map of txs involving public label
            if (unspentPublicLabelAmount > 0)
            {

                mapWalletPublicLabels[wtx.GetHash()] = wtx;
            }

            return AddToWallet(wtx, false, &walletdb);
        }
    }
    return false;
}

bool CWallet::AbandonTransaction(const uint256& hashTx)
{
    LOCK2(cs_main, cs_wallet);

    // Do not flush the wallet here for performance reasons
    CWalletDB walletdb(strWalletFile, "r+", false);

    std::set<uint256> todo;
    std::set<uint256> done;

    // Can't mark abandoned if confirmed or in mempool
    assert(mapWallet.count(hashTx));
    CWalletTx& origtx = mapWallet[hashTx];
    if (origtx.GetDepthInMainChain() > 0 || origtx.InMempool()) {
        return false;
    }

    todo.insert(hashTx);

    while (!todo.empty()) {
        uint256 now = *todo.begin();
        todo.erase(now);
        done.insert(now);
        assert(mapWallet.count(now));
        CWalletTx& wtx = mapWallet[now];
        int currentconfirm = wtx.GetDepthInMainChain();
        // If the orig tx was not in block, none of its spends can be
        assert(currentconfirm <= 0);
        // if (currentconfirm < 0) {Tx and spends are already conflicted, no need to abandon}
        if (currentconfirm == 0 && !wtx.isAbandoned()) {
            // If the orig tx was not in block/mempool, none of its spends can be in mempool
            assert(!wtx.InMempool());
            wtx.nIndex = -1;
            wtx.setAbandoned();
            wtx.MarkDirty();
            wtx.WriteToDisk(&walletdb);
            NotifyTransactionChanged(this, wtx.GetHash(), CT_UPDATED);
            // Iterate over all its outputs, and mark transactions in the wallet that spend them abandoned too
            TxSpends::const_iterator iter = mapTxSpends.lower_bound(COutPoint(hashTx, 0));
            while (iter != mapTxSpends.end() && iter->first.hash == now) {
                if (!done.count(iter->second)) {
                    todo.insert(iter->second);
                }
                iter++;
            }
            // If a transaction changes 'conflicted' state, that changes the balance
            // available of the outputs it spends. So force those to be recomputed
            BOOST_FOREACH(const CTxIn& txin, wtx.vin)
            {
                if (mapWallet.count(txin.prevout.hash))
                    mapWallet[txin.prevout.hash].MarkDirty();
            }
        }
    }

    return true;
}

void CWallet::MarkConflicted(const uint256& hashBlock, const uint256& hashTx)
{
    LOCK2(cs_main, cs_wallet);

    int conflictconfirms = 0;
    if (mapBlockIndex.count(hashBlock)) {
        CBlockIndex* pindex = mapBlockIndex[hashBlock];
        if (chainActive.Contains(pindex)) {
            conflictconfirms = -(chainActive.Height() - pindex->nHeight + 1);
        }
    }
    // If number of conflict confirms cannot be determined, this means
    // that the block is still unknown or not yet part of the main chain,
    // for example when loading the wallet during a reindex. Do nothing in that
    // case.
    if (conflictconfirms >= 0)
        return;

    // Do not flush the wallet here for performance reasons
    CWalletDB walletdb(strWalletFile, "r+", false);

    std::set<uint256> todo;
    std::set<uint256> done;

    todo.insert(hashTx);

    while (!todo.empty()) {
        uint256 now = *todo.begin();
        todo.erase(now);
        done.insert(now);
        assert(mapWallet.count(now));
        CWalletTx& wtx = mapWallet[now];
        int currentconfirm = wtx.GetDepthInMainChain();
        if (conflictconfirms < currentconfirm) {
            // Block is 'more conflicted' than current confirm; update.
            // Mark transaction as conflicted with this block.
            wtx.nIndex = -1;
            wtx.hashBlock = hashBlock;
            wtx.MarkDirty();
            wtx.WriteToDisk(&walletdb);
            // Iterate over all its outputs, and mark transactions in the wallet that spend them conflicted too
            TxSpends::const_iterator iter = mapTxSpends.lower_bound(COutPoint(now, 0));
            while (iter != mapTxSpends.end() && iter->first.hash == now) {
                 if (!done.count(iter->second)) {
                     todo.insert(iter->second);
                 }
                 iter++;
            }
            // If a transaction changes 'conflicted' state, that changes the balance
            // available of the outputs it spends. So force those to be recomputed
            BOOST_FOREACH(const CTxIn& txin, wtx.vin)
            {
                if (mapWallet.count(txin.prevout.hash))
                    mapWallet[txin.prevout.hash].MarkDirty();
            }
        }
    }
}

void CWallet::SyncTransaction(const CTransaction& tx, const CBlock* pblock, int txIdx)
{
    LOCK2(cs_main, cs_wallet);

    if (!AddToWalletIfInvolvingMe(tx, pblock, true, txIdx))
        return; // Not one of ours

    // If a transaction changes 'conflicted' state, that changes the balance
    // available of the outputs it spends. So force those to be
    // recomputed, also:
    BOOST_FOREACH(const CTxIn& txin, tx.vin)
    {
        if (mapWallet.count(txin.prevout.hash))
            mapWallet[txin.prevout.hash].MarkDirty();
    }
}

CAmount CWallet::GetDebit(const CTxIn &txin, const isminefilter& filter) const
{
    {
        LOCK(cs_wallet);
        map<uint256, CWalletTx>::const_iterator mi = mapWallet.find(txin.prevout.hash);
        if (mi != mapWallet.end())
        {
            const CWalletTx& prev = (*mi).second;
            if (txin.prevout.n < prev.vout.size())
                if (IsMine(prev.vout[txin.prevout.n]) & filter)
                    return prev.vout[txin.prevout.n].nValue;
        }
    }
    return 0;
}

isminetype CWallet::IsMine(const CTxDestination &dest) const
{
	return ::IsMine(*this, dest, chainActive.Tip());
}

isminetype CWallet::IsMine(const CTxOut& txout) const
{
    return ::IsMine(*this, txout.scriptPubKey, chainActive.Tip());
}

isminetype CWallet::IsMine(const CTxIn &txin) const
{
    {
        LOCK(cs_wallet);
        map<uint256, CWalletTx>::const_iterator mi = mapWallet.find(txin.prevout.hash);
        if (mi != mapWallet.end())
        {
            const CWalletTx& prev = (*mi).second;
            if (txin.prevout.n < prev.vout.size())
                return IsMine(prev.vout[txin.prevout.n]);
        }
    }
    return ISMINE_NO;
}

<<<<<<< HEAD
bool CWallet::IsMine(const CTransaction &tx) const
{
    BOOST_FOREACH (const CTxOut &txout, tx.vout)
    {
        if (IsMine(txout) != ISMINE_NO)
            return true;
    }
    return false;
=======
bool CWallet::IsMine(const CTransaction& tx) const
{
    BOOST_FOREACH(const CTxOut& txout, tx.vout)
	{
        if (IsMine(txout) > ISMINE_NO)
            return true;
	}
    return false;
}

std::pair<CAmount, int> CWallet::UnspentPublicLabelAmount(const CTransaction& tx, const std::string comparePublicLabel) const
{ // Returns unspent output amount associated with public label

    // A public label exists BEFORE its txout buddy
    bool nextIsPublicLabelBuddy = false;
    int i = 0;
    BOOST_FOREACH(const CTxOut& txout, tx.vout)
    {
        // Speeds up the search but doesn't effect the result
        if ((!nextIsPublicLabelBuddy && txout.nValue == 0) || (nextIsPublicLabelBuddy && txout.nValue > 0))
        {

            std::string txPublicLabel = getLabelPublic(txout.scriptPubKey);

            if (nextIsPublicLabelBuddy)
            {
                // Skip in case there are many public labels on the same target txout.nValue
                if (txPublicLabel != "")
                {
                    i++;
                    continue;
                }

                // This is the target txout.nValue
                CAmount nValue = IsSpent(tx.GetHash(), i) ? 0 : txout.nValue;
                if (nValue > 0)
                {
                    // found unspent outputs related to public label
                    return make_pair(nValue, i);
                }

            }
            else if ((comparePublicLabel != "" && txPublicLabel == comparePublicLabel)  // matches the specified public label
                     || (comparePublicLabel == "" && txPublicLabel != ""))              // matches for any public label
            {
                // if the public label exists the next txout.nValue is the target
                nextIsPublicLabelBuddy = true;
            }
        }
        i++;
    }
    return make_pair(0, NULL);
>>>>>>> 7534960b
}

CAmount CWallet::GetCredit(const CTxOut& txout, const isminefilter& filter) const
{
    if (!MoneyRange(txout.nValue))
        throw std::runtime_error("CWallet::GetCredit(): value out of range");
    return ((IsMine(txout) & filter) ? txout.nValue : 0);
}

bool CWallet::IsChange(const CTxOut& txout) const
{
    // TODO: fix handling of 'change' outputs. The assumption is that any
    // payment to a script that is ours, but is not in the address book
    // is change. That assumption is likely to break when we implement multisignature
    // wallets that return change back into a multi-signature-protected address;
    // a better way of identifying which outputs are 'the send' and which are
    // 'the change' will need to be implemented (maybe extend CWalletTx to remember
    // which output, if any, was change).
    if (::IsMine(*this, txout.scriptPubKey, chainActive.Tip()))
    {
        CTxDestination address;
        if (!ExtractDestination(txout.scriptPubKey, address))
            return true;

        LOCK(cs_wallet);
        if (!mapAddressBook.count(address))
            return true;
    }
    return false;
}

CAmount CWallet::GetChange(const CTxOut& txout) const
{
    if (!MoneyRange(txout.nValue))
        throw std::runtime_error("CWallet::GetChange(): value out of range");
    return (IsChange(txout) ? txout.nValue : 0);
}

bool CWallet::IsFromMe(const CTransaction& tx) const
{
    return (GetDebit(tx, ISMINE_ALL) > 0);
}

CAmount CWallet::GetDebit(const CTransaction& tx, const isminefilter& filter) const
{
    CAmount nDebit = 0;
    BOOST_FOREACH(const CTxIn& txin, tx.vin)
    {
        nDebit += GetDebit(txin, filter);
        if (!MoneyRange(nDebit))
            throw std::runtime_error("CWallet::GetDebit(): value out of range");
    }
    return nDebit;
}

CAmount CWallet::GetCredit(const CTransaction& tx, const isminefilter& filter) const
{
    CAmount nCredit = 0;
    BOOST_FOREACH(const CTxOut& txout, tx.vout)
    {
        nCredit += GetCredit(txout, filter);
        if (!MoneyRange(nCredit))
            throw std::runtime_error("CWallet::GetCredit(): value out of range");
    }
    return nCredit;
}

CAmount CWallet::GetChange(const CTransaction& tx) const
{
    CAmount nChange = 0;
    BOOST_FOREACH(const CTxOut& txout, tx.vout)
    {
        nChange += GetChange(txout);
        if (!MoneyRange(nChange))
            throw std::runtime_error("CWallet::GetChange(): value out of range");
    }
    return nChange;
}

int64_t CWalletTx::GetTxTime() const
{
    int64_t n = nTimeSmart;
    return n ? n : nTimeReceived;
}

int CWalletTx::GetRequestCount() const
{
    // Returns -1 if it wasn't being tracked
    int nRequests = -1;
    {
        LOCK(pwallet->cs_wallet);
        if (IsCoinBase())
        {
            // Generated block
            if (!hashUnset())
            {
                map<uint256, int>::const_iterator mi = pwallet->mapRequestCount.find(hashBlock);
                if (mi != pwallet->mapRequestCount.end())
                    nRequests = (*mi).second;
            }
        }
        else
        {
            // Did anyone request this transaction?
            map<uint256, int>::const_iterator mi = pwallet->mapRequestCount.find(GetHash());
            if (mi != pwallet->mapRequestCount.end())
            {
                nRequests = (*mi).second;

                // How about the block it's in?
                if (nRequests == 0 && !hashUnset())
                {
                    map<uint256, int>::const_iterator mi = pwallet->mapRequestCount.find(hashBlock);
                    if (mi != pwallet->mapRequestCount.end())
                        nRequests = (*mi).second;
                    else
                        nRequests = 1; // If it's in someone else's block it must have got out
                }
            }
        }
    }
    return nRequests;
}

void CWalletTx::GetAmounts(list<COutputEntry>& listReceived,
                           list<COutputEntry>& listSent, CAmount& nFee, string& strSentAccount, const isminefilter& filter) const
{
    nFee = 0;
    listReceived.clear();
    listSent.clear();
    strSentAccount = strFromAccount;

    // Compute fee:
    CAmount nDebit = GetDebit(filter);
    if (nDebit > 0) // debit>0 means we signed/sent this transaction
    {
        CAmount nValueOut = GetValueOut();
        nFee = nDebit - nValueOut;
    }

    // Sent/received.
    for (unsigned int i = 0; i < vout.size(); ++i)
    {
        const CTxOut& txout = vout[i];
        isminetype fIsMine = pwallet->IsMine(txout);
        // Only need to handle txouts if AT LEAST one of these is true:
        //   1) they debit from us (sent)
        //   2) the output is to us (received)
        if (nDebit > 0)
        {
            // Don't report 'change' txouts
            if (pwallet->IsChange(txout))
                continue;
        }
        else if (!(fIsMine & filter))
            continue;

        // In either case, we need to get the destination address
        CTxDestination address;

        if (!ExtractDestination(txout.scriptPubKey, address) && !txout.scriptPubKey.IsUnspendable())
        {
            LogPrintf("CWalletTx::GetAmounts: Unknown transaction type found, txid %s\n",
                     this->GetHash().ToString());
            address = CNoDestination();
        }

        COutputEntry output = {address, txout.nValue, (int)i};

        // If we are debited by the transaction, add the output as a "sent" entry
        if (nDebit > 0)
            listSent.push_back(output);

        // If we are receiving the output, add it as a "received" entry
        if (fIsMine & filter)
            listReceived.push_back(output);
    }

}

void CWalletTx::GetAccountAmounts(const string& strAccount, CAmount& nReceived,
                                  CAmount& nSent, CAmount& nFee, const isminefilter& filter) const
{
    nReceived = nSent = nFee = 0;

    CAmount allFee;
    string strSentAccount;
    list<COutputEntry> listReceived;
    list<COutputEntry> listSent;
    GetAmounts(listReceived, listSent, allFee, strSentAccount, filter);

    if (strAccount == strSentAccount)
    {
        BOOST_FOREACH(const COutputEntry& s, listSent)
            nSent += s.amount;
        nFee = allFee;
    }
    {
        LOCK(pwallet->cs_wallet);
        BOOST_FOREACH(const COutputEntry& r, listReceived)
        {
            if (pwallet->mapAddressBook.count(r.destination))
            {
                map<CTxDestination, CAddressBookData>::const_iterator mi = pwallet->mapAddressBook.find(r.destination);
                if (mi != pwallet->mapAddressBook.end() && (*mi).second.name == strAccount)
                    nReceived += r.amount;
            }
            else if (strAccount.empty())
            {
                nReceived += r.amount;
            }
        }
    }
}


bool CWalletTx::WriteToDisk(CWalletDB *pwalletdb)
{
    return pwalletdb->WriteTx(GetHash(), *this);
}

/**
 * Scan the block chain (starting in pindexStart) for transactions
 * from or to us. If fUpdate is true, found transactions that already
 * exist in the wallet will be updated.
 */
int CWallet::ScanForWalletTransactions(CBlockIndex* pindexStart, bool fUpdate)
{
    // Begin rescan by setting fRescan to true.  This prevents any new inbound network connections
    // from being initiated and thus prevents us from banning repeated and failed network connection
    // attempts while the rescan is in progress.  Once the flag is set then it is safe to disconnect
    // any current connections. Note: we don't disconnect nodes in regtest as this prevents the tests
    // from passing since the nodes will not auto-reconnect after a wallet scan has completed.
    fRescan = true;
    if (Params().NetworkIDString() != "regtest")
    {
        LOCK(cs_vNodes);
        for (CNode *pnode : vNodes)
        {
            LogPrintf("Disconnecting peer: %s before wallet rescan\n", pnode->GetLogName());
            pnode->fDisconnect = true;
        }
    }

    int ret = 0;
    int64_t nNow = GetTime();
    const CChainParams& chainParams = Params();

    CBlockIndex* pindex = pindexStart;
    {
        LOCK2(cs_main, cs_wallet);

        // commented below out so that public labels with unspent utxos from any date/time may be tracked
        // no need to read and scan block, if block was created before
        // our wallet birthday (as adjusted for block time variability)
        //while (pindex && nTimeFirstKey && (pindex->GetBlockTime() < (nTimeFirstKey - 7200)))
        //    pindex = chainActive.Next(pindex);

        ShowProgress(_("Rescanning..."), 0); // show rescan progress in GUI as dialog or on splashscreen, if -rescan on startup
        double dProgressStart = Checkpoints::GuessVerificationProgress(chainParams.Checkpoints(), pindex, false);
        double dProgressTip = Checkpoints::GuessVerificationProgress(chainParams.Checkpoints(), chainActive.Tip(), false);
        while (pindex)
        {
            if (pindex->nHeight % 100 == 0 && dProgressTip - dProgressStart > 0.0)
                ShowProgress(_("Rescanning..."), std::max(1, std::min(99, (int)((Checkpoints::GuessVerificationProgress(chainParams.Checkpoints(), pindex, false) - dProgressStart) / (dProgressTip - dProgressStart) * 100))));

            CBlock block;
            ReadBlockFromDisk(block, pindex, Params().GetConsensus());
            int txIdx = 0;
            BOOST_FOREACH(CTransaction& tx, block.vtx)
            {
                if (AddToWalletIfInvolvingMe(tx, &block, fUpdate, txIdx))
                    ret++;
                txIdx++;
            }
            pindex = chainActive.Next(pindex);
            if (GetTime() >= nNow + 60) {
                nNow = GetTime();
                LogPrintf("Still rescanning. At block %d. Progress=%f\n", pindex->nHeight, Checkpoints::GuessVerificationProgress(chainParams.Checkpoints(), pindex));
            }
        }
        ShowProgress(_("Rescanning..."), 100); // hide progress dialog in GUI
    }
    // Rescan is now finished. Set to false to allow network connections to resume.
    fRescan = false;

    return ret;
}

void CWallet::ReacceptWalletTransactions()
{
    // If transactions aren't being broadcasted, don't let them into local mempool either
    if (!fBroadcastTransactions)
        return;
    LOCK2(cs_main, cs_wallet);
    std::map<int64_t, CWalletTx*> mapSorted;

    // Sort pending wallet transactions based on their initial wallet insertion order
    BOOST_FOREACH(PAIRTYPE(const uint256, CWalletTx)& item, mapWallet)
    {
        const uint256& wtxid = item.first;
        CWalletTx& wtx = item.second;
        assert(wtx.GetHash() == wtxid);

        int nDepth = wtx.GetDepthInMainChain();

        if (!wtx.IsCoinBase() && (nDepth == 0 && !wtx.isAbandoned())) {
            mapSorted.insert(std::make_pair(wtx.nOrderPos, &wtx));
        }
    }

    // Try to add wallet transactions to memory pool
    for (std::pair<const int64_t, CWalletTx*> &item : mapSorted)
    {
        CWalletTx& wtx = *(item.second);

        wtx.AcceptToMemoryPool(false);
        SyncWithWallets(wtx, NULL, -1);
    }
}

bool CWalletTx::RelayWalletTransaction()
{
    assert(pwallet->GetBroadcastTransactions());
    if (!IsCoinBase())
    {
        if (GetDepthInMainChain() == 0 && !isAbandoned() && InMempool()) {
            LogPrintf("Relaying wtx %s\n", GetHash().ToString());
            RelayTransaction((CTransaction)*this);
            return true;
        }
    }
    return false;
}

set<uint256> CWalletTx::GetConflicts() const
{
    set<uint256> result;
    if (pwallet != NULL)
    {
        uint256 myHash = GetHash();
        result = pwallet->GetConflicts(myHash);
        result.erase(myHash);
    }
    return result;
}

CAmount CWalletTx::GetDebit(const isminefilter& filter) const
{
    if (vin.empty())
        return 0;

    CAmount debit = 0;
    if(filter & ISMINE_SPENDABLE)
    {
        if (fDebitCached)
            debit += nDebitCached;
        else
        {
            nDebitCached = pwallet->GetDebit(*this, ISMINE_SPENDABLE);
            fDebitCached = true;
            debit += nDebitCached;
        }
    }
    if(filter & ISMINE_WATCH_ONLY)
    {
        if(fWatchDebitCached)
            debit += nWatchDebitCached;
        else
        {
            nWatchDebitCached = pwallet->GetDebit(*this, ISMINE_WATCH_ONLY);
            fWatchDebitCached = true;
            debit += nWatchDebitCached;
        }
    }
    return debit;
}

CAmount CWalletTx::GetCredit(const isminefilter& filter) const
{
    // Must wait until coinbase is safely deep enough in the chain before valuing it
    if (IsCoinBase() && GetBlocksToMaturity() > 0)
        return 0;

    int64_t credit = 0;
    if (filter & ISMINE_SPENDABLE)
    {
        // GetBalance can assume transactions in mapWallet won't change
        if (fCreditCached)
            credit += nCreditCached;
        else
        {
            nCreditCached = pwallet->GetCredit(*this, ISMINE_SPENDABLE);
            fCreditCached = true;
            credit += nCreditCached;
        }
    }
    if (filter & ISMINE_WATCH_ONLY)
    {
        if (fWatchCreditCached)
            credit += nWatchCreditCached;
        else
        {
            nWatchCreditCached = pwallet->GetCredit(*this, ISMINE_WATCH_ONLY);
            fWatchCreditCached = true;
            credit += nWatchCreditCached;
        }
    }
    return credit;
}

CAmount CWalletTx::GetImmatureCredit(bool fUseCache) const
{
    if (IsCoinBase() && GetBlocksToMaturity() > 0 && IsInMainChain())
    {
        if (fUseCache && fImmatureCreditCached)
            return nImmatureCreditCached;
        nImmatureCreditCached = pwallet->GetCredit(*this, ISMINE_SPENDABLE);
        fImmatureCreditCached = true;
        return nImmatureCreditCached;
    }

    return 0;
}

CAmount CWalletTx::GetAvailableCredit(bool fUseCache) const
{
    if (pwallet == 0)
        return 0;

    // Must wait until coinbase is safely deep enough in the chain before valuing it
    if (IsCoinBase() && GetBlocksToMaturity() > 0)
        return 0;

    if (fUseCache && fAvailableCreditCached)
        return nAvailableCreditCached;

    CAmount nCredit = 0;
    uint256 hashTx = GetHash();
    for (unsigned int i = 0; i < vout.size(); i++)
    {
        if (!pwallet->IsSpent(hashTx, i))
        {
            const CTxOut &txout = vout[i];
            nCredit += pwallet->GetCredit(txout, ISMINE_SPENDABLE);
            if (!MoneyRange(nCredit))
                throw std::runtime_error("CWalletTx::GetAvailableCredit(false) : value out of range");
        }
    }

    nAvailableCreditCached = nCredit;
    fAvailableCreditCached = true;
    return nCredit;
}

CAmount CWalletTx::GetImmatureWatchOnlyCredit(const bool& fUseCache) const
{
    if (IsCoinBase() && GetBlocksToMaturity() > 0 && IsInMainChain())
    {
        if (fUseCache && fImmatureWatchCreditCached)
            return nImmatureWatchCreditCached;
        nImmatureWatchCreditCached = pwallet->GetCredit(*this, ISMINE_WATCH_ONLY);
        fImmatureWatchCreditCached = true;
        return nImmatureWatchCreditCached;
    }

    return 0;
}

CAmount CWalletTx::GetAvailableWatchOnlyCredit(const bool& fUseCache) const
{
    if (pwallet == 0)
        return 0;

    // Must wait until coinbase is safely deep enough in the chain before valuing it
    if (IsCoinBase() && GetBlocksToMaturity() > 0)
        return 0;

    if (fUseCache && fAvailableWatchCreditCached)
        return nAvailableWatchCreditCached;

    CAmount nCredit = 0;
    for (unsigned int i = 0; i < vout.size(); i++)
    {
        if (!pwallet->IsSpent(GetHash(), i))
        {
            const CTxOut &txout = vout[i];
            nCredit += pwallet->GetCredit(txout, ISMINE_WATCH_ONLY);
            if (!MoneyRange(nCredit))
                throw std::runtime_error("CWalletTx::GetAvailableCredit(false) : value out of range");
        }
    }

    nAvailableWatchCreditCached = nCredit;
    fAvailableWatchCreditCached = true;
    return nCredit;
}

CAmount CWalletTx::GetChange() const
{
    if (fChangeCached)
        return nChangeCached;
    nChangeCached = pwallet->GetChange(*this);
    fChangeCached = true;
    return nChangeCached;
}

bool CWalletTx::InMempool() const
{
    LOCK(mempool.cs);
    if (mempool.exists(GetHash())) {
        return true;
    }
    return false;
}

bool CWalletTx::IsTrusted() const
{
    // Quick answer in most cases
    if (!CheckFinalTx(*this))
        return false;
    int nDepth = GetDepthInMainChain();
    if (nDepth >= 1)
        return true;
    if (nDepth < 0)
        return false;
    if (!bSpendZeroConfChange || !IsFromMe(ISMINE_ALL)) // using wtx's cached debit
        return false;

    // Don't trust unconfirmed transactions from us unless they are in the mempool.
    if (!InMempool())
        return false;

    // Trusted if all inputs are from us and are in the mempool:
    BOOST_FOREACH(const CTxIn& txin, vin)
    {
        // Transactions not sent by us: not trusted
        const CWalletTx* parent = pwallet->GetWalletTx(txin.prevout.hash);
        if (parent == NULL)
            return false;
        const CTxOut& parentOut = parent->vout[txin.prevout.n];
        if (pwallet->IsMine(parentOut) != ISMINE_SPENDABLE)
            return false;
    }
    return true;
}

bool CWalletTx::IsEquivalentTo(const CWalletTx& tx) const
{
        CMutableTransaction tx1 = *this;
        CMutableTransaction tx2 = tx;
        for (unsigned int i = 0; i < tx1.vin.size(); i++) tx1.vin[i].scriptSig = CScript();
        for (unsigned int i = 0; i < tx2.vin.size(); i++) tx2.vin[i].scriptSig = CScript();
        return CTransaction(tx1) == CTransaction(tx2);
}

std::vector<uint256> CWallet::ResendWalletTransactionsBefore(int64_t nTime)
{
    std::vector<uint256> result;

    LOCK(cs_wallet);
    // Sort them in chronological order
    multimap<unsigned int, CWalletTx*> mapSorted;
    BOOST_FOREACH(PAIRTYPE(const uint256, CWalletTx)& item, mapWallet)
    {
        CWalletTx& wtx = item.second;
        // Don't rebroadcast if newer than nTime:
        if (wtx.nTimeReceived > nTime)
            continue;
        mapSorted.insert(make_pair(wtx.nTimeReceived, &wtx));
    }
    BOOST_FOREACH(PAIRTYPE(const unsigned int, CWalletTx*)& item, mapSorted)
    {
        CWalletTx& wtx = *item.second;
        if (wtx.RelayWalletTransaction())
            result.push_back(wtx.GetHash());
    }
    return result;
}

void CWallet::ResendWalletTransactions(int64_t nBestBlockTime)
{
    // Do this infrequently and randomly to avoid giving away
    // that these are our transactions.
    if (GetTime() < nNextResend || !fBroadcastTransactions)
        return;
    bool fFirst = (nNextResend == 0);
    nNextResend = GetTime() + GetRand(30 * 60);
    if (fFirst)
        return;

    // Only do it if there's been a new block since last time
    if (nBestBlockTime < nLastResend)
        return;
    nLastResend = GetTime();

    // Rebroadcast unconfirmed txes older than 5 minutes before the last
    // block was found:
    std::vector<uint256> relayed = ResendWalletTransactionsBefore(nBestBlockTime-5*60);
    if (!relayed.empty())
        LogPrintf("%s: rebroadcast %u unconfirmed transactions\n", __func__, relayed.size());
}

/** @} */ // end of mapWallet




/** @defgroup Actions
 *
 * @{
 */


CAmount CWallet::GetBalance() const
{
    CAmount nTotal = 0;
    {
        LOCK2(cs_main, cs_wallet);
        for (map<uint256, CWalletTx>::const_iterator it = mapWallet.begin(); it != mapWallet.end(); ++it)
        {
            const CWalletTx* pcoin = &(*it).second;
            if (pcoin->IsTrusted())
                nTotal += pcoin->GetAvailableCredit(false);
        }
    }

    return nTotal;
}

CAmount CWallet::GetUnconfirmedBalance() const
{
    CAmount nTotal = 0;
    {
        LOCK2(cs_main, cs_wallet);
        for (map<uint256, CWalletTx>::const_iterator it = mapWallet.begin(); it != mapWallet.end(); ++it)
        {
            const CWalletTx* pcoin = &(*it).second;
            if (!pcoin->IsTrusted() && pcoin->GetDepthInMainChain() == 0 && pcoin->InMempool())
                nTotal += pcoin->GetAvailableCredit(false);
        }
    }
    return nTotal;
}

CAmount CWallet::GetImmatureBalance() const
{
    CAmount nTotal = 0;
    {
        LOCK2(cs_main, cs_wallet);
        for (map<uint256, CWalletTx>::const_iterator it = mapWallet.begin(); it != mapWallet.end(); ++it)
        {
            const CWalletTx* pcoin = &(*it).second;
            nTotal += pcoin->GetImmatureCredit(false);
        }
    }
    return nTotal;
}

CAmount CWallet::GetWatchOnlyBalance() const
{
    CAmount nTotal = 0;
    {
        LOCK2(cs_main, cs_wallet);
        for (map<uint256, CWalletTx>::const_iterator it = mapWallet.begin(); it != mapWallet.end(); ++it)
        {
            const CWalletTx* pcoin = &(*it).second;
            if (pcoin->IsTrusted())
                nTotal += pcoin->GetAvailableWatchOnlyCredit(false);
        }
    }

    return nTotal;
}

CAmount CWallet::GetUnconfirmedWatchOnlyBalance() const
{
    CAmount nTotal = 0;
    {
        LOCK2(cs_main, cs_wallet);
        for (map<uint256, CWalletTx>::const_iterator it = mapWallet.begin(); it != mapWallet.end(); ++it)
        {
            const CWalletTx* pcoin = &(*it).second;
            if (!pcoin->IsTrusted() && pcoin->GetDepthInMainChain() == 0 && pcoin->InMempool())
                nTotal += pcoin->GetAvailableWatchOnlyCredit(false);
        }
    }
    return nTotal;
}

CAmount CWallet::GetImmatureWatchOnlyBalance() const
{
    CAmount nTotal = 0;
    {
        LOCK2(cs_main, cs_wallet);
        for (map<uint256, CWalletTx>::const_iterator it = mapWallet.begin(); it != mapWallet.end(); ++it)
        {
            const CWalletTx* pcoin = &(*it).second;
            nTotal += pcoin->GetImmatureWatchOnlyCredit(false);
        }
    }
    return nTotal;
}

void CWallet::AvailableCoins(vector<COutput>& vCoins, bool fOnlyConfirmed, const CCoinControl *coinControl, bool fIncludeZeroValue) const
{
    vCoins.clear();

    {
        LOCK2(cs_main, cs_wallet);
        for (map<uint256, CWalletTx>::const_iterator it = mapWallet.begin(); it != mapWallet.end(); ++it)
        {
            const uint256& wtxid = it->first;
            const CWalletTx* pcoin = &(*it).second;

            if (!CheckFinalTx(*pcoin))
                continue;

            if (fOnlyConfirmed && !pcoin->IsTrusted())
                continue;

            if (pcoin->IsCoinBase() && pcoin->GetBlocksToMaturity() > 0)
                continue;

            int nDepth = pcoin->GetDepthInMainChain();
            if (nDepth < 0)
                continue;

            // We should not consider coins which aren't at least in our mempool
            // It's possible for these to be conflicted via ancestors which we may never be able to detect
            if (nDepth == 0 && !pcoin->InMempool())
                continue;

            for (unsigned int i = 0; i < pcoin->vout.size(); i++)
            {
                isminetype mine = IsMine(pcoin->vout[i]);
                LogPrintf("Freeze Available %s MINE=%s\n ",pcoin->vout[i].ToString(), mine);
                if (!(IsSpent(wtxid, i)) && mine != ISMINE_NO &&
                    !IsLockedCoin((*it).first, i) && (pcoin->vout[i].nValue > 0 || fIncludeZeroValue) &&
                    (!coinControl || !coinControl->HasSelected() || coinControl->fAllowOtherInputs || coinControl->IsSelected((*it).first, i)))
                {
<<<<<<< HEAD
                    // The UTXO is available
                    COutput outpoint(pcoin, i, nDepth,
                        ((mine & ISMINE_SPENDABLE) != ISMINE_NO) || (coinControl && coinControl->fAllowWatchOnly &&
                                                                        (mine & ISMINE_WATCH_SOLVABLE) != ISMINE_NO));
                    vCoins.push_back(outpoint);
=======
                		// The UTXO is available
                		COutput outpoint(pcoin, i, nDepth,
                				((mine & ISMINE_SPENDABLE) != ISMINE_NO) ||
								(coinControl && coinControl->fAllowWatchOnly && (mine & ISMINE_WATCH_SOLVABLE) != ISMINE_NO));
                        vCoins.push_back(outpoint);
>>>>>>> 7534960b
                }

            }
        }
    }
}

static void ApproximateBestSubset(vector<pair<CAmount, pair<const CWalletTx*,unsigned int> > >vValue, const CAmount& nTotalLower, const CAmount& nTargetValue,
                                  vector<char>& vfBest, CAmount& nBest, int iterations = 1000)
{
    vector<char> vfIncluded;

    vfBest.assign(vValue.size(), true);
    nBest = nTotalLower;

    seed_insecure_rand();

    for (int nRep = 0; nRep < iterations && nBest != nTargetValue; nRep++)
    {
        vfIncluded.assign(vValue.size(), false);
        CAmount nTotal = 0;
        bool fReachedTarget = false;
        for (int nPass = 0; nPass < 2 && !fReachedTarget; nPass++)
        {
            for (unsigned int i = 0; i < vValue.size(); i++)
            {
                //The solver here uses a randomized algorithm,
                //the randomness serves no real security purpose but is just
                //needed to prevent degenerate behavior and it is important
                //that the rng is fast. We do not use a constant random sequence,
                //because there may be some privacy improvement by making
                //the selection random.
                if (nPass == 0 ? insecure_rand()&1 : !vfIncluded[i])
                {
                    nTotal += vValue[i].first;
                    vfIncluded[i] = true;
                    if (nTotal >= nTargetValue)
                    {
                        fReachedTarget = true;
                        if (nTotal < nBest)
                        {
                            nBest = nTotal;
                            vfBest = vfIncluded;
                        }
                        nTotal -= vValue[i].first;
                        vfIncluded[i] = false;
                    }
                }
            }
        }
    }

    //Reduces the approximate best subset by removing any inputs that are smaller than the surplus of nTotal beyond nTargetValue.
    for (unsigned int i = 0; i < vValue.size(); i++)
    {
        if (vfBest[i] && (nBest - vValue[i].first) >= nTargetValue )
        {
            vfBest[i] = false;
            nBest -= vValue[i].first;
        }
    }
}

bool CWallet::SelectCoinsMinConf(const CAmount& nTargetValue, int nConfMine, int nConfTheirs, vector<COutput> vCoins,
                                 set<pair<const CWalletTx*,unsigned int> >& setCoinsRet, CAmount& nValueRet) const
{
    setCoinsRet.clear();
    nValueRet = 0;

    // List of values less than target
    pair<CAmount, pair<const CWalletTx*,unsigned int> > coinLowestLarger;
    coinLowestLarger.first = std::numeric_limits<CAmount>::max();
    coinLowestLarger.second.first = NULL;
    vector<pair<CAmount, pair<const CWalletTx*,unsigned int> > > vValue;
    CAmount nTotalLower = 0;

    random_shuffle(vCoins.begin(), vCoins.end(), GetRandInt);

    BOOST_FOREACH(const COutput &output, vCoins)
    {
        if (!output.fSpendable)
            continue;

        const CWalletTx *pcoin = output.tx;

        if (output.nDepth < (pcoin->IsFromMe(ISMINE_ALL) ? nConfMine : nConfTheirs))
            continue;

        int i = output.i;
        CAmount n = pcoin->vout[i].nValue;

        pair<CAmount,pair<const CWalletTx*,unsigned int> > coin = make_pair(n,make_pair(pcoin, i));

        if (n == nTargetValue)
        {
            setCoinsRet.insert(coin.second);
            nValueRet += coin.first;
            return true;
        }
        else if (n < nTargetValue + MIN_CHANGE)
        {
            vValue.push_back(coin);
            nTotalLower += n;
        }
        else if (n < coinLowestLarger.first)
        {
            coinLowestLarger = coin;
        }
    }

    if (nTotalLower == nTargetValue)
    {
        for (unsigned int i = 0; i < vValue.size(); ++i)
        {
            setCoinsRet.insert(vValue[i].second);
            nValueRet += vValue[i].first;
        }
        return true;
    }

    if (nTotalLower < nTargetValue)
    {
        if (coinLowestLarger.second.first == NULL)
            return false;
        setCoinsRet.insert(coinLowestLarger.second);
        nValueRet += coinLowestLarger.first;
        return true;
    }

    // Solve subset sum by stochastic approximation
    sort(vValue.rbegin(), vValue.rend(), CompareValueOnly());
    vector<char> vfBest;
    CAmount nBest;

    ApproximateBestSubset(vValue, nTotalLower, nTargetValue, vfBest, nBest);
    if (nBest != nTargetValue && nTotalLower >= nTargetValue + MIN_CHANGE)
        ApproximateBestSubset(vValue, nTotalLower, nTargetValue + MIN_CHANGE, vfBest, nBest);

    // If we have a bigger coin and (either the stochastic approximation didn't find a good solution,
    //                                   or the next bigger coin is closer), return the bigger coin
    if (coinLowestLarger.second.first &&
        ((nBest != nTargetValue && nBest < nTargetValue + MIN_CHANGE) || coinLowestLarger.first <= nBest))
    {
        setCoinsRet.insert(coinLowestLarger.second);
        nValueRet += coinLowestLarger.first;
    }
    else {
        for (unsigned int i = 0; i < vValue.size(); i++)
            if (vfBest[i])
            {
                setCoinsRet.insert(vValue[i].second);
                nValueRet += vValue[i].first;
            }

        LogPrint("selectcoins", "SelectCoins() best subset: ");
        for (unsigned int i = 0; i < vValue.size(); i++)
            if (vfBest[i])
                LogPrint("selectcoins", "%s ", FormatMoney(vValue[i].first));
        LogPrint("selectcoins", "total %s\n", FormatMoney(nBest));
    }

    return true;
}

bool CWallet::SelectCoins(const CAmount& nTargetValue, set<pair<const CWalletTx*,unsigned int> >& setCoinsRet, CAmount& nValueRet, const CCoinControl* coinControl) const
{
    vector<COutput> vCoins;
    AvailableCoins(vCoins, true, coinControl);

    // coin control -> return all selected outputs (we want all selected to go into the transaction for sure)
    if (coinControl && coinControl->HasSelected() && !coinControl->fAllowOtherInputs)
    {
        BOOST_FOREACH(const COutput& out, vCoins)
        {
            if (!out.fSpendable)
                 continue;
            nValueRet += out.tx->vout[out.i].nValue;
            setCoinsRet.insert(make_pair(out.tx, out.i));
        }
        return (nValueRet >= nTargetValue);
    }

    // calculate value from preset inputs and store them
    set<pair<const CWalletTx*, uint32_t> > setPresetCoins;
    CAmount nValueFromPresetInputs = 0;

    std::vector<COutPoint> vPresetInputs;
    if (coinControl)
        coinControl->ListSelected(vPresetInputs);
    BOOST_FOREACH(const COutPoint& outpoint, vPresetInputs)
    {
        map<uint256, CWalletTx>::const_iterator it = mapWallet.find(outpoint.hash);
        if (it != mapWallet.end())
        {
            const CWalletTx* pcoin = &it->second;
            // Clearly invalid input, fail
            if (pcoin->vout.size() <= outpoint.n)
                return false;
            nValueFromPresetInputs += pcoin->vout[outpoint.n].nValue;
            setPresetCoins.insert(make_pair(pcoin, outpoint.n));
        } else
            return false; // TODO: Allow non-wallet inputs
    }

    // remove preset inputs from vCoins
    for (vector<COutput>::iterator it = vCoins.begin(); it != vCoins.end() && coinControl && coinControl->HasSelected();)
    {
        if (setPresetCoins.count(make_pair(it->tx, it->i)))
            it = vCoins.erase(it);
        else
            ++it;
    }

    bool res = nTargetValue <= nValueFromPresetInputs ||
        SelectCoinsMinConf(nTargetValue - nValueFromPresetInputs, 1, 6, vCoins, setCoinsRet, nValueRet) ||
        SelectCoinsMinConf(nTargetValue - nValueFromPresetInputs, 1, 1, vCoins, setCoinsRet, nValueRet) ||
        (bSpendZeroConfChange && SelectCoinsMinConf(nTargetValue - nValueFromPresetInputs, 0, 1, vCoins, setCoinsRet, nValueRet));

    // because SelectCoinsMinConf clears the setCoinsRet, we now add the possible inputs to the coinset
    setCoinsRet.insert(setPresetCoins.begin(), setPresetCoins.end());

    // add preset inputs to the total value selected
    nValueRet += nValueFromPresetInputs;

    return res;
}

bool CWallet::FundTransaction(CMutableTransaction& tx, CAmount &nFeeRet, int& nChangePosRet, std::string& strFailReason, bool includeWatching)
{
    vector<CRecipient> vecSend;

    // Turn the txout set into a CRecipient vector
    BOOST_FOREACH(const CTxOut& txOut, tx.vout)
    {
        CRecipient recipient = {txOut.scriptPubKey, txOut.nValue, false};
        vecSend.push_back(recipient);
    }

    CCoinControl coinControl;
    coinControl.fAllowOtherInputs = true;
    coinControl.fAllowWatchOnly = includeWatching;
    BOOST_FOREACH(const CTxIn& txin, tx.vin)
        coinControl.Select(txin.prevout);

    CReserveKey reservekey(this);
    CWalletTx wtx;
    if (!CreateTransaction(vecSend, wtx, reservekey, nFeeRet, nChangePosRet, strFailReason, &coinControl, false))
        return false;

    if (nChangePosRet != -1)
    {
        tx.vout.insert(tx.vout.begin() + nChangePosRet, wtx.vout[nChangePosRet]);
        // we dont have the normal Create/Commit cycle, and dont want to risk reusing change,
        // so just remove the key from the keypool here.
        reservekey.KeepKey();
    }

    // Add new txins (keeping original txin scriptSig/order)
    BOOST_FOREACH(const CTxIn& txin, wtx.vin)
    {
        bool found = false;
        BOOST_FOREACH(const CTxIn& origTxIn, tx.vin)
        {
            if (txin.prevout.hash == origTxIn.prevout.hash && txin.prevout.n == origTxIn.prevout.n)
            {
                found = true;
                break;
            }
        }
        if (!found)
            tx.vin.push_back(txin);
    }

    if (tx.nLockTime == 0) tx.nLockTime = wtx.nLockTime;
    return true;
}

bool CWallet::CreateTransaction(const vector<CRecipient>& vecSend, CWalletTx& wtxNew, CReserveKey& reservekey, CAmount& nFeeRet,
                                int& nChangePosRet, std::string& strFailReason, const CCoinControl* coinControl, bool sign)
{
    CAmount nValue = 0;
    unsigned int nSubtractFeeFromAmount = 0;
    bool involvesPublicLabel = false;
    BOOST_FOREACH (const CRecipient& recipient, vecSend)
    {
        if (getLabelPublic(recipient.scriptPubKey) != "") involvesPublicLabel = true;
        if (nValue < 0 || recipient.nAmount < 0)
        {
            strFailReason = _("Transaction amounts must be positive");
            return false;
        }
        nValue += recipient.nAmount;

        if (recipient.fSubtractFeeFromAmount)
            nSubtractFeeFromAmount++;
    }
    if (vecSend.empty() || nValue < 0)
    {
        strFailReason = _("Transaction amounts must be positive");
        return false;
    }

    wtxNew.fTimeReceivedIsTxTime = true;
    wtxNew.BindWallet(this);
    CMutableTransaction txNew;

    // Discourage fee sniping.
    //
    // For a large miner the value of the transactions in the best block and
    // the mempool can exceed the cost of deliberately attempting to mine two
    // blocks to orphan the current best block. By setting nLockTime such that
    // only the next block can include the transaction, we discourage this
    // practice as the height restricted and limited blocksize gives miners
    // considering fee sniping fewer options for pulling off this attack.
    //
    // A simple way to think about this is from the wallet's point of view we
    // always want the blockchain to move forward. By setting nLockTime this
    // way we're basically making the statement that we only want this
    // transaction to appear in the next block; we don't want to potentially
    // encourage reorgs by allowing transactions to appear at lower heights
    // than the next block in forks of the best chain.
    //
    // Of course, the subsidy is high enough, and transaction volume low
    // enough, that fee sniping isn't a problem yet, but by implementing a fix
    // now we ensure code won't be written that makes assumptions about
    // nLockTime that preclude a fix later.
    txNew.nLockTime = chainActive.Height();

    // Secondly occasionally randomly pick a nLockTime even further back, so
    // that transactions that are delayed after signing for whatever reason,
    // e.g. high-latency mix networks and some CoinJoin implementations, have
    // better privacy.
    if (GetRandInt(10) == 0)
        txNew.nLockTime = std::max(0, (int)txNew.nLockTime - GetRandInt(100));

    assert(txNew.nLockTime <= (unsigned int)chainActive.Height());
    assert(txNew.nLockTime < LOCKTIME_THRESHOLD);

    {
        LOCK2(cs_main, cs_wallet);
        {
            nFeeRet = 0;
            // Start with no fee and loop until there is enough fee
            while (true)
            {
                txNew.vin.clear();
                txNew.vout.clear();
                wtxNew.fFromMe = true;
                nChangePosRet = -1;
                bool fFirst = true;

                CAmount nValueToSelect = nValue;
                if (nSubtractFeeFromAmount == 0)
                    nValueToSelect += nFeeRet;
                double dPriority = 0;
                // vouts to the payees
                BOOST_FOREACH (const CRecipient& recipient, vecSend)
                {
                    CTxOut txout(recipient.nAmount, recipient.scriptPubKey);

                    if (recipient.fSubtractFeeFromAmount)
                    {
                        txout.nValue -= nFeeRet / nSubtractFeeFromAmount; // Subtract fee equally from each selected recipient

                        if (fFirst) // first receiver pays the remainder not divisible by output count
                        {
                            fFirst = false;
                            txout.nValue -= nFeeRet % nSubtractFeeFromAmount;
                        }
                    }

                    if (txout.IsDust(::minRelayTxFee))
                    {
                        if (recipient.fSubtractFeeFromAmount && nFeeRet > 0)
                        {
                            if (txout.nValue < 0)
                                strFailReason = _("The transaction amount is too small to pay the fee");
                            else
                                strFailReason = _("The transaction amount is too small to send after the fee has been deducted");
                        }
                        else
                            strFailReason = _("Transaction amount too small");
                        return false;
                    }
                    txNew.vout.push_back(txout);
                }

                // Choose coins to use
                set<pair<const CWalletTx*,unsigned int> > setCoins;
                CAmount nValueIn = 0;
                if (!SelectCoins(nValueToSelect, setCoins, nValueIn, coinControl))
                {
                    strFailReason = _("Insufficient funds");
                    return false;
                }
                BOOST_FOREACH(PAIRTYPE(const CWalletTx*, unsigned int) pcoin, setCoins)
                {
                    CAmount nCredit = pcoin.first->vout[pcoin.second].nValue;
                    //The coin age after the next block (depth+1) is used instead of the current,
                    //reflecting an assumption the user would accept a bit more delay for
                    //a chance at a free transaction.
                    //But mempool inputs might still be in the mempool, so their age stays 0
                    int age = pcoin.first->GetDepthInMainChain();
                    assert(age >= 0);
                    if (age != 0)
                        age += 1;
                    dPriority += (double)nCredit * age;
                }

                const CAmount nChange = nValueIn - nValueToSelect;
                if (nChange > 0)
                {
                    // Fill a vout to ourself
                    // TODO: pass in scriptChange instead of reservekey so
                    // change transaction isn't always pay-to-bitcoin-address
                    CScript scriptChange;

                    // coin control: send change to custom address
                    if (coinControl && !boost::get<CNoDestination>(&coinControl->destChange))
                        scriptChange = GetScriptForDestination(coinControl->destChange);

                    // no coin control: send change to newly generated address
                    else
                    {
                        // Note: We use a new key here to keep it from being obvious which side is the change.
                        //  The drawback is that by not reusing a previous key, the change may be lost if a
                        //  backup is restored, if the backup doesn't have the new private key for the change.
                        //  If we reused the old key, it would be possible to add code to look for and
                        //  rediscover unknown transactions that were written with keys of ours to recover
                        //  post-backup change.

                        // Reserve a new key pair from key pool
                        CPubKey vchPubKey;
                        bool ret;
                        ret = reservekey.GetReservedKey(vchPubKey);
                        if (!ret)
                        {
                            strFailReason = _("Keypool ran out, please call keypoolrefill first");
                            return false;
                        }

                        scriptChange = GetScriptForDestination(vchPubKey.GetID());
                    }

                    CTxOut newTxOut(nChange, scriptChange);

                    // We do not move dust-change to fees, because the sender would end up paying more than requested.
                    // This would be against the purpose of the all-inclusive feature.
                    // So instead we raise the change and deduct from the recipient.
                    if (nSubtractFeeFromAmount > 0 && newTxOut.IsDust(::minRelayTxFee))
                    {
                        CAmount nDust = newTxOut.GetDustThreshold(::minRelayTxFee) - newTxOut.nValue;
                        newTxOut.nValue += nDust; // raise change until no more dust
                        for (unsigned int i = 0; i < vecSend.size(); i++) // subtract from first recipient
                        {
                            if (vecSend[i].fSubtractFeeFromAmount)
                            {
                                txNew.vout[i].nValue -= nDust;
                                if (txNew.vout[i].IsDust(::minRelayTxFee))
                                {
                                    strFailReason = _("The transaction amount is too small to send after the fee has been deducted");
                                    return false;
                                }
                                break;
                            }
                        }
                    }

                    // Never create dust outputs; if we would, just
                    // add the dust to the fee.
                    if (newTxOut.IsDust(::minRelayTxFee))
                    {
                        nFeeRet += nChange;
                        reservekey.ReturnKey();
                    }
                    else
                    {
                        if (!involvesPublicLabel)
                        {
<<<<<<< HEAD
                        // Insert change txn at random position:
                        nChangePosRet = GetRandInt(txNew.vout.size()+1);
                        vector<CTxOut>::iterator position = txNew.vout.begin()+nChangePosRet;
                        txNew.vout.insert(position, newTxOut);
=======
                            // Insert change txn at random position:
                            nChangePosRet = GetRandInt(txNew.vout.size()+1);
                            vector<CTxOut>::iterator position = txNew.vout.begin()+nChangePosRet;
                            txNew.vout.insert(position, newTxOut);
>>>>>>> 7534960b
                        }
                        else
                            // Insert change at end position because original txout order is critical for public label
                            txNew.vout.insert(txNew.vout.end(), newTxOut);
                    }
                }
                else
                    reservekey.ReturnKey();

                // Fill vin
                //
                // Note how the sequence number is set to max()-1 so that the
                // nLockTime set above actually works.
                BOOST_FOREACH(const PAIRTYPE(const CWalletTx*,unsigned int)& coin, setCoins)
                {
                    txNew.vin.push_back(CTxIn(coin.first->GetHash(),coin.second,CScript(),
                                              std::numeric_limits<unsigned int>::max() - 1));

                    // If the input is a Freeze CLTV lock-by-blocktime then update the txNew.nLockTime
                    CScriptNum nFreezeLockTime(0);
                    if (isFreezeCLTV(*this, coin.first->vout[coin.second].scriptPubKey, nFreezeLockTime))
                    {
                        if (nFreezeLockTime.getint64() > LOCKTIME_THRESHOLD)
                            txNew.nLockTime = chainActive.Tip()->GetMedianTimePast();
                    }
                }

                // Sign
                unsigned int sighashType = SIGHASH_ALL;
                if (chainActive.Tip()->IsforkActiveOnNextBlock(miningForkTime.value) && walletSignWithForkSig.value) sighashType |= SIGHASH_FORKID;
                int nIn = 0;
                CTransaction txNewConst(txNew);
                BOOST_FOREACH(const PAIRTYPE(const CWalletTx*,unsigned int)& coin, setCoins)
                {
                    bool signSuccess;
                    const CScript& scriptPubKey = coin.first->vout[coin.second].scriptPubKey;
                    CAmount amountIn = coin.first->vout[coin.second].nValue;
                    CScript& scriptSigRes = txNew.vin[nIn].scriptSig;
                    if (sign)
                    {
                        signSuccess = ProduceSignature(TransactionSignatureCreator(this, &txNewConst, nIn, amountIn, sighashType), scriptPubKey, scriptSigRes);
                    }
                    else
                        signSuccess = ProduceSignature(DummySignatureCreator(this), scriptPubKey, scriptSigRes);

                    if (!signSuccess)
                    {
                        strFailReason = _("Signing transaction failed");
                        return false;
                    }
                    nIn++;
                }

                unsigned int nBytes = ::GetSerializeSize(txNew, SER_NETWORK, PROTOCOL_VERSION);

                // Remove scriptSigs if we used dummy signatures for fee calculation
                if (!sign) {
                    BOOST_FOREACH (CTxIn& vin, txNew.vin)
                        vin.scriptSig = CScript();
                }

                // Embed the constructed transaction data in wtxNew.
                *static_cast<CTransaction*>(&wtxNew) = CTransaction(txNew);

                // Limit size
                if (nBytes >= MAX_STANDARD_TX_SIZE)
                {
                    strFailReason = _("Transaction too large");
                    return false;
                }

                dPriority = wtxNew.ComputePriority(dPriority, nBytes);

               // Can we complete this as a free transaction?
                if (fSendFreeTransactions && nBytes <= MAX_STANDARD_TX_SIZE &&
                    GetBoolArg("-relaypriority", DEFAULT_RELAYPRIORITY))
                {
                    // Not enough fee: enough priority?
                    double dPriorityNeeded = mempool.estimateSmartPriority(nTxConfirmTarget);
                    // Require at least hard-coded AllowFree.
                    if (dPriority >= dPriorityNeeded && AllowFree(dPriority))
                        break;
                }
                if (fSendFreeTransactions && AreFreeTxnsDisallowed())
                {
                    strFailReason =
                        _("You can not send free transactions if you have configured a -limitfreerelay of zero");
                    return false;
                }


                CAmount nFeeNeeded = GetMinimumFee(nBytes, nTxConfirmTarget, mempool);
                if (coinControl && nFeeNeeded > 0 && coinControl->nMinimumTotalFee > nFeeNeeded) {
                    nFeeNeeded = coinControl->nMinimumTotalFee;
                }

                // If we made it here and we aren't even able to meet the relay fee on the next pass, give up
                // because we must be at the maximum allowed fee.
                if (nFeeNeeded < ::minRelayTxFee.GetFee(nBytes))
                {
                    strFailReason = _("Transaction too large for fee policy");
                    return false;
                }

                if (nFeeRet >= nFeeNeeded)
                    break; // Done, enough fee included.

                // Include more fee and try again.
                nFeeRet = nFeeNeeded;
                continue;
            }
        }
    }

    return true;
}

/**
 * Call after CreateTransaction unless you want to abort
 */
bool CWallet::CommitTransaction(CWalletTx& wtxNew, CReserveKey& reservekey)
{
    {
        LOCK2(cs_main, cs_wallet);
        LogPrintf("CommitTransaction:\n%s", wtxNew.ToString());

#if 1
        if (fBroadcastTransactions)
        {
            // Broadcast
            if (!wtxNew.AcceptToMemoryPool(AreFreeTxnsDisallowed()))
            {
                // This must not fail. The transaction has already been signed and recorded.
                LogPrintf("CommitTransaction(): Error: Transaction not valid\n");
                return false;
            }
        }
#endif

        {
            // This is only to keep the database open to defeat the auto-flush for the
            // duration of this scope.  This is the only place where this optimization
            // maybe makes sense; please don't do it anywhere else.
            CWalletDB* pwalletdb = fFileBacked ? new CWalletDB(strWalletFile,"r+") : NULL;

            // Take key pair from key pool so it won't be used again
            reservekey.KeepKey();

            // Add tx to wallet, because if it has change it's also ours,
            // otherwise just for transaction history.
            AddToWallet(wtxNew, false, pwalletdb);

            // Notify that old coins are spent
            set<CWalletTx*> setCoins;
            BOOST_FOREACH(const CTxIn& txin, wtxNew.vin)
            {
                CWalletTx &coin = mapWallet[txin.prevout.hash];
                coin.BindWallet(this);
                NotifyTransactionChanged(this, coin.GetHash(), CT_UPDATED);
            }

            if (fFileBacked)
                delete pwalletdb;
        }

        // Track how many getdata requests our transaction gets
        mapRequestCount[wtxNew.GetHash()] = 0;

        if (fBroadcastTransactions)
        {
#if 0
            // Broadcast
            if (!wtxNew.AcceptToMemoryPool(false))
            {
                // This must not fail. The transaction has already been signed and recorded.
                LogPrintf("CommitTransaction(): Error: Transaction not valid\n");
                return false;
            }
#else
            SyncWithWallets(wtxNew, NULL, -1);
#endif
            wtxNew.RelayWalletTransaction();
        }
    }
    return true;
}

bool CWallet::AddAccountingEntry(const CAccountingEntry& acentry, CWalletDB & pwalletdb)
{
    if (!pwalletdb.WriteAccountingEntry_Backend(acentry))
        return false;

    laccentries.push_back(acentry);
    CAccountingEntry & entry = laccentries.back();
    wtxOrdered.insert(make_pair(entry.nOrderPos, TxPair((CWalletTx*)0, &entry)));

    return true;
}

std::vector<std::pair<CWalletTx, int>> CWallet::GetPublicLabelTxs(std::string& comparePublicLabel) const
{
    // Make a list of all public label txs with unspent outputs that match the specified public label
    std::vector<std::pair<CWalletTx, int>> listPublicLabelTxs;
    BOOST_FOREACH(PAIRTYPE(uint256, CWalletTx) item, mapWalletPublicLabels)
    {
        const uint256& wtxid = item.first;
        CWalletTx& wtx = item.second;
        assert(wtx.GetHash() == wtxid);

        for (unsigned int i = 0; i < wtx.vout.size(); i++)
        {
            CTxOut txout = wtx.vout[i];
            std::string txPublicLabel = getLabelPublic(txout.scriptPubKey);

            if (txPublicLabel == comparePublicLabel)
            {
                std::pair<CAmount, int> utxoPublicLabel = UnspentPublicLabelAmount(wtx, txPublicLabel);
                txout.nValue = utxoPublicLabel.first;
                // Add to list if the public label's buddy is unspent
                if (txout.nValue > 0) listPublicLabelTxs.push_back(make_pair(wtx, utxoPublicLabel.second));
            }

        }
    }
    return listPublicLabelTxs;
}

CAmount CWallet::GetRequiredFee(unsigned int nTxBytes)
{
    return std::max(minTxFee.GetFee(nTxBytes), ::minRelayTxFee.GetFee(nTxBytes));
}

CAmount CWallet::GetMinimumFee(unsigned int nTxBytes, unsigned int nConfirmTarget, const CTxMemPool& pool)
{
    // payTxFee is user-set "I want to pay this much"
    CAmount nFeeNeeded = payTxFee.GetFee(nTxBytes);
    // User didn't set: use -txconfirmtarget to estimate...
    if (nFeeNeeded == 0) {
        int estimateFoundTarget = nConfirmTarget;
        nFeeNeeded = pool.estimateSmartFee(nConfirmTarget, &estimateFoundTarget).GetFee(nTxBytes);
        // ... unless we don't have enough mempool data for estimatefee, then use fallbackFee
        if (nFeeNeeded == 0)
            nFeeNeeded = fallbackFee.GetFee(nTxBytes);
    }
    // prevent user from paying a fee below minRelayTxFee or minTxFee
    nFeeNeeded = std::max(nFeeNeeded, GetRequiredFee(nTxBytes));
    // But always obey the maximum
    if (nFeeNeeded > maxTxFee.value)
        nFeeNeeded = maxTxFee.value;
    return nFeeNeeded;
}




DBErrors CWallet::LoadWallet(bool& fFirstRunRet)
{
    if (!fFileBacked)
        return DB_LOAD_OK;
    fFirstRunRet = false;
    DBErrors nLoadWalletRet = CWalletDB(strWalletFile,"cr+").LoadWallet(this);
    if (nLoadWalletRet == DB_NEED_REWRITE)
    {
        if (CDB::Rewrite(strWalletFile, "\x04pool"))
        {
            LOCK(cs_wallet);
            setKeyPool.clear();
            // Note: can't top-up keypool here, because wallet is locked.
            // User will be prompted to unlock wallet the next operation
            // that requires a new key.
        }
    }

    if (nLoadWalletRet != DB_LOAD_OK)
        return nLoadWalletRet;
    fFirstRunRet = !vchDefaultKey.IsValid();

    uiInterface.LoadWallet(this);

    return DB_LOAD_OK;
}

DBErrors CWallet::ZapSelectTx(vector<uint256>& vHashIn, vector<uint256>& vHashOut)
{
    if (!fFileBacked)
        return DB_LOAD_OK;
    DBErrors nZapSelectTxRet = CWalletDB(strWalletFile,"cr+").ZapSelectTx(this, vHashIn, vHashOut);
    if (nZapSelectTxRet == DB_NEED_REWRITE)
    {
        if (CDB::Rewrite(strWalletFile, "\x04pool"))
        {
            LOCK(cs_wallet);
            setKeyPool.clear();
            // Note: can't top-up keypool here, because wallet is locked.
            // User will be prompted to unlock wallet the next operation
            // that requires a new key.
        }
    }

    if (nZapSelectTxRet != DB_LOAD_OK)
        return nZapSelectTxRet;

    MarkDirty();

    return DB_LOAD_OK;

}

DBErrors CWallet::ZapWalletTx(std::vector<CWalletTx>& vWtx)
{
    if (!fFileBacked)
        return DB_LOAD_OK;
    DBErrors nZapWalletTxRet = CWalletDB(strWalletFile,"cr+").ZapWalletTx(this, vWtx);
    if (nZapWalletTxRet == DB_NEED_REWRITE)
    {
        if (CDB::Rewrite(strWalletFile, "\x04pool"))
        {
            LOCK(cs_wallet);
            setKeyPool.clear();
            // Note: can't top-up keypool here, because wallet is locked.
            // User will be prompted to unlock wallet the next operation
            // that requires a new key.
        }
    }

    if (nZapWalletTxRet != DB_LOAD_OK)
        return nZapWalletTxRet;

    return DB_LOAD_OK;
}

void CWallet::ZapOldPublicLabels()
{
    // Delete/remove all public label txs with zero unspent outputs
    std::vector<CWalletTx> vWtx;
    BOOST_FOREACH(PAIRTYPE(uint256, CWalletTx) item, mapWalletPublicLabels)
    {
        const uint256& wtxid = item.first;
        CWalletTx wtx = item.second;
        assert(wtx.GetHash() == wtxid);
        CAmount totalUnspent = 0;

        // scan outputs for public labels
        for (unsigned int i = 0; i < wtx.vout.size(); i++)
        {
            CTxOut txout = wtx.vout[i];
            std::string txPublicLabel = getLabelPublic(txout.scriptPubKey);

            if (txPublicLabel != "")
                    totalUnspent += UnspentPublicLabelAmount(wtx, txPublicLabel).first;

        }

        if (totalUnspent == 0) vWtx.push_back(wtx);
    }

    if (!vWtx.empty()) ZapWalletTx(vWtx);
}


bool CWallet::SetAddressBook(const CTxDestination& address, const string& strName, const string& strPurpose)
{
    bool fUpdated = false;
    {
        LOCK(cs_wallet); // mapAddressBook
        std::map<CTxDestination, CAddressBookData>::iterator mi = mapAddressBook.find(address);
        fUpdated = mi != mapAddressBook.end();
        mapAddressBook[address].name = strName;
        if (!strPurpose.empty()) /* update purpose only if requested */
            mapAddressBook[address].purpose = strPurpose;
    }
    NotifyAddressBookChanged(this, address, strName, ::IsMine(*this, address, chainActive.Tip()) != ISMINE_NO, //double negative means it IS mine
                             strPurpose, (fUpdated ? CT_UPDATED : CT_NEW) );
    if (!fFileBacked)
        return false;

    if (!strPurpose.empty() && !CWalletDB(strWalletFile).WritePurpose(address, strPurpose))
    {
        return false;
    }

    return CWalletDB(strWalletFile).WriteName(address, strName);
}

bool CWallet::DelAddressBook(const CTxDestination& address)
{
    {
        LOCK(cs_wallet); // mapAddressBook

        if (fFileBacked) {
            // Delete destdata tuples associated with address.
            for (const std::pair<std::string, std::string> &item :
                 mapAddressBook[address].destdata) {
                CWalletDB(strWalletFile).EraseDestData(address, item.first);
            }
        }
        mapAddressBook.erase(address);
    }

    NotifyAddressBookChanged(this, address, "", ::IsMine(*this, address, chainActive.Tip()) != ISMINE_NO, "", CT_DELETED);

    if (!fFileBacked)
        return false;

    CWalletDB(strWalletFile).ErasePurpose(address);
    return CWalletDB(strWalletFile).EraseName(address);
}

bool CWallet::SetDefaultKey(const CPubKey &vchPubKey)
{
    if (fFileBacked)
    {
        if (!CWalletDB(strWalletFile).WriteDefaultKey(vchPubKey))
            return false;
    }
    vchDefaultKey = vchPubKey;
    return true;
}

/**
 * Mark old keypool keys as used,
 * and generate all new keys
 */
bool CWallet::NewKeyPool()
{
    {
        LOCK(cs_wallet);
        CWalletDB walletdb(strWalletFile);
        BOOST_FOREACH(int64_t nIndex, setKeyPool)
            walletdb.ErasePool(nIndex);
        setKeyPool.clear();

        if (IsLocked())
            return false;

        int64_t nKeys = max(GetArg("-keypool", DEFAULT_KEYPOOL_SIZE), (int64_t)0);
        for (int i = 0; i < nKeys; i++)
        {
            int64_t nIndex = i+1;
            walletdb.WritePool(nIndex, CKeyPool(GenerateNewKey()));
            setKeyPool.insert(nIndex);
        }
        LogPrintf("CWallet::NewKeyPool wrote %d new keys\n", nKeys);
    }
    return true;
}

bool CWallet::TopUpKeyPool(unsigned int kpSize)
{
    {
        LOCK(cs_wallet);

        if (IsLocked())
            return false;

        CWalletDB walletdb(strWalletFile);

        // Top up key pool
        unsigned int nTargetSize;
        if (kpSize > 0)
            nTargetSize = kpSize;
        else
            nTargetSize = max(GetArg("-keypool", DEFAULT_KEYPOOL_SIZE), (int64_t) 0);

        while (setKeyPool.size() < (nTargetSize + 1))
        {
            int64_t nEnd = 1;
            if (!setKeyPool.empty())
                nEnd = *(--setKeyPool.end()) + 1;
            if (!walletdb.WritePool(nEnd, CKeyPool(GenerateNewKey())))
                throw runtime_error("TopUpKeyPool(): writing generated key failed");
            setKeyPool.insert(nEnd);
            LogPrintf("keypool added key %d, size=%u\n", nEnd, setKeyPool.size());
        }
    }
    return true;
}

void CWallet::ReserveKeyFromKeyPool(int64_t& nIndex, CKeyPool& keypool)
{
    nIndex = -1;
    keypool.vchPubKey = CPubKey();
    {
        LOCK(cs_wallet);

        if (!IsLocked())
            TopUpKeyPool();

        // Get the oldest key
        if(setKeyPool.empty())
            return;

        CWalletDB walletdb(strWalletFile);

        nIndex = *(setKeyPool.begin());
        setKeyPool.erase(setKeyPool.begin());
        if (!walletdb.ReadPool(nIndex, keypool))
            throw runtime_error("ReserveKeyFromKeyPool(): read failed");
        if (!HaveKey(keypool.vchPubKey.GetID()))
            throw runtime_error("ReserveKeyFromKeyPool(): unknown key in key pool");
        assert(keypool.vchPubKey.IsValid());
        LogPrint("db","keypool reserve %d\n", nIndex);
    }
}

void CWallet::KeepKey(int64_t nIndex)
{
    // Remove from key pool
    if (fFileBacked)
    {
        CWalletDB walletdb(strWalletFile);
        walletdb.ErasePool(nIndex);
    }
    LogPrint("db","keypool keep %d\n", nIndex);
}

void CWallet::ReturnKey(int64_t nIndex)
{
    // Return to key pool
    {
        LOCK(cs_wallet);
        setKeyPool.insert(nIndex);
    }
    LogPrint("db","keypool return %d\n", nIndex);
}

bool CWallet::GetKeyFromPool(CPubKey& result)
{
    int64_t nIndex = 0;
    CKeyPool keypool;
    {
        LOCK(cs_wallet);
        ReserveKeyFromKeyPool(nIndex, keypool);
        if (nIndex == -1)
        {
            if (IsLocked()) return false;
            result = GenerateNewKey();
            return true;
        }
        KeepKey(nIndex);
        result = keypool.vchPubKey;
    }
    return true;
}

int64_t CWallet::GetOldestKeyPoolTime()
{
    int64_t nIndex = 0;
    CKeyPool keypool;
    ReserveKeyFromKeyPool(nIndex, keypool);
    if (nIndex == -1)
        return GetTime();
    ReturnKey(nIndex);
    return keypool.nTime;
}

std::map<CTxDestination, CAmount> CWallet::GetAddressBalances()
{
    map<CTxDestination, CAmount> balances;

    {
        LOCK(cs_wallet);
        BOOST_FOREACH(PAIRTYPE(uint256, CWalletTx) walletEntry, mapWallet)
        {
            CWalletTx *pcoin = &walletEntry.second;

            if (!CheckFinalTx(*pcoin) || !pcoin->IsTrusted())
                continue;

            if (pcoin->IsCoinBase() && pcoin->GetBlocksToMaturity() > 0)
                continue;

            int nDepth = pcoin->GetDepthInMainChain();
            if (nDepth < (pcoin->IsFromMe(ISMINE_ALL) ? 0 : 1))
                continue;

            for (unsigned int i = 0; i < pcoin->vout.size(); i++)
            {
                CTxDestination addr;
                if (!IsMine(pcoin->vout[i]))
                    continue;
                if(!ExtractDestination(pcoin->vout[i].scriptPubKey, addr))
                    continue;

                CAmount n = IsSpent(walletEntry.first, i) ? 0 : pcoin->vout[i].nValue;

                if (!balances.count(addr))
                    balances[addr] = 0;
                balances[addr] += n;
            }
        }
    }

    return balances;
}

set< set<CTxDestination> > CWallet::GetAddressGroupings()
{
    AssertLockHeld(cs_wallet); // mapWallet
    set< set<CTxDestination> > groupings;
    set<CTxDestination> grouping;

    BOOST_FOREACH(PAIRTYPE(uint256, CWalletTx) walletEntry, mapWallet)
    {
        CWalletTx *pcoin = &walletEntry.second;

        if (pcoin->vin.size() > 0)
        {
            bool any_mine = false;
            // group all input addresses with each other
            BOOST_FOREACH(CTxIn txin, pcoin->vin)
            {
                CTxDestination address;
                if(!IsMine(txin)) /* If this input isn't mine, ignore it */
                    continue;
                if(!ExtractDestination(mapWallet[txin.prevout.hash].vout[txin.prevout.n].scriptPubKey, address))
                    continue;
                grouping.insert(address);
                any_mine = true;
            }

            // group change with input addresses
            if (any_mine)
            {
               BOOST_FOREACH(CTxOut txout, pcoin->vout)
                   if (IsChange(txout))
                   {
                       CTxDestination txoutAddr;
                       if(!ExtractDestination(txout.scriptPubKey, txoutAddr))
                           continue;
                       grouping.insert(txoutAddr);
                   }
            }
            if (grouping.size() > 0)
            {
                groupings.insert(grouping);
                grouping.clear();
            }
        }

        // group lone addrs by themselves
        for (unsigned int i = 0; i < pcoin->vout.size(); i++)
        {
            if (IsMine(pcoin->vout[i]))
            {
                CTxDestination address;
                if(!ExtractDestination(pcoin->vout[i].scriptPubKey, address))
                    continue;
                grouping.insert(address);
                groupings.insert(grouping);
                grouping.clear();
            }
        }
    }

    set< set<CTxDestination>* > uniqueGroupings; // a set of pointers to groups of addresses
    map< CTxDestination, set<CTxDestination>* > setmap;  // map addresses to the unique group containing it
    BOOST_FOREACH(set<CTxDestination> grouping, groupings)
    {
        // make a set of all the groups hit by this new group
        set< set<CTxDestination>* > hits;
        map< CTxDestination, set<CTxDestination>* >::iterator it;
        BOOST_FOREACH(CTxDestination address, grouping)
            if ((it = setmap.find(address)) != setmap.end())
                hits.insert((*it).second);

        // merge all hit groups into a new single group and delete old groups
        set<CTxDestination>* merged = new set<CTxDestination>(grouping);
        BOOST_FOREACH(set<CTxDestination>* hit, hits)
        {
            merged->insert(hit->begin(), hit->end());
            uniqueGroupings.erase(hit);
            delete hit;
        }
        uniqueGroupings.insert(merged);

        // update setmap
        BOOST_FOREACH(CTxDestination element, *merged)
            setmap[element] = merged;
    }

    set< set<CTxDestination> > ret;
    BOOST_FOREACH(set<CTxDestination>* uniqueGrouping, uniqueGroupings)
    {
        ret.insert(*uniqueGrouping);
        delete uniqueGrouping;
    }

    return ret;
}

std::set<CTxDestination> CWallet::GetAccountAddresses(const std::string& strAccount) const
{
    LOCK(cs_wallet);
    set<CTxDestination> result;
    BOOST_FOREACH(const PAIRTYPE(CTxDestination, CAddressBookData)& item, mapAddressBook)
    {
        const CTxDestination& address = item.first;
        const string& strName = item.second.name;
        if (strName == strAccount)
            result.insert(address);
    }
    return result;
}

bool CReserveKey::GetReservedKey(CPubKey& pubkey)
{
    if (nIndex == -1)
    {
        CKeyPool keypool;
        pwallet->ReserveKeyFromKeyPool(nIndex, keypool);
        if (nIndex != -1)
            vchPubKey = keypool.vchPubKey;
        else {
            return false;
        }
    }
    assert(vchPubKey.IsValid());
    pubkey = vchPubKey;
    return true;
}

void CReserveKey::KeepKey()
{
    if (nIndex != -1)
        pwallet->KeepKey(nIndex);
    nIndex = -1;
    vchPubKey = CPubKey();
}

void CReserveKey::ReturnKey()
{
    if (nIndex != -1)
        pwallet->ReturnKey(nIndex);
    nIndex = -1;
    vchPubKey = CPubKey();
}

void CWallet::GetAllReserveKeys(set<CKeyID>& setAddress) const
{
    setAddress.clear();

    CWalletDB walletdb(strWalletFile);

    LOCK2(cs_main, cs_wallet);
    BOOST_FOREACH(const int64_t& id, setKeyPool)
    {
        CKeyPool keypool;
        if (!walletdb.ReadPool(id, keypool))
            throw runtime_error("GetAllReserveKeyHashes(): read failed");
        assert(keypool.vchPubKey.IsValid());
        CKeyID keyID = keypool.vchPubKey.GetID();
        if (!HaveKey(keyID))
            throw runtime_error("GetAllReserveKeyHashes(): unknown key in key pool");
        setAddress.insert(keyID);
    }
}

void CWallet::UpdatedTransaction(const uint256 &hashTx)
{
    {
        LOCK(cs_wallet);
        // Only notify UI if this transaction is in this wallet
        map<uint256, CWalletTx>::const_iterator mi = mapWallet.find(hashTx);
        if (mi != mapWallet.end())
            NotifyTransactionChanged(this, hashTx, CT_UPDATED);
    }
}

void CWallet::GetScriptForMining(boost::shared_ptr<CReserveScript> &script)
{
    boost::shared_ptr<CReserveKey> rKey(new CReserveKey(this));
    CPubKey pubkey;
    if (!rKey->GetReservedKey(pubkey))
        return;

    script = rKey;
    script->reserveScript = CScript() << ToByteVector(pubkey) << OP_CHECKSIG;
}

void CWallet::LockCoin(COutPoint& output)
{
    AssertLockHeld(cs_wallet); // setLockedCoins
    setLockedCoins.insert(output);
}

void CWallet::UnlockCoin(COutPoint& output)
{
    AssertLockHeld(cs_wallet); // setLockedCoins
    setLockedCoins.erase(output);
}

void CWallet::UnlockAllCoins()
{
    AssertLockHeld(cs_wallet); // setLockedCoins
    setLockedCoins.clear();
}

bool CWallet::IsLockedCoin(uint256 hash, unsigned int n) const
{
    AssertLockHeld(cs_wallet); // setLockedCoins
    COutPoint outpt(hash, n);

    return (setLockedCoins.count(outpt) > 0);
}

void CWallet::ListLockedCoins(std::vector<COutPoint>& vOutpts)
{
    AssertLockHeld(cs_wallet); // setLockedCoins
    for (std::set<COutPoint>::iterator it = setLockedCoins.begin();
         it != setLockedCoins.end(); it++) {
        COutPoint outpt = (*it);
        vOutpts.push_back(outpt);
    }
}

/** @} */ // end of Actions

class CAffectedKeysVisitor : public boost::static_visitor<void> {
private:
    const CKeyStore &keystore;
    std::vector<CKeyID> &vKeys;

public:
    CAffectedKeysVisitor(const CKeyStore &keystoreIn, std::vector<CKeyID> &vKeysIn) : keystore(keystoreIn), vKeys(vKeysIn) {}

    void Process(const CScript &script) {
        txnouttype type;
        std::vector<CTxDestination> vDest;
        int nRequired;
        if (ExtractDestinations(script, type, vDest, nRequired)) {
            BOOST_FOREACH(const CTxDestination &dest, vDest)
                boost::apply_visitor(*this, dest);
        }
    }

    void operator()(const CKeyID &keyId) {
        if (keystore.HaveKey(keyId))
            vKeys.push_back(keyId);
    }

    void operator()(const CScriptID &scriptId) {
        CScript script;
        if (keystore.GetCScript(scriptId, script))
            Process(script);
    }

    void operator()(const CNoDestination &none) {}
};

void CWallet::GetKeyBirthTimes(std::map<CKeyID, int64_t> &mapKeyBirth) const {
    AssertLockHeld(cs_wallet); // mapKeyMetadata
    mapKeyBirth.clear();

    // get birth times for keys with metadata
    for (std::map<CKeyID, CKeyMetadata>::const_iterator it = mapKeyMetadata.begin(); it != mapKeyMetadata.end(); it++)
        if (it->second.nCreateTime)
            mapKeyBirth[it->first] = it->second.nCreateTime;

    // map in which we'll infer heights of other keys
    CBlockIndex *pindexMax = chainActive[std::max(0, chainActive.Height() - 144)]; // the tip can be reorganised; use a 144-block safety margin
    std::map<CKeyID, CBlockIndex*> mapKeyFirstBlock;
    std::set<CKeyID> setKeys;
    GetKeys(setKeys);
    BOOST_FOREACH(const CKeyID &keyid, setKeys) {
        if (mapKeyBirth.count(keyid) == 0)
            mapKeyFirstBlock[keyid] = pindexMax;
    }
    setKeys.clear();

    // if there are no such keys, we're done
    if (mapKeyFirstBlock.empty())
        return;

    // find first block that affects those keys, if there are any left
    std::vector<CKeyID> vAffected;
    for (std::map<uint256, CWalletTx>::const_iterator it = mapWallet.begin(); it != mapWallet.end(); it++) {
        // iterate over all wallet transactions...
        const CWalletTx &wtx = (*it).second;
        BlockMap::const_iterator blit = mapBlockIndex.find(wtx.hashBlock);
        if (blit != mapBlockIndex.end() && chainActive.Contains(blit->second)) {
            // ... which are already in a block
            int nHeight = blit->second->nHeight;
            BOOST_FOREACH(const CTxOut &txout, wtx.vout) {
                // iterate over all their outputs
                CAffectedKeysVisitor(*this, vAffected).Process(txout.scriptPubKey);
                BOOST_FOREACH(const CKeyID &keyid, vAffected) {
                    // ... and all their affected keys
                    std::map<CKeyID, CBlockIndex*>::iterator rit = mapKeyFirstBlock.find(keyid);
                    if (rit != mapKeyFirstBlock.end() && nHeight < rit->second->nHeight)
                        rit->second = blit->second;
                }
                vAffected.clear();
            }
        }
    }

    // Extract block timestamps for those keys
    for (std::map<CKeyID, CBlockIndex*>::const_iterator it = mapKeyFirstBlock.begin(); it != mapKeyFirstBlock.end(); it++)
        mapKeyBirth[it->first] = it->second->GetBlockTime() - 7200; // block times can be 2h off
}

bool CWallet::AddDestData(const CTxDestination &dest, const std::string &key, const std::string &value)
{
    if (boost::get<CNoDestination>(&dest))
        return false;

    mapAddressBook[dest].destdata.insert(std::make_pair(key, value));
    if (!fFileBacked)
        return true;

    return CWalletDB(strWalletFile).WriteDestData(dest, key, value);
}

bool CWallet::EraseDestData(const CTxDestination &dest, const std::string &key)
{
    if (!mapAddressBook[dest].destdata.erase(key))
        return false;
    if (!fFileBacked)
        return true;

    return CWalletDB(strWalletFile).EraseDestData(dest, key);
}

bool CWallet::LoadDestData(const CTxDestination &dest, const std::string &key, const std::string &value)
{
    mapAddressBook[dest].destdata.insert(std::make_pair(key, value));
    return true;
}

bool CWallet::GetDestData(const CTxDestination &dest, const std::string &key, std::string *value) const
{
    std::map<CTxDestination, CAddressBookData>::const_iterator i = mapAddressBook.find(dest);
    if(i != mapAddressBook.end())
    {
        CAddressBookData::StringMap::const_iterator j = i->second.destdata.find(key);
        if(j != i->second.destdata.end())
        {
            if(value)
                *value = j->second;
            return true;
        }
    }
    return false;
}

bool CWallet::InitLoadWallet()
{
    std::string walletFile = GetArg("-wallet", DEFAULT_WALLET_DAT);

    // needed to restore wallet transaction meta data after -zapwallettxes
    std::vector<CWalletTx> vWtx;

    if (GetBoolArg("-zapwallettxes", false)) {
        uiInterface.InitMessage(_("Zapping all transactions from wallet..."));

        CWallet *tempWallet = new CWallet(walletFile);
        DBErrors nZapWalletRet = tempWallet->ZapWalletTx(vWtx);
        if (nZapWalletRet != DB_LOAD_OK) {
            return UIError(strprintf(_("Error loading %s: Wallet corrupted"), walletFile));
        }

        delete tempWallet;
        tempWallet = NULL;
    }

    uiInterface.InitMessage(_("Loading wallet..."));

    int64_t nStart = GetTimeMillis();
    bool fFirstRun = true;
    CWallet *walletInstance = new CWallet(walletFile);
    DBErrors nLoadWalletRet = walletInstance->LoadWallet(fFirstRun);
    if (nLoadWalletRet != DB_LOAD_OK)
    {
        if (nLoadWalletRet == DB_CORRUPT)
            return UIError(strprintf(_("Error loading %s: Wallet corrupted"), walletFile));
        else if (nLoadWalletRet == DB_NONCRITICAL_ERROR)
        {
            UIWarning(strprintf(_("Error reading %s! All keys read correctly, but transaction data"
                                         " or address book entries might be missing or incorrect."),
                walletFile));
        }
        else if (nLoadWalletRet == DB_TOO_NEW)
            return UIError(strprintf(_("Error loading %s: Wallet requires newer version of %s"),
                               walletFile, _(PACKAGE_NAME)));
        else if (nLoadWalletRet == DB_NEED_REWRITE)
        {
            return UIError(strprintf(_("Wallet needed to be rewritten: restart %s to complete"), _(PACKAGE_NAME)));
        }
        else
            return UIError(strprintf(_("Error loading %s"), walletFile));
    }

    if (GetBoolArg("-upgradewallet", fFirstRun))
    {
        int nMaxVersion = GetArg("-upgradewallet", 0);
        if (nMaxVersion == 0) // the -upgradewallet without argument case
        {
            LogPrintf("Performing wallet upgrade to %i\n", FEATURE_LATEST);
            nMaxVersion = CLIENT_VERSION;
            walletInstance->SetMinVersion(FEATURE_LATEST); // permanently upgrade the wallet immediately
        }
        else
            LogPrintf("Allowing wallet upgrade up to %i\n", nMaxVersion);
        if (nMaxVersion < walletInstance->GetVersion())
        {
            return UIError(_("Cannot downgrade wallet"));
        }
        walletInstance->SetMaxVersion(nMaxVersion);
    }

    if (fFirstRun)
    {
        // Create new keyUser and set as default key
        RandAddSeedPerfmon();

        CPubKey newDefaultKey;
        if (walletInstance->GetKeyFromPool(newDefaultKey)) {
            walletInstance->SetDefaultKey(newDefaultKey);
            if (!walletInstance->SetAddressBook(walletInstance->vchDefaultKey.GetID(), "", "receive"))
                return UIError(_("Cannot write default address") += "\n");
        }

        walletInstance->SetBestChain(chainActive.GetLocator());
    }

    LogPrintf(" wallet      %15dms\n", GetTimeMillis() - nStart);

    RegisterValidationInterface(walletInstance);

    CBlockIndex *pindexRescan = chainActive.Tip();
    if (GetBoolArg("-rescan", false))
        pindexRescan = chainActive.Genesis();
    else
    {
        CWalletDB walletdb(walletFile);
        CBlockLocator locator;
        if (walletdb.ReadBestBlock(locator))
            pindexRescan = FindForkInGlobalIndex(chainActive, locator);
        else
            pindexRescan = chainActive.Genesis();
    }
    if (chainActive.Tip() && chainActive.Tip() != pindexRescan)
    {
        //We can't rescan beyond non-pruned blocks, stop and throw an error
        //this might happen if a user uses a old wallet within a pruned node
        // or if he ran -disablewallet for a longer time, then decided to re-enable
        if (fPruneMode)
        {
            CBlockIndex *block = chainActive.Tip();
            while (block && block->pprev && (block->pprev->nStatus & BLOCK_HAVE_DATA) && block->pprev->nTx > 0 && pindexRescan != block)
                block = block->pprev;

            if (pindexRescan != block)
                return UIError(_("Prune: last wallet synchronisation goes beyond pruned data. You need to -reindex (download the whole blockchain again in case of pruned node)"));
        }

        uiInterface.InitMessage(_("Rescanning..."));
        LogPrintf("Rescanning last %i blocks (from block %i)...\n", chainActive.Height() - pindexRescan->nHeight, pindexRescan->nHeight);
        nStart = GetTimeMillis();
        walletInstance->ScanForWalletTransactions(pindexRescan, true);
        LogPrintf(" rescan      %15dms\n", GetTimeMillis() - nStart);
        walletInstance->SetBestChain(chainActive.GetLocator());
        nWalletDBUpdated++;

        // Clear spent public labels
        walletInstance->ZapOldPublicLabels();

        // Restore wallet transaction metadata after -zapwallettxes=1
        if (GetBoolArg("-zapwallettxes", false) && GetArg("-zapwallettxes", "1") != "2")
        {
            CWalletDB walletdb(walletFile);

            BOOST_FOREACH(const CWalletTx& wtxOld, vWtx)
            {
                uint256 hash = wtxOld.GetHash();
                std::map<uint256, CWalletTx>::iterator mi = walletInstance->mapWallet.find(hash);
                if (mi != walletInstance->mapWallet.end())
                {
                    const CWalletTx* copyFrom = &wtxOld;
                    CWalletTx* copyTo = &mi->second;
                    copyTo->mapValue = copyFrom->mapValue;
                    copyTo->vOrderForm = copyFrom->vOrderForm;
                    copyTo->nTimeReceived = copyFrom->nTimeReceived;
                    copyTo->nTimeSmart = copyFrom->nTimeSmart;
                    copyTo->fFromMe = copyFrom->fFromMe;
                    copyTo->strFromAccount = copyFrom->strFromAccount;
                    copyTo->nOrderPos = copyFrom->nOrderPos;
                    copyTo->WriteToDisk(&walletdb);
                }
            }
        }
    }
    walletInstance->SetBroadcastTransactions(GetBoolArg("-walletbroadcast", DEFAULT_WALLETBROADCAST));

    pwalletMain = walletInstance;
    return true;
}

bool CWallet::ParameterInteraction()
{
    if (mapArgs.count("-mintxfee"))
    {
        CAmount n = 0;
        if (ParseMoney(mapArgs["-mintxfee"], n) && n > 0)
            CWallet::minTxFee = CFeeRate(n);
        else
            return UIError(AmountErrMsg("mintxfee", mapArgs["-mintxfee"]));
    }
    if (mapArgs.count("-fallbackfee"))
    {
        CAmount nFeePerK = 0;
        if (!ParseMoney(mapArgs["-fallbackfee"], nFeePerK))
            return UIError(strprintf(_("Invalid amount for -fallbackfee=<amount>: '%s'"), mapArgs["-fallbackfee"]));
        if (nFeePerK > HIGH_TX_FEE_PER_KB)
            UIWarning(_("-fallbackfee is set very high! This is the transaction fee you may pay when fee estimates are not available."));
        CWallet::fallbackFee = CFeeRate(nFeePerK);
    }
    if (mapArgs.count("-paytxfee"))
    {
        CAmount nFeePerK = 0;
        if (!ParseMoney(mapArgs["-paytxfee"], nFeePerK))
            return UIError(AmountErrMsg("paytxfee", mapArgs["-paytxfee"]));
        if (nFeePerK > HIGH_TX_FEE_PER_KB)
            UIWarning(_("-paytxfee is set very high! This is the transaction fee you will pay if you send a transaction."));
        payTxFee = CFeeRate(nFeePerK, 1000);
        if (payTxFee < ::minRelayTxFee)
        {
            return UIError(strprintf(_("Invalid amount for -paytxfee=<amount>: '%s' (must be at least %s)"),
                                       mapArgs["-paytxfee"], ::minRelayTxFee.ToString()));
        }
    }
    if (mapArgs.count("-maxtxfee"))
    {
        CAmount nMaxFee = 0;
        if (!ParseMoney(mapArgs["-maxtxfee"], nMaxFee))
            return UIError(AmountErrMsg("maxtxfee", mapArgs["-maxtxfee"]));
        if (nMaxFee > HIGH_MAX_TX_FEE)
            UIWarning(_("-maxtxfee is set very high! Fees this large could be paid on a single transaction."));
        maxTxFee.value = nMaxFee;
        if (CFeeRate(maxTxFee.value, 1000) < ::minRelayTxFee)
        {
            return UIError(strprintf(_("Invalid amount for -maxtxfee=<amount>: '%s' (must be at least the minrelay fee of %s to prevent stuck transactions)"),
                                       mapArgs["-maxtxfee"], ::minRelayTxFee.ToString()));
        }
    }
    nTxConfirmTarget = GetArg("-txconfirmtarget", DEFAULT_TX_CONFIRM_TARGET);
    bSpendZeroConfChange = GetBoolArg("-spendzeroconfchange", DEFAULT_SPEND_ZEROCONF_CHANGE);
    fSendFreeTransactions = GetBoolArg("-sendfreetransactions", DEFAULT_SEND_FREE_TRANSACTIONS);

    return true;
}

CKeyPool::CKeyPool()
{
    nTime = GetTime();
}

CKeyPool::CKeyPool(const CPubKey& vchPubKeyIn)
{
    nTime = GetTime();
    vchPubKey = vchPubKeyIn;
}

CWalletKey::CWalletKey(int64_t nExpires)
{
    nTimeCreated = (nExpires ? GetTime() : 0);
    nTimeExpires = nExpires;
}

int CMerkleTx::SetMerkleBranch(const CBlock& block, int txIdx)
{
    AssertLockHeld(cs_main);
    // if a bad txIdx is passed, then in release builds set the tx index to "I don't know". In debug builds assert.
    DbgAssert(txIdx >= -1, txIdx=-1);
    CBlock blockTmp;

    // Update the tx's hashBlock
    hashBlock = block.GetHash();

    if (txIdx != -1)
    {
        nIndex = txIdx;
    }
    else
    {
        // Locate the transaction
        nIndex = block.find(((CTransaction *)this)->GetHash());
        if (nIndex == -1)
        {
            LogPrintf("ERROR: SetMerkleBranch(): couldn't find tx in block\n");
            return 0;
        }
    }

    // Is the tx in a block that's in the main chain
    BlockMap::iterator mi = mapBlockIndex.find(hashBlock);
    if (mi == mapBlockIndex.end())
        return 0;
    const CBlockIndex* pindex = (*mi).second;
    if (!pindex || !chainActive.Contains(pindex))
        return 0;

    return chainActive.Height() - pindex->nHeight + 1;
}

int CMerkleTx::GetDepthInMainChain(const CBlockIndex* &pindexRet) const
{
    if (hashUnset())
        return 0;

    AssertLockHeld(cs_main);

    // Find the block it claims to be in
    BlockMap::iterator mi = mapBlockIndex.find(hashBlock);
    if (mi == mapBlockIndex.end())
        return 0;
    CBlockIndex* pindex = (*mi).second;
    if (!pindex || !chainActive.Contains(pindex))
        return 0;

    pindexRet = pindex;
    return ((nIndex == -1) ? (-1) : 1) * (chainActive.Height() - pindex->nHeight + 1);
}

int CMerkleTx::GetBlocksToMaturity() const
{
    if (!IsCoinBase())
        return 0;
    return max(0, (COINBASE_MATURITY+1) - GetDepthInMainChain());
}


bool CMerkleTx::AcceptToMemoryPool(bool fLimitFree, bool fRejectAbsurdFee)
{
    CValidationState state;
    return ::AcceptToMemoryPool(mempool, state, *this, fLimitFree, nullptr, false, fRejectAbsurdFee);
}


void ThreadRescan()
{
    pwalletMain->ScanForWalletTransactions(chainActive.Genesis(), true);
    pwalletMain->ReacceptWalletTransactions();
    pwalletMain->Flush();
    statusStrings.Clear("rescanning");
}

void StartWalletRescanThread()
{
    statusStrings.Set("rescanning");
    boost::thread rescanThread(boost::bind(&TraceThread<void (*)()>, "rescan", &ThreadRescan));
    rescanThread.detach();
}<|MERGE_RESOLUTION|>--- conflicted
+++ resolved
@@ -202,7 +202,6 @@
     return CCryptoKeyStore::AddCScript(redeemScript);
 }
 
-<<<<<<< HEAD
 bool CWallet::LoadFreezeScript(CPubKey newKey, CScriptNum nFreezeLockTime, std::string strLabel, std::string &address)
 {
     // Template rpcdump.cpp::ImportAddress();
@@ -220,30 +219,7 @@
     address = EncodeDestination(CScriptID(freezeScript));
     LogPrintf("CLTV Freeze Script Load \n %s => %s \n ", ::ScriptToAsmStr(freezeScript), address.c_str());
     return true;
-=======
-bool CWallet::LoadFreezeScript(CPubKey newKey, CScriptNum nFreezeLockTime, std::string strLabel, std::string& address)
-{
-	// Template rpcdump.cpp::ImportAddress();
-
-	// Get Freeze Script
-	CScript freezeScript = GetScriptForFreeze(nFreezeLockTime, newKey);
-
-	// Test and Add Script to wallet
-	if (!this->HaveCScript(freezeScript) && !this->AddCScript(freezeScript))
-	{
-		LogPrintf("LoadFreezeScript: Error adding p2sh freeze redeemScript to wallet. \n ");
-		return false;
-	}
-	else
-	{
-		// If just added then return P2SH for user
-		CBitcoinAddress freezeP2SH = CBitcoinAddress(CScriptID(freezeScript));
-		address = freezeP2SH.ToString();
-		LogPrintf("CLTV Freeze Script Load \n %s => %s \n ", ::ScriptToAsmStr(freezeScript), address);
-		return true;
-	}
-
->>>>>>> 7534960b
+
 }
 
 bool CWallet::AddWatchOnly(const CScript &dest)
@@ -1043,16 +1019,6 @@
     return ISMINE_NO;
 }
 
-<<<<<<< HEAD
-bool CWallet::IsMine(const CTransaction &tx) const
-{
-    BOOST_FOREACH (const CTxOut &txout, tx.vout)
-    {
-        if (IsMine(txout) != ISMINE_NO)
-            return true;
-    }
-    return false;
-=======
 bool CWallet::IsMine(const CTransaction& tx) const
 {
     BOOST_FOREACH(const CTxOut& txout, tx.vout)
@@ -1105,7 +1071,6 @@
         i++;
     }
     return make_pair(0, NULL);
->>>>>>> 7534960b
 }
 
 CAmount CWallet::GetCredit(const CTxOut& txout, const isminefilter& filter) const
@@ -1847,19 +1812,12 @@
                     !IsLockedCoin((*it).first, i) && (pcoin->vout[i].nValue > 0 || fIncludeZeroValue) &&
                     (!coinControl || !coinControl->HasSelected() || coinControl->fAllowOtherInputs || coinControl->IsSelected((*it).first, i)))
                 {
-<<<<<<< HEAD
                     // The UTXO is available
                     COutput outpoint(pcoin, i, nDepth,
                         ((mine & ISMINE_SPENDABLE) != ISMINE_NO) || (coinControl && coinControl->fAllowWatchOnly &&
                                                                         (mine & ISMINE_WATCH_SOLVABLE) != ISMINE_NO));
                     vCoins.push_back(outpoint);
-=======
-                		// The UTXO is available
-                		COutput outpoint(pcoin, i, nDepth,
-                				((mine & ISMINE_SPENDABLE) != ISMINE_NO) ||
-								(coinControl && coinControl->fAllowWatchOnly && (mine & ISMINE_WATCH_SOLVABLE) != ISMINE_NO));
-                        vCoins.push_back(outpoint);
->>>>>>> 7534960b
+
                 }
 
             }
@@ -2339,17 +2297,11 @@
                     {
                         if (!involvesPublicLabel)
                         {
-<<<<<<< HEAD
                         // Insert change txn at random position:
                         nChangePosRet = GetRandInt(txNew.vout.size()+1);
                         vector<CTxOut>::iterator position = txNew.vout.begin()+nChangePosRet;
                         txNew.vout.insert(position, newTxOut);
-=======
-                            // Insert change txn at random position:
-                            nChangePosRet = GetRandInt(txNew.vout.size()+1);
-                            vector<CTxOut>::iterator position = txNew.vout.begin()+nChangePosRet;
-                            txNew.vout.insert(position, newTxOut);
->>>>>>> 7534960b
+
                         }
                         else
                             // Insert change at end position because original txout order is critical for public label
