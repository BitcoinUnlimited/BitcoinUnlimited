// Copyright (c) 2009-2010 Satoshi Nakamoto
// Copyright (c) 2009-2015 The Bitcoin Core developers
// Copyright (c) 2015-2018 The Bitcoin Unlimited developers
// Distributed under the MIT software license, see the accompanying
// file COPYING or http://www.opensource.org/licenses/mit-license.php.

#include "wallet/wallet.h"

#include "blockstorage/blockstorage.h"
#include "chain.h"
#include "checkpoints.h"
#include "coincontrol.h"
#include "consensus/consensus.h"
#include "consensus/validation.h"
#include "core_io.h" // Freeze for debug only
#include "dstencode.h"
#include "fs.h"
#include "key.h"
#include "keystore.h"
#include "main.h"
#include "net.h"
#include "policy/policy.h"
#include "primitives/block.h"
#include "primitives/transaction.h"
#include "script/script.h"
#include "script/sign.h"
#include "timedata.h"
#include "txadmission.h"
#include "txmempool.h"
#include "uahf_fork.h"
#include "ui_interface.h"
#include "util.h"
#include "utilmoneystr.h"

#include <assert.h>

#include <boost/algorithm/string/replace.hpp>
#include <boost/thread.hpp>

using namespace std;

CWallet *pwalletMain = nullptr;
/** Transaction fee set by the user */
CFeeRate payTxFee(DEFAULT_TRANSACTION_FEE);
unsigned int nTxConfirmTarget = DEFAULT_TX_CONFIRM_TARGET;
bool bSpendZeroConfChange = DEFAULT_SPEND_ZEROCONF_CHANGE;
bool fSendFreeTransactions = DEFAULT_SEND_FREE_TRANSACTIONS;

const char *DEFAULT_WALLET_DAT = "wallet.dat";
const uint32_t BIP32_HARDENED_KEY_LIMIT = 0x80000000;

/**
 * Fees smaller than this (in satoshi) are considered zero fee (for transaction creation)
 * Override with -mintxfee
 */
CFeeRate CWallet::minTxFee = CFeeRate(DEFAULT_TRANSACTION_MINFEE);
/**
 * If fee estimation does not have enough data to provide estimates, use this fee instead.
 * Has no effect if not using fee estimation
 * Override with -fallbackfee
 */
CFeeRate CWallet::fallbackFee = CFeeRate(DEFAULT_FALLBACK_FEE);

const uint256 CMerkleTx::ABANDON_HASH(uint256S("0000000000000000000000000000000000000000000000000000000000000001"));

/** @defgroup mapWallet
 *
 * @{
 */

struct CompareValueOnly
{
    bool operator()(const pair<CAmount, pair<const CWalletTx *, unsigned int> > &t1,
        const pair<CAmount, pair<const CWalletTx *, unsigned int> > &t2) const
    {
        return t1.first < t2.first;
    }
};

std::string COutput::ToString() const
{
    return strprintf("COutput(%s, %d, %d) [%s]", tx->GetHash().ToString(), i, nDepth, FormatMoney(tx->vout[i].nValue));
}

const CWalletTx *CWallet::GetWalletTx(const uint256 &hash) const
{
    LOCK(cs_wallet);
    std::map<uint256, CWalletTx>::const_iterator it = mapWallet.find(hash);
    if (it == mapWallet.end())
        return nullptr;
    return &(it->second);
}

CPubKey CWallet::GenerateNewKey()
{
    AssertLockHeld(cs_wallet); // mapKeyMetadata
    // default to compressed public keys if we want 0.6.0 wallets
    bool fCompressed = CanSupportFeature(FEATURE_COMPRPUBKEY);

    CKey secret;

    // Create new metadata
    int64_t nCreationTime = GetTime();
    CKeyMetadata metadata(nCreationTime);

    // use HD key derivation if HD was enabled during wallet creation
    if (IsHDEnabled())
    {
        DeriveNewChildKey(metadata, secret);
    }
    else
    {
        secret.MakeNewKey(fCompressed);
    }

    // Compressed public keys were introduced in version 0.6.0
    if (fCompressed)
        SetMinVersion(FEATURE_COMPRPUBKEY);

    CPubKey pubkey = secret.GetPubKey();
    assert(secret.VerifyPubKey(pubkey));

    mapKeyMetadata[pubkey.GetID()] = metadata;
    if (!nTimeFirstKey || nCreationTime < nTimeFirstKey)
        nTimeFirstKey = nCreationTime;

    if (!AddKeyPubKey(secret, pubkey))
        throw std::runtime_error("CWallet::GenerateNewKey(): AddKey failed");
    return pubkey;
}

void CWallet::DeriveNewChildKey(CKeyMetadata &metadata, CKey &secret)
{
    // for now we use a fixed keypath scheme of m/0'/0'/k
    CKey key; // master key seed (256bit)
    CExtKey masterKey; // hd master key
    CExtKey accountKey; // key at m/0'
    CExtKey externalChainChildKey; // key at m/0'/0'
    CExtKey childKey; // key at m/0'/0'/<n>'

    // try to get the master key
    if (!GetKey(hdChain.masterKeyID, key))
        throw std::runtime_error(std::string(__func__) + ": Master key not found");

    masterKey.SetMaster(key.begin(), key.size());

    // derive m/0'
    // use hardened derivation (child keys >= 0x80000000 are hardened after bip32)
    masterKey.Derive(accountKey, BIP32_HARDENED_KEY_LIMIT);

    // derive m/0'/0'
    accountKey.Derive(externalChainChildKey, BIP32_HARDENED_KEY_LIMIT);

    // derive child key at next index, skip keys already known to the wallet
    do
    {
        // always derive hardened keys
        // childIndex | BIP32_HARDENED_KEY_LIMIT = derive childIndex in hardened child-index-range
        // example: 1 | BIP32_HARDENED_KEY_LIMIT == 0x80000001 == 2147483649
        externalChainChildKey.Derive(childKey, hdChain.nExternalChainCounter | BIP32_HARDENED_KEY_LIMIT);
        metadata.hdKeypath = "m/0'/0'/" + std::to_string(hdChain.nExternalChainCounter) + "'";
        metadata.hdMasterKeyID = hdChain.masterKeyID;
        // increment childkey index
        hdChain.nExternalChainCounter++;
    } while (HaveKey(childKey.key.GetPubKey().GetID()));
    secret = childKey.key;

    // update the chain model in the database
    if (!CWalletDB(strWalletFile).WriteHDChain(hdChain))
        throw std::runtime_error(std::string(__func__) + ": Writing HD chain model failed");
}

bool CWallet::AddKeyPubKey(const CKey &secret, const CPubKey &pubkey)
{
    AssertLockHeld(cs_wallet); // mapKeyMetadata
    if (!CCryptoKeyStore::AddKeyPubKey(secret, pubkey))
        return false;

    // check if we need to remove from watch-only
    CScript script;
    script = GetScriptForDestination(pubkey.GetID());
    if (HaveWatchOnly(script))
        RemoveWatchOnly(script);
    script = GetScriptForRawPubKey(pubkey);
    if (HaveWatchOnly(script))
        RemoveWatchOnly(script);

    if (!fFileBacked)
        return true;
    if (!IsCrypted())
    {
        return CWalletDB(strWalletFile).WriteKey(pubkey, secret.GetPrivKey(), mapKeyMetadata[pubkey.GetID()]);
    }
    return true;
}

bool CWallet::AddCryptedKey(const CPubKey &vchPubKey, const vector<unsigned char> &vchCryptedSecret)
{
    if (!CCryptoKeyStore::AddCryptedKey(vchPubKey, vchCryptedSecret))
        return false;
    if (!fFileBacked)
        return true;
    {
        LOCK(cs_wallet);
        if (pwalletdbEncryption)
            return pwalletdbEncryption->WriteCryptedKey(vchPubKey, vchCryptedSecret, mapKeyMetadata[vchPubKey.GetID()]);
        else
            return CWalletDB(strWalletFile)
                .WriteCryptedKey(vchPubKey, vchCryptedSecret, mapKeyMetadata[vchPubKey.GetID()]);
    }
    return false;
}

bool CWallet::LoadKeyMetadata(const CPubKey &pubkey, const CKeyMetadata &meta)
{
    AssertLockHeld(cs_wallet); // mapKeyMetadata
    if (meta.nCreateTime && (!nTimeFirstKey || meta.nCreateTime < nTimeFirstKey))
        nTimeFirstKey = meta.nCreateTime;

    mapKeyMetadata[pubkey.GetID()] = meta;
    return true;
}

bool CWallet::LoadCryptedKey(const CPubKey &vchPubKey, const std::vector<unsigned char> &vchCryptedSecret)
{
    return CCryptoKeyStore::AddCryptedKey(vchPubKey, vchCryptedSecret);
}

bool CWallet::AddCScript(const CScript &redeemScript)
{
    if (!CCryptoKeyStore::AddCScript(redeemScript))
        return false;
    if (!fFileBacked)
        return true;
    return CWalletDB(strWalletFile).WriteCScript(Hash160(redeemScript), redeemScript);
}

bool CWallet::LoadCScript(const CScript &redeemScript)
{
    /**
     * A sanity check was added in pull #3843 to avoid adding redeemScripts that
     * never can be redeemed. However, old wallets may still contain these. Do
     * not add them to the wallet and warn.
     */
    if (redeemScript.size() > MAX_SCRIPT_ELEMENT_SIZE)
    {
        std::string strAddr = EncodeDestination(CScriptID(redeemScript));
        LOGA("%s: Warning: This wallet contains a redeemScript of size %i "
             "which exceeds maximum size %i thus can never be redeemed. "
             "Do not use address %s.\n",
            __func__, redeemScript.size(), MAX_SCRIPT_ELEMENT_SIZE, strAddr);
        return true;
    }

    return CCryptoKeyStore::AddCScript(redeemScript);
}

bool CWallet::LoadFreezeScript(CPubKey newKey, CScriptNum nFreezeLockTime, std::string strLabel, std::string &address)
{
    // Template rpcdump.cpp::ImportAddress();

    // Get Freeze Script
    CScript freezeScript = GetScriptForFreeze(nFreezeLockTime, newKey);

    // Test and Add Script to wallet
    if (!this->HaveCScript(freezeScript) && !this->AddCScript(freezeScript))
    {
        LOGA("LoadFreezeScript: Error adding p2sh freeze redeemScript to wallet. \n ");
        return false;
    }
    // If just added then return P2SH for user
    address = EncodeDestination(CScriptID(freezeScript));
    LOGA("CLTV Freeze Script Load \n %s => %s \n ", ::ScriptToAsmStr(freezeScript), address.c_str());
    return true;
}

bool CWallet::AddWatchOnly(const CScript &dest)
{
    if (!CCryptoKeyStore::AddWatchOnly(dest))
        return false;
    nTimeFirstKey = 1; // No birthday information for watch-only keys.
    NotifyWatchonlyChanged(true);
    if (!fFileBacked)
        return true;
    return CWalletDB(strWalletFile).WriteWatchOnly(dest);
}

bool CWallet::RemoveWatchOnly(const CScript &dest)
{
    AssertLockHeld(cs_wallet);
    if (!CCryptoKeyStore::RemoveWatchOnly(dest))
        return false;
    if (!HaveWatchOnly())
        NotifyWatchonlyChanged(false);
    if (fFileBacked)
        if (!CWalletDB(strWalletFile).EraseWatchOnly(dest))
            return false;

    return true;
}

bool CWallet::LoadWatchOnly(const CScript &dest) { return CCryptoKeyStore::AddWatchOnly(dest); }

bool CWallet::Unlock(const SecureString &strWalletPassphrase)
{
    CCrypter crypter;
    CKeyingMaterial _vMasterKey;

    {
        LOCK(cs_wallet);
        for (const MasterKeyMap::value_type &pMasterKey : mapMasterKeys)
        {
            if (!crypter.SetKeyFromPassphrase(strWalletPassphrase, pMasterKey.second.vchSalt,
                    pMasterKey.second.nDeriveIterations, pMasterKey.second.nDerivationMethod))
                return false;
            if (!crypter.Decrypt(pMasterKey.second.vchCryptedKey, _vMasterKey))
                continue; // try another master key
            if (CCryptoKeyStore::Unlock(_vMasterKey))
                return true;
        }
    }
    return false;
}

bool CWallet::ChangeWalletPassphrase(const SecureString &strOldWalletPassphrase,
    const SecureString &strNewWalletPassphrase)
{
    bool fWasLocked = IsLocked();

    {
        LOCK(cs_wallet);
        Lock();

        CCrypter crypter;
        CKeyingMaterial _vMasterKey;
        for (MasterKeyMap::value_type &pMasterKey : mapMasterKeys)
        {
            if (!crypter.SetKeyFromPassphrase(strOldWalletPassphrase, pMasterKey.second.vchSalt,
                    pMasterKey.second.nDeriveIterations, pMasterKey.second.nDerivationMethod))
                return false;
            if (!crypter.Decrypt(pMasterKey.second.vchCryptedKey, _vMasterKey))
                return false;
            if (CCryptoKeyStore::Unlock(_vMasterKey))
            {
                int64_t nStartTime = GetTimeMillis();
                crypter.SetKeyFromPassphrase(strNewWalletPassphrase, pMasterKey.second.vchSalt,
                    pMasterKey.second.nDeriveIterations, pMasterKey.second.nDerivationMethod);
                pMasterKey.second.nDeriveIterations =
                    pMasterKey.second.nDeriveIterations * (100 / ((double)(GetTimeMillis() - nStartTime)));

                nStartTime = GetTimeMillis();
                crypter.SetKeyFromPassphrase(strNewWalletPassphrase, pMasterKey.second.vchSalt,
                    pMasterKey.second.nDeriveIterations, pMasterKey.second.nDerivationMethod);
                pMasterKey.second.nDeriveIterations =
                    (pMasterKey.second.nDeriveIterations +
                        pMasterKey.second.nDeriveIterations * 100 / ((double)(GetTimeMillis() - nStartTime))) /
                    2;

                if (pMasterKey.second.nDeriveIterations < 25000)
                    pMasterKey.second.nDeriveIterations = 25000;

                LOGA("Wallet passphrase changed to an nDeriveIterations of %i\n", pMasterKey.second.nDeriveIterations);

                if (!crypter.SetKeyFromPassphrase(strNewWalletPassphrase, pMasterKey.second.vchSalt,
                        pMasterKey.second.nDeriveIterations, pMasterKey.second.nDerivationMethod))
                    return false;
                if (!crypter.Encrypt(_vMasterKey, pMasterKey.second.vchCryptedKey))
                    return false;
                CWalletDB(strWalletFile).WriteMasterKey(pMasterKey.first, pMasterKey.second);
                if (fWasLocked)
                    Lock();
                return true;
            }
        }
    }

    return false;
}

void CWallet::SetBestChain(const CBlockLocator &loc)
{
    CWalletDB walletdb(strWalletFile);
    walletdb.WriteBestBlock(loc);
}

bool CWallet::SetMinVersion(enum WalletFeature nVersion, CWalletDB *pwalletdbIn, bool fExplicit)
{
    LOCK(cs_wallet); // nWalletVersion
    if (nWalletVersion >= nVersion)
        return true;

    // when doing an explicit upgrade, if we pass the max version permitted, upgrade all the way
    if (fExplicit && nVersion > nWalletMaxVersion)
        nVersion = FEATURE_LATEST;

    nWalletVersion = nVersion;

    if (nVersion > nWalletMaxVersion)
        nWalletMaxVersion = nVersion;

    if (fFileBacked)
    {
        CWalletDB *pwalletdb = pwalletdbIn ? pwalletdbIn : new CWalletDB(strWalletFile);
        if (nWalletVersion > 40000)
            pwalletdb->WriteMinVersion(nWalletVersion);
        if (!pwalletdbIn)
            delete pwalletdb;
    }

    return true;
}

bool CWallet::SetMaxVersion(int nVersion)
{
    LOCK(cs_wallet); // nWalletVersion, nWalletMaxVersion
    // cannot downgrade below current version
    if (nWalletVersion > nVersion)
        return false;

    nWalletMaxVersion = nVersion;

    return true;
}

set<uint256> CWallet::GetConflicts(const uint256 &txid) const
{
    set<uint256> result;
    AssertLockHeld(cs_wallet);

    std::map<uint256, CWalletTx>::const_iterator it = mapWallet.find(txid);
    if (it == mapWallet.end())
        return result;
    const CWalletTx &wtx = it->second;

    std::pair<TxSpends::const_iterator, TxSpends::const_iterator> range;

    for (const CTxIn &txin : wtx.vin)
    {
        if (mapTxSpends.count(txin.prevout) <= 1)
            continue; // No conflict if zero or one spends
        range = mapTxSpends.equal_range(txin.prevout);
        for (TxSpends::const_iterator it2 = range.first; it2 != range.second; ++it2)
            result.insert(it2->second);
    }
    return result;
}

void CWallet::Flush(bool shutdown) { bitdb.Flush(shutdown); }
bool CWallet::Verify()
{
    std::string walletFile = GetArg("-wallet", DEFAULT_WALLET_DAT);

    LOGA("Using wallet %s\n", walletFile);
    uiInterface.InitMessage(_("Verifying wallet..."));

    // Wallet file must be a plain filename without a directory
    if (walletFile != boost::filesystem::basename(walletFile) + boost::filesystem::extension(walletFile))
        return InitError(
            strprintf(_("Wallet %s resides outside data directory %s"), walletFile, GetDataDir().string()));

    if (!bitdb.Open(GetDataDir()))
    {
        // try moving the database env out of the way
        boost::filesystem::path pathDatabase = GetDataDir() / "database";
        boost::filesystem::path pathDatabaseBak = GetDataDir() / strprintf("database.%d.bak", GetTime());
        try
        {
            boost::filesystem::rename(pathDatabase, pathDatabaseBak);
            LOGA("Moved old %s to %s. Retrying.\n", pathDatabase.string(), pathDatabaseBak.string());
        }
        catch (const boost::filesystem::filesystem_error &)
        {
            // failure is ok (well, not really, but it's not worse than what we started with)
        }

        // try again
        if (!bitdb.Open(GetDataDir()))
        {
            // if it still fails, it probably means we can't even create the database env
            return InitError(strprintf(_("Error initializing wallet database environment %s!"), GetDataDir()));
        }
    }

    if (GetBoolArg("-salvagewallet", false))
    {
        // Recover readable keypairs:
        if (!CWalletDB::Recover(bitdb, walletFile, true))
            return false;
    }

    if (boost::filesystem::exists(GetDataDir() / walletFile))
    {
        CDBEnv::VerifyResult r = bitdb.Verify(walletFile, CWalletDB::Recover);
        if (r == CDBEnv::RECOVER_OK)
        {
            InitWarning(strprintf(_("Warning: Wallet file corrupt, data salvaged!"
                                    " Original %s saved as %s in %s; if"
                                    " your balance or transactions are incorrect you should"
                                    " restore from a backup."),
                walletFile, "wallet.{timestamp}.bak", GetDataDir()));
        }
        if (r == CDBEnv::RECOVER_FAIL)
            return InitError(strprintf(_("%s corrupt, salvage failed"), walletFile));
    }

    return true;
}

void CWallet::SyncMetaData(pair<TxSpends::iterator, TxSpends::iterator> range)
{
    // We want all the wallet transactions in range to have the same metadata as
    // the oldest (smallest nOrderPos).
    // So: find smallest nOrderPos:

    int nMinOrderPos = std::numeric_limits<int>::max();
    const CWalletTx *copyFrom = nullptr;
    for (TxSpends::iterator it = range.first; it != range.second; ++it)
    {
        const uint256 &hash = it->second;
        int n = mapWallet[hash].nOrderPos;
        if (n < nMinOrderPos)
        {
            nMinOrderPos = n;
            copyFrom = &mapWallet[hash];
        }
    }
    // Now copy data from copyFrom to rest:
    for (TxSpends::iterator it = range.first; it != range.second; ++it)
    {
        const uint256 &hash = it->second;
        CWalletTx *copyTo = &mapWallet[hash];
        if (copyFrom == copyTo)
            continue;
        if (!copyFrom->IsEquivalentTo(*copyTo))
            continue;
        copyTo->mapValue = copyFrom->mapValue;
        copyTo->vOrderForm = copyFrom->vOrderForm;
        // fTimeReceivedIsTxTime not copied on purpose
        // nTimeReceived not copied on purpose
        copyTo->nTimeSmart = copyFrom->nTimeSmart;
        copyTo->fFromMe = copyFrom->fFromMe;
        copyTo->strFromAccount = copyFrom->strFromAccount;
        // nOrderPos not copied on purpose
        // cached members not copied on purpose
    }
}

/**
 * Outpoint is spent if any non-conflicted transaction
 * spends it:
 */
bool CWallet::IsSpent(const uint256 &hash, unsigned int n) const
{
    const COutPoint outpoint(hash, n);
    pair<TxSpends::const_iterator, TxSpends::const_iterator> range;
    range = mapTxSpends.equal_range(outpoint);

    for (TxSpends::const_iterator it = range.first; it != range.second; ++it)
    {
        const uint256 &wtxid = it->second;
        std::map<uint256, CWalletTx>::const_iterator mit = mapWallet.find(wtxid);
        if (mit != mapWallet.end())
        {
            int depth = mit->second.GetDepthInMainChain();
            if (depth > 0 || (depth == 0 && !mit->second.isAbandoned()))
                return true; // Spent
        }
    }
    return false;
}

void CWallet::AddToSpends(const COutPoint &outpoint, const uint256 &wtxid)
{
    mapTxSpends.insert(make_pair(outpoint, wtxid));

    pair<TxSpends::iterator, TxSpends::iterator> range;
    range = mapTxSpends.equal_range(outpoint);
    SyncMetaData(range);
}


void CWallet::AddToSpends(const uint256 &wtxid)
{
    assert(mapWallet.count(wtxid));
    CWalletTx &thisTx = mapWallet[wtxid];

    if (thisTx.IsCoinBase()) // Coinbases don't spend anything!
        return;

    for (const CTxIn &txin : thisTx.vin)
    {
        AddToSpends(txin.prevout, wtxid);
    }
}

bool CWallet::EncryptWallet(const SecureString &strWalletPassphrase)
{
    if (IsCrypted())
        return false;

    CKeyingMaterial _vMasterKey;
    RandAddSeedPerfmon();

    _vMasterKey.resize(WALLET_CRYPTO_KEY_SIZE);
    GetRandBytes(&_vMasterKey[0], WALLET_CRYPTO_KEY_SIZE);

    CMasterKey kMasterKey;
    RandAddSeedPerfmon();

    kMasterKey.vchSalt.resize(WALLET_CRYPTO_SALT_SIZE);
    GetRandBytes(&kMasterKey.vchSalt[0], WALLET_CRYPTO_SALT_SIZE);

    CCrypter crypter;
    int64_t nStartTime = GetTimeMillis();
    crypter.SetKeyFromPassphrase(strWalletPassphrase, kMasterKey.vchSalt, 25000, kMasterKey.nDerivationMethod);
    kMasterKey.nDeriveIterations = 2500000 / ((double)(GetTimeMillis() - nStartTime));

    nStartTime = GetTimeMillis();
    crypter.SetKeyFromPassphrase(
        strWalletPassphrase, kMasterKey.vchSalt, kMasterKey.nDeriveIterations, kMasterKey.nDerivationMethod);
    kMasterKey.nDeriveIterations =
        (kMasterKey.nDeriveIterations + kMasterKey.nDeriveIterations * 100 / ((double)(GetTimeMillis() - nStartTime))) /
        2;

    if (kMasterKey.nDeriveIterations < 25000)
        kMasterKey.nDeriveIterations = 25000;

    LOGA("Encrypting Wallet with an nDeriveIterations of %i\n", kMasterKey.nDeriveIterations);

    if (!crypter.SetKeyFromPassphrase(
            strWalletPassphrase, kMasterKey.vchSalt, kMasterKey.nDeriveIterations, kMasterKey.nDerivationMethod))
        return false;
    if (!crypter.Encrypt(_vMasterKey, kMasterKey.vchCryptedKey))
        return false;

    {
        LOCK(cs_wallet);
        mapMasterKeys[++nMasterKeyMaxID] = kMasterKey;
        if (fFileBacked)
        {
            assert(!pwalletdbEncryption);
            pwalletdbEncryption = new CWalletDB(strWalletFile);
            if (!pwalletdbEncryption->TxnBegin())
            {
                delete pwalletdbEncryption;
                pwalletdbEncryption = nullptr;
                return false;
            }
            pwalletdbEncryption->WriteMasterKey(nMasterKeyMaxID, kMasterKey);
        }

        if (!EncryptKeys(_vMasterKey))
        {
            if (fFileBacked)
            {
                pwalletdbEncryption->TxnAbort();
                delete pwalletdbEncryption;
            }
            // We now probably have half of our keys encrypted in memory, and half not...
            // die and let the user reload the unencrypted wallet.
            assert(false);
        }

        // Encryption was introduced in version 0.4.0
        SetMinVersion(FEATURE_WALLETCRYPT, pwalletdbEncryption, true);

        if (fFileBacked)
        {
            if (!pwalletdbEncryption->TxnCommit())
            {
                delete pwalletdbEncryption;
                // We now have keys encrypted in memory, but not on disk...
                // die to avoid confusion and let the user reload the unencrypted wallet.
                assert(false);
            }

            delete pwalletdbEncryption;
            pwalletdbEncryption = nullptr;
        }

        Lock();
        Unlock(strWalletPassphrase);

        // if we are using HD, replace the HD master key with a new one
        if (!hdChain.masterKeyID.IsNull())
        {
            CKey key;
            CPubKey masterPubKey = GenerateNewHDMasterKey();
            if (!SetHDMasterKey(masterPubKey))
                return false;
        }

        NewKeyPool();
        Lock();

        // Need to completely rewrite the wallet file; if we don't, bdb might keep
        // bits of the unencrypted private key in slack space in the database file.
        CDB::Rewrite(strWalletFile);
    }
    NotifyStatusChanged(this);

    return true;
}

int64_t CWallet::IncOrderPosNext(CWalletDB *pwalletdb)
{
    AssertLockHeld(cs_wallet); // nOrderPosNext
    int64_t nRet = nOrderPosNext++;
    if (pwalletdb)
    {
        pwalletdb->WriteOrderPosNext(nOrderPosNext);
    }
    else
    {
        CWalletDB(strWalletFile).WriteOrderPosNext(nOrderPosNext);
    }
    return nRet;
}

void CWallet::MarkDirty()
{
    LOCK(cs_wallet);
    for (PAIRTYPE(const uint256, CWalletTx) & item : mapWallet)
    {
        item.second.MarkDirty();
    }
}

bool CWallet::AddToWallet(const CWalletTx &wtxIn, bool fFromLoadWallet, CWalletDB *pwalletdb, bool isTopPublicLabel)
{
    uint256 hash = wtxIn.GetHash();

    LOCK2(cs_main, cs_wallet);

    if (fFromLoadWallet)
    {
        if (!isTopPublicLabel)
        {
            mapWallet[hash] = wtxIn;
            CWalletTx &wtx = mapWallet[hash];
            wtx.BindWallet(this);
            wtxOrdered.insert(make_pair(wtx.nOrderPos, TxPair(&wtx, (CAccountingEntry *)0)));
            AddToSpends(hash);
            for (const CTxIn &txin : wtx.vin)
            {
                if (mapWallet.count(txin.prevout.hash))
                {
                    CWalletTx &prevtx = mapWallet[txin.prevout.hash];
                    if (prevtx.nIndex == -1 && !prevtx.hashUnset())
                    {
                        MarkConflicted(prevtx.hashBlock, wtx.GetHash());
                    }
                }
            }
        }
        else
        {
            // add tx to the top public labels map
            mapWalletTopPublicLabels[hash] = wtxIn;
            CWalletTx &wtx = mapWalletTopPublicLabels[hash];

            // if tx is a top public label and -toppubliclabels mode is off
            // or the unspent amount < mininum then remove the tx
            CAmount minPublicLabelSatoshis = GetArg("-toppubliclabels", DEFAULT_TOPPUBLICLABELS);
            CAmount unspentPublicLabelAmount = UnspentPublicLabelAmount(wtxIn, "").first;
            if (minPublicLabelSatoshis == 0 || unspentPublicLabelAmount < minPublicLabelSatoshis)
            {
                LOGA("Top Public Label transaction found but it should be deleted. %s", wtxIn.GetHash().ToString());
            }
            else
            {
                wtx.BindWallet(this);
                //wtxOrdered.insert(make_pair(wtx.nOrderPos, TxPair(&wtx, (CAccountingEntry *)0)));
            }
        }
    }
    else
    {
        pair<map<uint256, CWalletTx>::iterator, bool> ret;
        // Inserts only if not already there, returns tx inserted or tx found
        if (isTopPublicLabel)
            ret = mapWalletTopPublicLabels.insert(make_pair(hash, wtxIn));
        else
            ret = mapWallet.insert(make_pair(hash, wtxIn));

        CWalletTx &wtx = (*ret.first).second;
        wtx.BindWallet(this);
        bool fInsertedNew = ret.second;
        if (fInsertedNew)
        {
            wtx.nTimeReceived = GetAdjustedTime();
            wtx.nOrderPos = IncOrderPosNext(pwalletdb);
            wtxOrdered.insert(make_pair(wtx.nOrderPos, TxPair(&wtx, (CAccountingEntry *)0)));

            wtx.nTimeSmart = wtx.nTimeReceived;
            if (!wtxIn.hashUnset())
            {
                if (mapBlockIndex.count(wtxIn.hashBlock))
                {
                    int64_t latestNow = wtx.nTimeReceived;
                    int64_t latestEntry = 0;
                    {
                        // Tolerate times up to the last timestamp in the wallet not more than 5 minutes into the future
                        int64_t latestTolerated = latestNow + 300;
                        const TxItems &txOrdered = wtxOrdered;
                        for (TxItems::const_reverse_iterator it = txOrdered.rbegin(); it != txOrdered.rend(); ++it)
                        {
                            CWalletTx *const pwtx = (*it).second.first;
                            if (pwtx == &wtx)
                                continue;
                            CAccountingEntry *const pacentry = (*it).second.second;
                            int64_t nSmartTime;
                            if (pwtx)
                            {
                                nSmartTime = pwtx->nTimeSmart;
                                if (!nSmartTime)
                                    nSmartTime = pwtx->nTimeReceived;
                            }
                            else
                                nSmartTime = pacentry->nTime;
                            if (nSmartTime <= latestTolerated)
                            {
                                latestEntry = nSmartTime;
                                if (nSmartTime > latestNow)
                                    latestNow = nSmartTime;
                                break;
                            }
                        }
                    }

                    int64_t blocktime = mapBlockIndex[wtxIn.hashBlock]->GetBlockTime();
                    wtx.nTimeSmart = std::max(latestEntry, std::min(blocktime, latestNow));
                }
                else
                    LOGA("AddToWallet(): found %s in block %s not in index\n", wtxIn.GetHash().ToString(),
                        wtxIn.hashBlock.ToString());
            }
            if (!isTopPublicLabel) AddToSpends(hash);
        }

        bool fUpdated = false;
        if (!fInsertedNew) // Merge
        {
            // When the tx is accepted by the mempool, it will be added to the wallet but any account info is stripped
            // since accounts are not part of the base CTransaction.  This addition races against the wallet adding
            // the transaction (with account info) itself.  If the mempool path wins, we may need to update the tx with
            // account info.
            if ((wtxIn.strFromAccount.size() > 0) && (wtx.strFromAccount.size() == 0))
            {
                LOGA("Add an account into wallet tx");
                wtx.strFromAccount = wtxIn.strFromAccount;
                fUpdated = true;
            }
            if (!wtxIn.hashUnset() && wtxIn.hashBlock != wtx.hashBlock)
            {
                wtx.hashBlock = wtxIn.hashBlock;
                fUpdated = true;
            }
            // If no longer abandoned, update
            if (wtxIn.hashBlock.IsNull() && wtx.isAbandoned())
            {
                wtx.hashBlock = wtxIn.hashBlock;
                fUpdated = true;
            }
            if (wtxIn.nIndex != -1 && (wtxIn.nIndex != wtx.nIndex))
            {
                wtx.nIndex = wtxIn.nIndex;
                fUpdated = true;
            }
            if (wtxIn.fFromMe && wtxIn.fFromMe != wtx.fFromMe)
            {
                wtx.fFromMe = wtxIn.fFromMe;
                fUpdated = true;
            }
        }

<<<<<<< HEAD
        // Only useful if debugging wallet
        // LOGA("AddToWallet %s  %s%s\n", wtxIn.GetHash().ToString(), (fInsertedNew ? "new" : ""),
        //    (fUpdated ? "update" : ""));

=======
>>>>>>> 19bb5ccb
        // Write to disk
        if (fInsertedNew || fUpdated)
        {
            if (isTopPublicLabel)
                if (wtx.WriteTopPublicLabel(pwalletdb))
                {
                    //// debug print
                    LOGA("AddToWallet TopPublicLabel %s  %s%s\n", wtxIn.GetHash().ToString(), (fInsertedNew ? "new" : ""),
                        (fUpdated ? "update" : ""));
                    return true;
                }
                else return false;
            else if (wtx.WriteToDisk(pwalletdb))
            {
                //// debug print
                LOGA("AddToWallet %s  %s%s\n", wtxIn.GetHash().ToString(), (fInsertedNew ? "new" : ""),
                    (fUpdated ? "update" : ""));
                return true;
            }
            else return false;
        }
        // Break debit/credit balance caches:
        wtx.MarkDirty();

        // Notify UI of new or updated transaction
        NotifyTransactionChanged(this, hash, fInsertedNew ? CT_NEW : CT_UPDATED);

        // notify an external script when a wallet transaction comes in or is updated
        std::string strCmd = GetArg("-walletnotify", "");

        if (!strCmd.empty())
        {
            boost::replace_all(strCmd, "%s", wtxIn.GetHash().GetHex());
            boost::thread t(runCommand, strCmd); // thread runs free
        }
    }
    return true;
}

/**
 * Add a transaction to the wallet, or update it.
 * pblock is optional, but should be provided if the transaction is known to be in a block.
 * If fUpdate is true, existing transactions will be updated.
 */
bool CWallet::AddToWalletIfInvolvingMe(const CTransactionRef &ptx, const CBlock *pblock, bool fUpdate, int txIndex)
{
    AssertLockHeld(cs_main);
    AssertLockHeld(cs_wallet);

    if (pblock)
    {
        for (const CTxIn &txin : ptx->vin)
        {
            std::pair<TxSpends::const_iterator, TxSpends::const_iterator> range = mapTxSpends.equal_range(txin.prevout);
            while (range.first != range.second)
            {
                if (range.first->second != ptx->GetHash())
                {
                    LOGA("Transaction %s (in block %s) conflicts with wallet transaction %s (both spend %s:%i)\n",
                        ptx->GetHash().ToString(), pblock->GetHash().ToString(), range.first->second.ToString(),
                        range.first->first.hash.ToString(), range.first->first.n);
                    MarkConflicted(pblock->GetHash(), range.first->second);
                }
                range.first++;
            }
        }
    }

    bool fExisted = mapWallet.count(ptx->GetHash()) != 0;
    if (fExisted && !fUpdate)
        return false;

    // If toppubliclabels mode then include public labels if they are unspent
    bool IsUnspentPublicLabel = false;
    std::pair<CAmount, int> pltxout;
    if (GetArg("-toppubliclabels", DEFAULT_TOPPUBLICLABELS) > 0)
    {
        CAmount minPublicLabelSatoshis = GetArg("-toppubliclabels", DEFAULT_TOPPUBLICLABELS);
        pltxout = UnspentPublicLabelAmount(*ptx, "");
        if (pltxout.first >= minPublicLabelSatoshis)
            IsUnspentPublicLabel = true;
    }

    if (fExisted || IsMine(*ptx) || IsFromMe(*ptx) || IsUnspentPublicLabel)
    {
        CWalletTx wtx(this, *ptx);

        // Get merkle branch if transaction was found in a block
        if (pblock)
            wtx.SetMerkleBranch(*pblock, txIndex);

        // Do not flush the wallet here for performance reasons
        // this is safe, as in case of a crash, we rescan the necessary blocks on startup through our
        // SetBestChain-mechanism
        CWalletDB walletdb(strWalletFile, "r+", false);

<<<<<<< HEAD
        return AddToWallet(wtx, false, &walletdb);
=======
        if (IsUnspentPublicLabel) AddToWallet(wtx, false, &walletdb, true);
        if (fExisted || IsMine(*ptx) || IsFromMe(*ptx) ) return AddToWallet(wtx, false, &walletdb, false);
>>>>>>> 19bb5ccb
    }
    return false;
}

bool CWallet::AbandonTransaction(const uint256 &hashTx)
{
    LOCK2(cs_main, cs_wallet);

    // Do not flush the wallet here for performance reasons
    CWalletDB walletdb(strWalletFile, "r+", false);

    std::set<uint256> todo;
    std::set<uint256> done;

    // Can't mark abandoned if confirmed or in mempool
    assert(mapWallet.count(hashTx));
    CWalletTx &origtx = mapWallet[hashTx];
    if (origtx.GetDepthInMainChain() > 0 || origtx.InMempool())
    {
        return false;
    }

    todo.insert(hashTx);

    while (!todo.empty())
    {
        uint256 now = *todo.begin();
        todo.erase(now);
        done.insert(now);
        assert(mapWallet.count(now));
        CWalletTx &wtx = mapWallet[now];
        int currentconfirm = wtx.GetDepthInMainChain();
        // If the orig tx was not in block, none of its spends can be
        assert(currentconfirm <= 0);
        // if (currentconfirm < 0) {Tx and spends are already conflicted, no need to abandon}
        if (currentconfirm == 0 && !wtx.isAbandoned())
        {
            // If the orig tx was not in block/mempool, none of its spends can be in mempool
            assert(!wtx.InMempool());
            wtx.nIndex = -1;
            wtx.setAbandoned();
            wtx.MarkDirty();
            wtx.WriteToDisk(&walletdb);
            NotifyTransactionChanged(this, wtx.GetHash(), CT_UPDATED);
            // Iterate over all its outputs, and mark transactions in the wallet that spend them abandoned too
            TxSpends::const_iterator iter = mapTxSpends.lower_bound(COutPoint(hashTx, 0));
            while (iter != mapTxSpends.end() && iter->first.hash == now)
            {
                if (!done.count(iter->second))
                {
                    todo.insert(iter->second);
                }
                iter++;
            }
            // If a transaction changes 'conflicted' state, that changes the balance
            // available of the outputs it spends. So force those to be recomputed
            for (const CTxIn &txin : wtx.vin)
            {
                if (mapWallet.count(txin.prevout.hash))
                    mapWallet[txin.prevout.hash].MarkDirty();
            }
        }
    }

    return true;
}

void CWallet::MarkConflicted(const uint256 &hashBlock, const uint256 &hashTx)
{
    LOCK2(cs_main, cs_wallet);

    int conflictconfirms = 0;
    if (mapBlockIndex.count(hashBlock))
    {
        CBlockIndex *pindex = mapBlockIndex[hashBlock];
        if (chainActive.Contains(pindex))
        {
            conflictconfirms = -(chainActive.Height() - pindex->nHeight + 1);
        }
    }
    // If number of conflict confirms cannot be determined, this means
    // that the block is still unknown or not yet part of the main chain,
    // for example when loading the wallet during a reindex. Do nothing in that
    // case.
    if (conflictconfirms >= 0)
        return;

    // Do not flush the wallet here for performance reasons
    CWalletDB walletdb(strWalletFile, "r+", false);

    std::set<uint256> todo;
    std::set<uint256> done;

    todo.insert(hashTx);

    while (!todo.empty())
    {
        uint256 now = *todo.begin();
        todo.erase(now);
        done.insert(now);
        assert(mapWallet.count(now));
        CWalletTx &wtx = mapWallet[now];
        int currentconfirm = wtx.GetDepthInMainChain();
        if (conflictconfirms < currentconfirm)
        {
            // Block is 'more conflicted' than current confirm; update.
            // Mark transaction as conflicted with this block.
            wtx.nIndex = -1;
            wtx.hashBlock = hashBlock;
            wtx.MarkDirty();
            wtx.WriteToDisk(&walletdb);
            // Iterate over all its outputs, and mark transactions in the wallet that spend them conflicted too
            TxSpends::const_iterator iter = mapTxSpends.lower_bound(COutPoint(now, 0));
            while (iter != mapTxSpends.end() && iter->first.hash == now)
            {
                if (!done.count(iter->second))
                {
                    todo.insert(iter->second);
                }
                iter++;
            }
            // If a transaction changes 'conflicted' state, that changes the balance
            // available of the outputs it spends. So force those to be recomputed
            for (const CTxIn &txin : wtx.vin)
            {
                if (mapWallet.count(txin.prevout.hash))
                    mapWallet[txin.prevout.hash].MarkDirty();
            }
        }
    }
}

void CWallet::SyncTransaction(const CTransactionRef &ptx, const CBlock *pblock, int txIdx)
{
    LOCK2(cs_main, cs_wallet);

    if (!AddToWalletIfInvolvingMe(ptx, pblock, true, txIdx))
        return; // Not one of ours

    // If a transaction changes 'conflicted' state, that changes the balance
    // available of the outputs it spends. So force those to be
    // recomputed, also:
    for (const CTxIn &txin : ptx->vin)
    {
        if (mapWallet.count(txin.prevout.hash))
            mapWallet[txin.prevout.hash].MarkDirty();
    }
}

CAmount CWallet::GetDebit(const CTxIn &txin, const isminefilter &filter) const
{
    LOCK(cs_wallet);
    map<uint256, CWalletTx>::const_iterator mi = mapWallet.find(txin.prevout.hash);
    if (mi != mapWallet.end())
    {
        const CWalletTx &prev = (*mi).second;
        if (txin.prevout.n < prev.vout.size())
            if (IsMine(prev.vout[txin.prevout.n]) & filter)
                return prev.vout[txin.prevout.n].nValue;
    }
    return 0;
}

isminetype CWallet::IsMine(const CTxDestination &dest) const { return ::IsMine(*this, dest, chainActive.Tip()); }
isminetype CWallet::IsMine(const CTxOut &txout) const { return ::IsMine(*this, txout.scriptPubKey, chainActive.Tip()); }
isminetype CWallet::IsMine(const CTxIn &txin) const
{
    LOCK(cs_wallet);
    map<uint256, CWalletTx>::const_iterator mi = mapWallet.find(txin.prevout.hash);
    if (mi != mapWallet.end())
    {
        const CWalletTx &prev = (*mi).second;
        if (txin.prevout.n < prev.vout.size())
            return IsMine(prev.vout[txin.prevout.n]);
    }
    return ISMINE_NO;
}

bool CWallet::IsMine(const CTransaction &tx) const
{
    for (const CTxOut &txout : tx.vout)
    {
        if (IsMine(txout) != ISMINE_NO)
            return true;
	}
    return false;
}

<<<<<<< HEAD
=======
std::pair<CAmount, int> CWallet::UnspentPublicLabelAmount(const CTransaction& tx, const std::string comparePublicLabel) const
{ // Returns unspent output amount associated with public label

    // A public label exists BEFORE its txout buddy
    bool nextIsPublicLabelBuddy = false;
    int i = 0;
    for (const CTxOut &txout : tx.vout)
    {
        // Speeds up the search but doesn't effect the result
        if ((!nextIsPublicLabelBuddy && txout.nValue == 0) || (nextIsPublicLabelBuddy && txout.nValue > 0))
        {
            std::string txPublicLabel = getLabelPublic(txout.scriptPubKey);

            if (nextIsPublicLabelBuddy)
            {
                // This is the target txout.nValue
                CAmount nValue = IsSpent(tx.GetHash(), i) ? 0 : txout.nValue;
                if (nValue > 0)
                {
                    // found unspent outputs related to public label
                    return make_pair(nValue, i);
                }

            }
            else if ((comparePublicLabel != "" && txPublicLabel == comparePublicLabel)  // matches the specified public label
                     || (comparePublicLabel == "" && txPublicLabel != ""))              // matches for any public label
            {
                // if the public label exists the next txout.nValue is the target
                nextIsPublicLabelBuddy = true;
            }
        }
        i++;
    }
    return make_pair(0, NULL);
}

>>>>>>> 19bb5ccb
CAmount CWallet::GetCredit(const CTxOut &txout, const isminefilter &filter) const
{
    if (!MoneyRange(txout.nValue))
        throw std::runtime_error("CWallet::GetCredit(): value out of range");
    return ((IsMine(txout) & filter) ? txout.nValue : 0);
}

bool CWallet::IsChange(const CTxOut &txout) const
{
    // TODO: fix handling of 'change' outputs. The assumption is that any
    // payment to a script that is ours, but is not in the address book
    // is change. That assumption is likely to break when we implement multisignature
    // wallets that return change back into a multi-signature-protected address;
    // a better way of identifying which outputs are 'the send' and which are
    // 'the change' will need to be implemented (maybe extend CWalletTx to remember
    // which output, if any, was change).
    if (::IsMine(*this, txout.scriptPubKey, chainActive.Tip()))
    {
        CTxDestination address;
        if (!ExtractDestination(txout.scriptPubKey, address))
            return true;

        LOCK(cs_wallet);
        if (!mapAddressBook.count(address))
            return true;
    }
    return false;
}

CAmount CWallet::GetChange(const CTxOut &txout) const
{
    if (!MoneyRange(txout.nValue))
        throw std::runtime_error("CWallet::GetChange(): value out of range");
    return (IsChange(txout) ? txout.nValue : 0);
}

bool CWallet::IsFromMe(const CTransaction &tx) const { return (GetDebit(tx, ISMINE_ALL) > 0); }
CAmount CWallet::GetDebit(const CTransaction &tx, const isminefilter &filter) const
{
    CAmount nDebit = 0;
    for (const CTxIn &txin : tx.vin)
    {
        nDebit += GetDebit(txin, filter);
        if (!MoneyRange(nDebit))
            throw std::runtime_error("CWallet::GetDebit(): value out of range");
    }
    return nDebit;
}

CAmount CWallet::GetCredit(const CTransaction &tx, const isminefilter &filter) const
{
    CAmount nCredit = 0;
    for (const CTxOut &txout : tx.vout)
    {
        nCredit += GetCredit(txout, filter);
        if (!MoneyRange(nCredit))
            throw std::runtime_error("CWallet::GetCredit(): value out of range");
    }
    return nCredit;
}

CAmount CWallet::GetChange(const CTransaction &tx) const
{
    CAmount nChange = 0;
    for (const CTxOut &txout : tx.vout)
    {
        nChange += GetChange(txout);
        if (!MoneyRange(nChange))
            throw std::runtime_error("CWallet::GetChange(): value out of range");
    }
    return nChange;
}

CPubKey CWallet::GenerateNewHDMasterKey()
{
    CKey key;
    key.MakeNewKey(true);

    int64_t nCreationTime = GetTime();
    CKeyMetadata metadata(nCreationTime);

    // calculate the pubkey
    CPubKey pubkey = key.GetPubKey();
    assert(key.VerifyPubKey(pubkey));

    // set the hd keypath to "m" -> Master, refers the masterkeyid to itself
    metadata.hdKeypath = "m";
    metadata.hdMasterKeyID = pubkey.GetID();

    {
        LOCK(cs_wallet);

        // mem store the metadata
        mapKeyMetadata[pubkey.GetID()] = metadata;

        // write the key&metadata to the database
        if (!AddKeyPubKey(key, pubkey))
            throw std::runtime_error("CWallet::GenerateNewKey(): AddKey failed");
    }

    return pubkey;
}

bool CWallet::SetHDMasterKey(const CPubKey &pubkey)
{
    LOCK(cs_wallet);

    // ensure this wallet.dat can only be opened by clients supporting HD
    SetMinVersion(FEATURE_HD);

    // store the keyid (hash160) together with
    // the child index counter in the database
    // as a hdchain object
    CHDChain newHdChain;
    newHdChain.masterKeyID = pubkey.GetID();
    SetHDChain(newHdChain, false);

    return true;
}

bool CWallet::SetHDChain(const CHDChain &chain, bool memonly)
{
    LOCK(cs_wallet);
    if (!memonly && !CWalletDB(strWalletFile).WriteHDChain(chain))
        throw runtime_error("AddHDChain(): writing chain failed");

    hdChain = chain;
    return true;
}

bool CWallet::IsHDEnabled() { return !hdChain.masterKeyID.IsNull(); }
int64_t CWalletTx::GetTxTime() const
{
    int64_t n = nTimeSmart;
    return n ? n : nTimeReceived;
}

int CWalletTx::GetRequestCount() const
{
    // Returns -1 if it wasn't being tracked
    int nRequests = -1;
    {
        LOCK(pwallet->cs_wallet);
        if (IsCoinBase())
        {
            // Generated block
            if (!hashUnset())
            {
                map<uint256, int>::const_iterator mi = pwallet->mapRequestCount.find(hashBlock);
                if (mi != pwallet->mapRequestCount.end())
                    nRequests = (*mi).second;
            }
        }
        else
        {
            // Did anyone request this transaction?
            map<uint256, int>::const_iterator mi = pwallet->mapRequestCount.find(GetHash());
            if (mi != pwallet->mapRequestCount.end())
            {
                nRequests = (*mi).second;

                // How about the block it's in?
                if (nRequests == 0 && !hashUnset())
                {
                    map<uint256, int>::const_iterator mi2 = pwallet->mapRequestCount.find(hashBlock);
                    if (mi2 != pwallet->mapRequestCount.end())
                        nRequests = (*mi2).second;
                    else
                        nRequests = 1; // If it's in someone else's block it must have got out
                }
            }
        }
    }
    return nRequests;
}

void CWalletTx::GetAmounts(list<COutputEntry> &listReceived,
    list<COutputEntry> &listSent,
    CAmount &nFee,
    string &strSentAccount,
    const isminefilter &filter) const
{
    nFee = 0;
    listReceived.clear();
    listSent.clear();
    strSentAccount = strFromAccount;

    // Compute fee:
    CAmount nDebit = GetDebit(filter);
    if (nDebit > 0) // debit>0 means we signed/sent this transaction
    {
        CAmount nValueOut = GetValueOut();
        nFee = nDebit - nValueOut;
    }

    // Sent/received.
    for (unsigned int i = 0; i < vout.size(); ++i)
    {
        const CTxOut &txout = vout[i];
        isminetype fIsMine = pwallet->IsMine(txout);
        // Only need to handle txouts if AT LEAST one of these is true:
        //   1) they debit from us (sent)
        //   2) the output is to us (received)
        if (nDebit > 0)
        {
            // Don't report 'change' txouts
            if (pwallet->IsChange(txout))
                continue;
        }
        else if (!(fIsMine & filter))
            continue;

        // In either case, we need to get the destination address
        CTxDestination address;

        if (!ExtractDestination(txout.scriptPubKey, address) && !txout.scriptPubKey.IsUnspendable())
        {
            LOGA("CWalletTx::GetAmounts: Unknown transaction type found, txid %s\n", this->GetHash().ToString());
            address = CNoDestination();
        }

        COutputEntry output = {address, txout.nValue, (int)i};

        // If we are debited by the transaction, add the output as a "sent" entry
        if (nDebit > 0)
            listSent.push_back(output);

        // If we are receiving the output, add it as a "received" entry
        if (fIsMine & filter)
            listReceived.push_back(output);
    }
}

void CWalletTx::GetAccountAmounts(const string &strAccount,
    CAmount &nReceived,
    CAmount &nSent,
    CAmount &nFee,
    const isminefilter &filter) const
{
    nReceived = nSent = nFee = 0;

    CAmount allFee;
    string strSentAccount;
    list<COutputEntry> listReceived;
    list<COutputEntry> listSent;
    GetAmounts(listReceived, listSent, allFee, strSentAccount, filter);

    if (strAccount == strSentAccount)
    {
        for (const COutputEntry &s : listSent)
        {
            nSent += s.amount;
        }
        nFee = allFee;
    }
    {
        LOCK(pwallet->cs_wallet);
        for (const COutputEntry &r : listReceived)
        {
            if (pwallet->mapAddressBook.count(r.destination))
            {
                map<CTxDestination, CAddressBookData>::const_iterator mi = pwallet->mapAddressBook.find(r.destination);
                if (mi != pwallet->mapAddressBook.end() && (*mi).second.name == strAccount)
                    nReceived += r.amount;
            }
            else if (strAccount.empty())
            {
                nReceived += r.amount;
            }
        }
    }
}


bool CWalletTx::WriteToDisk(CWalletDB *pwalletdb) { return pwalletdb->WriteTx(GetHash(), *this); }
bool CWalletTx::WriteTopPublicLabel(CWalletDB *pwalletdb) { return pwalletdb->WriteTopPublicLabel(GetHash(), *this); }

/**
 * Scan the block chain (starting in pindexStart) for transactions
 * from or to us. If fUpdate is true, found transactions that already
 * exist in the wallet will be updated.
 */
int CWallet::ScanForWalletTransactions(CBlockIndex *pindexStart, bool fUpdate)
{
    // Begin rescan by setting fRescan to true.  This prevents any new inbound network connections
    // from being initiated and thus prevents us from banning repeated and failed network connection
    // attempts while the rescan is in progress.  Once the flag is set then it is safe to disconnect
    // any current connections. Note: we don't disconnect nodes in regtest as this prevents the tests
    // from passing since the nodes will not auto-reconnect after a wallet scan has completed.
    fRescan = true;
    if (Params().NetworkIDString() != "regtest")
    {
        LOCK(cs_vNodes);
        for (CNode *pnode : vNodes)
        {
            LOGA("Disconnecting peer: %s before wallet rescan\n", pnode->GetLogName());
            pnode->fDisconnect = true;
        }
    }

    int ret = 0;
    int64_t nNow = GetTime();
    const CChainParams &chainParams = Params();

    CBlockIndex *pindex = pindexStart;
    {
        LOCK2(cs_main, cs_wallet);

        // no need to read and scan block, if block was created before
        // our wallet birthday (as adjusted for block time variability)
        // in -toppubliclabels mode public labels with unspent utxos
        // within 1 year are tracked so don't skip beyond then
        while (pindex && nTimeFirstKey && (pindex->GetBlockTime() < (nTimeFirstKey - 7200))
               && !((GetArg("-toppubliclabels", DEFAULT_TOPPUBLICLABELS) > 0)
                        && (pindex->GetBlockTime() > (chainActive.Tip()->GetBlockTime() - 31557600))))
            pindex = chainActive.Next(pindex);

        LOGA("Rescanning last %i blocks (from block %i)...\n", chainActive.Height() - pindex->nHeight,
            pindex->nHeight);

        // show rescan progress in GUI as dialog or on splashscreen, if -rescan on startup
        ShowProgress(_("Rescanning..."), 0);
        double dProgressStart = Checkpoints::GuessVerificationProgress(chainParams.Checkpoints(), pindex, false);
        double dProgressTip =
            Checkpoints::GuessVerificationProgress(chainParams.Checkpoints(), chainActive.Tip(), false);

        while (pindex)
        {
            if (pindex->nHeight % 100 == 0 && dProgressTip - dProgressStart > 0.0)
                ShowProgress(
                    _("Rescanning..."), std::max(1, std::min(99, (int)((Checkpoints::GuessVerificationProgress(
                                                                            chainParams.Checkpoints(), pindex, false) -
                                                                           dProgressStart) /
                                                                       (dProgressTip - dProgressStart) * 100))));

            CBlock block;
            ReadBlockFromDisk(block, pindex, Params().GetConsensus());
            int txIdx = 0;
            for (const auto &ptx : block.vtx)
            {
                if (AddToWalletIfInvolvingMe(ptx, &block, fUpdate, txIdx))
                    ret++;
                txIdx++;
            }
            pindex = chainActive.Next(pindex);
            if (GetTime() >= nNow + 60)
            {
                nNow = GetTime();
                LOGA("Still rescanning. At block %d. Progress=%f\n", pindex->nHeight,
                    Checkpoints::GuessVerificationProgress(chainParams.Checkpoints(), pindex));
            }
        }
        ShowProgress(_("Rescanning..."), 100); // hide progress dialog in GUI
    }
    // Rescan is now finished. Set to false to allow network connections to resume.
    fRescan = false;

    return ret;
}

void CWallet::ReacceptWalletTransactions()
{
    // If transactions aren't being broadcasted, don't let them into local mempool either
    if (!fBroadcastTransactions)
        return;
    std::map<int64_t, CWalletTx *> mapSorted;

    {
        LOCK2(cs_main, cs_wallet);

        // Sort pending wallet transactions based on their initial wallet insertion order
        for (PAIRTYPE(const uint256, CWalletTx) & item : mapWallet)
        {
            const uint256 &wtxid = item.first;
            CWalletTx &wtx = item.second;
            assert(wtx.GetHash() == wtxid);

            int nDepth = wtx.GetDepthInMainChain();

            if (!wtx.IsCoinBase() && (nDepth == 0 && !wtx.isAbandoned()))
            {
                mapSorted.insert(std::make_pair(wtx.nOrderPos, &wtx));
            }
        }
    }

    // Try to add wallet transactions to memory pool
    for (std::pair<const int64_t, CWalletTx *> &item : mapSorted)
    {
        CWalletTx &wtx = *(item.second);

        wtx.AcceptToMemoryPool(false);
        SyncWithWallets(MakeTransactionRef(wtx), nullptr, -1);
    }
    CommitTxToMempool();
}

bool CWalletTx::RelayWalletTransaction()
{
    assert(pwallet->GetBroadcastTransactions());
    if (!IsCoinBase())
    {
        if (GetDepthInMainChain() == 0 && !isAbandoned() && InMempool())
        {
            LOGA("Relaying wtx %s\n", GetHash().ToString());
            RelayTransaction(MakeTransactionRef((CTransaction) * this));
            return true;
        }
    }
    return false;
}

set<uint256> CWalletTx::GetConflicts() const
{
    set<uint256> result;
    if (pwallet != nullptr)
    {
        uint256 myHash = GetHash();
        result = pwallet->GetConflicts(myHash);
        result.erase(myHash);
    }
    return result;
}

CAmount CWalletTx::GetDebit(const isminefilter &filter) const
{
    if (vin.empty())
        return 0;

    CAmount debit = 0;
    if (filter & ISMINE_SPENDABLE)
    {
        if (fDebitCached)
            debit += nDebitCached;
        else
        {
            nDebitCached = pwallet->GetDebit(*this, ISMINE_SPENDABLE);
            fDebitCached = true;
            debit += nDebitCached;
        }
    }
    if (filter & ISMINE_WATCH_ONLY)
    {
        if (fWatchDebitCached)
            debit += nWatchDebitCached;
        else
        {
            nWatchDebitCached = pwallet->GetDebit(*this, ISMINE_WATCH_ONLY);
            fWatchDebitCached = true;
            debit += nWatchDebitCached;
        }
    }
    return debit;
}

CAmount CWalletTx::GetCredit(const isminefilter &filter) const
{
    // Must wait until coinbase is safely deep enough in the chain before valuing it
    if (IsCoinBase() && GetBlocksToMaturity() > 0)
        return 0;

    int64_t credit = 0;
    if (filter & ISMINE_SPENDABLE)
    {
        // GetBalance can assume transactions in mapWallet won't change
        if (fCreditCached)
            credit += nCreditCached;
        else
        {
            nCreditCached = pwallet->GetCredit(*this, ISMINE_SPENDABLE);
            fCreditCached = true;
            credit += nCreditCached;
        }
    }
    if (filter & ISMINE_WATCH_ONLY)
    {
        if (fWatchCreditCached)
            credit += nWatchCreditCached;
        else
        {
            nWatchCreditCached = pwallet->GetCredit(*this, ISMINE_WATCH_ONLY);
            fWatchCreditCached = true;
            credit += nWatchCreditCached;
        }
    }
    return credit;
}

CAmount CWalletTx::GetImmatureCredit(bool fUseCache) const
{
    if (IsCoinBase() && GetBlocksToMaturity() > 0 && IsInMainChain())
    {
        if (fUseCache && fImmatureCreditCached)
            return nImmatureCreditCached;
        nImmatureCreditCached = pwallet->GetCredit(*this, ISMINE_SPENDABLE);
        fImmatureCreditCached = true;
        return nImmatureCreditCached;
    }

    return 0;
}

CAmount CWalletTx::GetAvailableCredit(bool fUseCache) const
{
    if (pwallet == 0)
        return 0;

    // Must wait until coinbase is safely deep enough in the chain before valuing it
    if (IsCoinBase() && GetBlocksToMaturity() > 0)
        return 0;

    if (fUseCache && fAvailableCreditCached)
        return nAvailableCreditCached;

    CAmount nCredit = 0;
    uint256 hashTx = GetHash();
    for (unsigned int i = 0; i < vout.size(); i++)
    {
        if (!pwallet->IsSpent(hashTx, i))
        {
            const CTxOut &txout = vout[i];
            nCredit += pwallet->GetCredit(txout, ISMINE_SPENDABLE);
            if (!MoneyRange(nCredit))
                throw std::runtime_error("CWalletTx::GetAvailableCredit(false) : value out of range");
        }
    }

    nAvailableCreditCached = nCredit;
    fAvailableCreditCached = true;
    return nCredit;
}

CAmount CWalletTx::GetImmatureWatchOnlyCredit(const bool &fUseCache) const
{
    if (IsCoinBase() && GetBlocksToMaturity() > 0 && IsInMainChain())
    {
        if (fUseCache && fImmatureWatchCreditCached)
            return nImmatureWatchCreditCached;
        nImmatureWatchCreditCached = pwallet->GetCredit(*this, ISMINE_WATCH_ONLY);
        fImmatureWatchCreditCached = true;
        return nImmatureWatchCreditCached;
    }

    return 0;
}

CAmount CWalletTx::GetAvailableWatchOnlyCredit(const bool &fUseCache) const
{
    if (pwallet == 0)
        return 0;

    // Must wait until coinbase is safely deep enough in the chain before valuing it
    if (IsCoinBase() && GetBlocksToMaturity() > 0)
        return 0;

    if (fUseCache && fAvailableWatchCreditCached)
        return nAvailableWatchCreditCached;

    CAmount nCredit = 0;
    for (unsigned int i = 0; i < vout.size(); i++)
    {
        if (!pwallet->IsSpent(GetHash(), i))
        {
            const CTxOut &txout = vout[i];
            nCredit += pwallet->GetCredit(txout, ISMINE_WATCH_ONLY);
            if (!MoneyRange(nCredit))
                throw std::runtime_error("CWalletTx::GetAvailableCredit(false) : value out of range");
        }
    }

    nAvailableWatchCreditCached = nCredit;
    fAvailableWatchCreditCached = true;
    return nCredit;
}

CAmount CWalletTx::GetChange() const
{
    if (fChangeCached)
        return nChangeCached;
    nChangeCached = pwallet->GetChange(*this);
    fChangeCached = true;
    return nChangeCached;
}

bool CWalletTx::InMempool() const
{
    if (mempool.exists(GetHash()))
    {
        return true;
    }
    return false;
}

bool CWalletTx::IsTrusted() const
{
    // Quick answer in most cases
    if (!CheckFinalTx(*this))
        return false;
    int nDepth = GetDepthInMainChain();
    if (nDepth >= 1)
        return true;
    if (nDepth < 0)
        return false;
    if (!bSpendZeroConfChange || !IsFromMe(ISMINE_ALL)) // using wtx's cached debit
        return false;

    // Don't trust unconfirmed transactions from us unless they are in the mempool.
    if (!InMempool())
        return false;

    // Trusted if all inputs are from us and are in the mempool:
    for (const CTxIn &txin : vin)
    {
        // Transactions not sent by us: not trusted
        const CWalletTx *parent = pwallet->GetWalletTx(txin.prevout.hash);
        if (parent == nullptr)
            return false;
        const CTxOut &parentOut = parent->vout[txin.prevout.n];
        if (pwallet->IsMine(parentOut) != ISMINE_SPENDABLE)
            return false;
    }
    return true;
}

std::vector<uint256> CWallet::ResendWalletTransactionsBefore(int64_t nTime)
{
    std::vector<uint256> result;

    LOCK(cs_wallet);
    // Sort them in chronological order
    multimap<unsigned int, CWalletTx *> mapSorted;
    for (PAIRTYPE(const uint256, CWalletTx) & item : mapWallet)
    {
        CWalletTx &wtx = item.second;
        // Don't rebroadcast if newer than nTime:
        if (wtx.nTimeReceived > nTime)
            continue;
        mapSorted.insert(make_pair(wtx.nTimeReceived, &wtx));
    }
    for (PAIRTYPE(const unsigned int, CWalletTx *) & item : mapSorted)
    {
        CWalletTx &wtx = *item.second;
        if (wtx.RelayWalletTransaction())
            result.push_back(wtx.GetHash());
    }
    return result;
}

void CWallet::ResendWalletTransactions(int64_t nBestBlockTime)
{
    // Do this infrequently and randomly to avoid giving away
    // that these are our transactions.
    if (GetTime() < nNextResend || !fBroadcastTransactions)
        return;
    bool fFirst = (nNextResend == 0);
    nNextResend = GetTime() + GetRand(30 * 60);
    if (fFirst)
        return;

    // Only do it if there's been a new block since last time
    if (nBestBlockTime < nLastResend)
        return;
    nLastResend = GetTime();

    // Rebroadcast unconfirmed txes older than 5 minutes before the last
    // block was found:
    std::vector<uint256> relayed = ResendWalletTransactionsBefore(nBestBlockTime - 5 * 60);
    if (!relayed.empty())
        LOGA("%s: rebroadcast %u unconfirmed transactions\n", __func__, relayed.size());
}

/** @} */ // end of mapWallet


/** @defgroup Actions
 *
 * @{
 */


CAmount CWallet::GetBalance() const
{
    CAmount nTotal = 0;
    {
        LOCK2(cs_main, cs_wallet);
        for (map<uint256, CWalletTx>::const_iterator it = mapWallet.begin(); it != mapWallet.end(); ++it)
        {
            const CWalletTx *pcoin = &(*it).second;
            if (pcoin->IsTrusted())
                nTotal += pcoin->GetAvailableCredit(false);
        }
    }

    return nTotal;
}

CAmount CWallet::GetUnconfirmedBalance() const
{
    CAmount nTotal = 0;
    {
        LOCK2(cs_main, cs_wallet);
        for (map<uint256, CWalletTx>::const_iterator it = mapWallet.begin(); it != mapWallet.end(); ++it)
        {
            const CWalletTx *pcoin = &(*it).second;
            if (!pcoin->IsTrusted() && pcoin->GetDepthInMainChain() == 0 && pcoin->InMempool())
                nTotal += pcoin->GetAvailableCredit(false);
        }
    }
    return nTotal;
}

CAmount CWallet::GetImmatureBalance() const
{
    CAmount nTotal = 0;
    {
        LOCK2(cs_main, cs_wallet);
        for (map<uint256, CWalletTx>::const_iterator it = mapWallet.begin(); it != mapWallet.end(); ++it)
        {
            const CWalletTx *pcoin = &(*it).second;
            nTotal += pcoin->GetImmatureCredit(false);
        }
    }
    return nTotal;
}

CAmount CWallet::GetWatchOnlyBalance() const
{
    CAmount nTotal = 0;
    {
        LOCK2(cs_main, cs_wallet);
        for (map<uint256, CWalletTx>::const_iterator it = mapWallet.begin(); it != mapWallet.end(); ++it)
        {
            const CWalletTx *pcoin = &(*it).second;
            if (pcoin->IsTrusted())
                nTotal += pcoin->GetAvailableWatchOnlyCredit(false);
        }
    }

    return nTotal;
}

CAmount CWallet::GetUnconfirmedWatchOnlyBalance() const
{
    CAmount nTotal = 0;
    {
        LOCK2(cs_main, cs_wallet);
        for (map<uint256, CWalletTx>::const_iterator it = mapWallet.begin(); it != mapWallet.end(); ++it)
        {
            const CWalletTx *pcoin = &(*it).second;
            if (!pcoin->IsTrusted() && pcoin->GetDepthInMainChain() == 0 && pcoin->InMempool())
                nTotal += pcoin->GetAvailableWatchOnlyCredit(false);
        }
    }
    return nTotal;
}

CAmount CWallet::GetImmatureWatchOnlyBalance() const
{
    CAmount nTotal = 0;
    {
        LOCK2(cs_main, cs_wallet);
        for (map<uint256, CWalletTx>::const_iterator it = mapWallet.begin(); it != mapWallet.end(); ++it)
        {
            const CWalletTx *pcoin = &(*it).second;
            nTotal += pcoin->GetImmatureWatchOnlyCredit(false);
        }
    }
    return nTotal;
}

void CWallet::AvailableCoins(vector<COutput> &vCoins,
    bool fOnlyConfirmed,
    const CCoinControl *coinControl,
    bool fIncludeZeroValue) const
{
    vCoins.clear();

    {
        LOCK2(cs_main, cs_wallet);
        for (map<uint256, CWalletTx>::const_iterator it = mapWallet.begin(); it != mapWallet.end(); ++it)
        {
            const uint256 &wtxid = it->first;
            const CWalletTx *pcoin = &(*it).second;

            if (!CheckFinalTx(*pcoin))
                continue;

            if (fOnlyConfirmed && !pcoin->IsTrusted())
                continue;

            if (pcoin->IsCoinBase() && pcoin->GetBlocksToMaturity() > 0)
                continue;

            int nDepth = pcoin->GetDepthInMainChain();
            if (nDepth < 0)
                continue;

            // We should not consider coins which aren't at least in our mempool
            // It's possible for these to be conflicted via ancestors which we may never be able to detect
            if (nDepth == 0 && !pcoin->InMempool())
                continue;

            for (unsigned int i = 0; i < pcoin->vout.size(); i++)
            {
                isminetype mine = IsMine(pcoin->vout[i]);
                if (!(IsSpent(wtxid, i)) && mine != ISMINE_NO && !IsLockedCoin((*it).first, i) &&
                    (pcoin->vout[i].nValue > 0 || fIncludeZeroValue) &&
                    (!coinControl || !coinControl->HasSelected() || coinControl->fAllowOtherInputs ||
                        coinControl->IsSelected((*it).first, i)))
                {
                    // The UTXO is available
                    COutput outpoint(pcoin, i, nDepth,
                        ((mine & ISMINE_SPENDABLE) != ISMINE_NO) || (coinControl && coinControl->fAllowWatchOnly &&
                                                                        (mine & ISMINE_WATCH_SOLVABLE) != ISMINE_NO));
                    vCoins.push_back(outpoint);
                    LOG(SELECTCOINS, "Freeze Available %s MINE=%s\n ", pcoin->vout[i].ToString(), mine);
                }
            }
        }
    }
}

static void ApproximateBestSubset(vector<pair<CAmount, pair<const CWalletTx *, unsigned int> > > vValue,
    const CAmount &nTotalLower,
    const CAmount &nTargetValue,
    vector<char> &vfBest,
    CAmount &nBest,
    int iterations = 1000)
{
    vector<char> vfIncluded;

    vfBest.assign(vValue.size(), true);
    nBest = nTotalLower;

    FastRandomContext insecure_rand;

    for (int nRep = 0; nRep < iterations && nBest != nTargetValue; nRep++)
    {
        vfIncluded.assign(vValue.size(), false);
        CAmount nTotal = 0;
        bool fReachedTarget = false;
        for (int nPass = 0; nPass < 2 && !fReachedTarget; nPass++)
        {
            for (unsigned int i = 0; i < vValue.size(); i++)
            {
                // The solver here uses a randomized algorithm,
                // the randomness serves no real security purpose but is just
                // needed to prevent degenerate behavior and it is important
                // that the rng is fast. We do not use a constant random sequence,
                // because there may be some privacy improvement by making
                // the selection random.
                if (nPass == 0 ? insecure_rand.rand32() & 1 : !vfIncluded[i])
                {
                    nTotal += vValue[i].first;
                    vfIncluded[i] = true;
                    if (nTotal >= nTargetValue)
                    {
                        fReachedTarget = true;
                        if (nTotal < nBest)
                        {
                            nBest = nTotal;
                            vfBest = vfIncluded;
                        }
                        nTotal -= vValue[i].first;
                        vfIncluded[i] = false;
                    }
                }
            }
        }
    }

    // Reduces the approximate best subset by removing any inputs that are smaller than the surplus of nTotal beyond
    // nTargetValue.
    for (unsigned int i = 0; i < vValue.size(); i++)
    {
        if (vfBest[i] && (nBest - vValue[i].first) >= nTargetValue)
        {
            vfBest[i] = false;
            nBest -= vValue[i].first;
        }
    }
}

bool CWallet::SelectCoinsMinConf(const CAmount &nTargetValue,
    int nConfMine,
    int nConfTheirs,
    vector<COutput> vCoins,
    set<pair<const CWalletTx *, unsigned int> > &setCoinsRet,
    CAmount &nValueRet) const
{
    setCoinsRet.clear();
    nValueRet = 0;

    // List of values less than target
    pair<CAmount, pair<const CWalletTx *, unsigned int> > coinLowestLarger;
    coinLowestLarger.first = std::numeric_limits<CAmount>::max();
    coinLowestLarger.second.first = nullptr;
    vector<pair<CAmount, pair<const CWalletTx *, unsigned int> > > vValue;
    CAmount nTotalLower = 0;

    random_shuffle(vCoins.begin(), vCoins.end(), GetRandInt);

    for (const COutput &output : vCoins)
    {
        if (!output.fSpendable)
            continue;

        const CWalletTx *pcoin = output.tx;

        if (output.nDepth < (pcoin->IsFromMe(ISMINE_ALL) ? nConfMine : nConfTheirs))
            continue;

        int i = output.i;
        CAmount n = pcoin->vout[i].nValue;

        pair<CAmount, pair<const CWalletTx *, unsigned int> > coin = make_pair(n, make_pair(pcoin, i));

        if (n == nTargetValue)
        {
            setCoinsRet.insert(coin.second);
            nValueRet += coin.first;
            return true;
        }
        else if (n < nTargetValue + MIN_CHANGE)
        {
            vValue.push_back(coin);
            nTotalLower += n;
        }
        else if (n < coinLowestLarger.first)
        {
            coinLowestLarger = coin;
        }
    }

    if (nTotalLower == nTargetValue)
    {
        for (unsigned int i = 0; i < vValue.size(); ++i)
        {
            setCoinsRet.insert(vValue[i].second);
            nValueRet += vValue[i].first;
        }
        return true;
    }

    if (nTotalLower < nTargetValue)
    {
        if (coinLowestLarger.second.first == nullptr)
            return false;
        setCoinsRet.insert(coinLowestLarger.second);
        nValueRet += coinLowestLarger.first;
        return true;
    }

    // Solve subset sum by stochastic approximation
    sort(vValue.rbegin(), vValue.rend(), CompareValueOnly());
    vector<char> vfBest;
    CAmount nBest;

    ApproximateBestSubset(vValue, nTotalLower, nTargetValue, vfBest, nBest);
    if (nBest != nTargetValue && nTotalLower >= nTargetValue + MIN_CHANGE)
        ApproximateBestSubset(vValue, nTotalLower, nTargetValue + MIN_CHANGE, vfBest, nBest);

    // If we have a bigger coin and (either the stochastic approximation didn't find a good solution,
    //                                   or the next bigger coin is closer), return the bigger coin
    if (coinLowestLarger.second.first &&
        ((nBest != nTargetValue && nBest < nTargetValue + MIN_CHANGE) || coinLowestLarger.first <= nBest))
    {
        setCoinsRet.insert(coinLowestLarger.second);
        nValueRet += coinLowestLarger.first;
    }
    else
    {
        for (unsigned int i = 0; i < vValue.size(); i++)
            if (vfBest[i])
            {
                setCoinsRet.insert(vValue[i].second);
                nValueRet += vValue[i].first;
            }

        LOG(SELECTCOINS, "SelectCoins() best subset: ");
        for (unsigned int i = 0; i < vValue.size(); i++)
            if (vfBest[i])
                LOG(SELECTCOINS, "%s ", FormatMoney(vValue[i].first));
        LOG(SELECTCOINS, "total %s\n", FormatMoney(nBest));
    }

    return true;
}

bool CWallet::SelectCoins(const CAmount &nTargetValue,
    set<pair<const CWalletTx *, unsigned int> > &setCoinsRet,
    CAmount &nValueRet,
    const CCoinControl *coinControl) const
{
    vector<COutput> vCoins;
    AvailableCoins(vCoins, true, coinControl);

    // coin control -> return all selected outputs (we want all selected to go into the transaction for sure)
    if (coinControl && coinControl->HasSelected() && !coinControl->fAllowOtherInputs)
    {
        for (const COutput &out : vCoins)
        {
            if (!out.fSpendable)
                continue;
            nValueRet += out.tx->vout[out.i].nValue;
            setCoinsRet.insert(make_pair(out.tx, out.i));
        }
        return (nValueRet >= nTargetValue);
    }

    // calculate value from preset inputs and store them
    set<pair<const CWalletTx *, uint32_t> > setPresetCoins;
    CAmount nValueFromPresetInputs = 0;

    std::vector<COutPoint> vPresetInputs;
    if (coinControl)
        coinControl->ListSelected(vPresetInputs);
    for (const COutPoint &outpoint : vPresetInputs)
    {
        map<uint256, CWalletTx>::const_iterator it = mapWallet.find(outpoint.hash);
        if (it != mapWallet.end())
        {
            const CWalletTx *pcoin = &it->second;
            // Clearly invalid input, fail
            if (pcoin->vout.size() <= outpoint.n)
                return false;
            nValueFromPresetInputs += pcoin->vout[outpoint.n].nValue;
            setPresetCoins.insert(make_pair(pcoin, outpoint.n));
        }
        else
            return false; // TODO: Allow non-wallet inputs
    }

    // remove preset inputs from vCoins
    for (vector<COutput>::iterator it = vCoins.begin();
         it != vCoins.end() && coinControl && coinControl->HasSelected();)
    {
        if (setPresetCoins.count(make_pair(it->tx, it->i)))
            it = vCoins.erase(it);
        else
            ++it;
    }

    bool res = nTargetValue <= nValueFromPresetInputs ||
               SelectCoinsMinConf(nTargetValue - nValueFromPresetInputs, 1, 6, vCoins, setCoinsRet, nValueRet) ||
               SelectCoinsMinConf(nTargetValue - nValueFromPresetInputs, 1, 1, vCoins, setCoinsRet, nValueRet) ||
               (bSpendZeroConfChange &&
                   SelectCoinsMinConf(nTargetValue - nValueFromPresetInputs, 0, 1, vCoins, setCoinsRet, nValueRet));

    // because SelectCoinsMinConf clears the setCoinsRet, we now add the possible inputs to the coinset
    setCoinsRet.insert(setPresetCoins.begin(), setPresetCoins.end());

    // add preset inputs to the total value selected
    nValueRet += nValueFromPresetInputs;

    return res;
}

bool CWallet::FundTransaction(CMutableTransaction &tx,
    CAmount &nFeeRet,
    int &nChangePosRet,
    std::string &strFailReason,
    bool includeWatching)
{
    vector<CRecipient> vecSend;

    // Turn the txout set into a CRecipient vector
    for (const CTxOut &txOut : tx.vout)
    {
        CRecipient recipient = {txOut.scriptPubKey, txOut.nValue, false};
        vecSend.push_back(recipient);
    }

    CCoinControl coinControl;
    coinControl.fAllowOtherInputs = true;
    coinControl.fAllowWatchOnly = includeWatching;
    for (const CTxIn &txin : tx.vin)
    {
        coinControl.Select(txin.prevout);
    }

    CReserveKey reservekey(this);
    CWalletTx wtx;
    if (!CreateTransaction(vecSend, wtx, reservekey, nFeeRet, nChangePosRet, strFailReason, &coinControl, false))
        return false;

    if (nChangePosRet != -1)
    {
        tx.vout.insert(tx.vout.begin() + nChangePosRet, wtx.vout[nChangePosRet]);
        // we dont have the normal Create/Commit cycle, and dont want to risk reusing change,
        // so just remove the key from the keypool here.
        reservekey.KeepKey();
    }

    // Add new txins (keeping original txin scriptSig/order)
    for (const CTxIn &txin : wtx.vin)
    {
        bool found = false;
        for (const CTxIn &origTxIn : tx.vin)
        {
            if (txin.prevout.hash == origTxIn.prevout.hash && txin.prevout.n == origTxIn.prevout.n)
            {
                found = true;
                break;
            }
        }
        if (!found)
            tx.vin.push_back(txin);
    }

    if (tx.nLockTime == 0)
        tx.nLockTime = wtx.nLockTime;
    return true;
}

bool CWallet::CreateTransaction(const vector<CRecipient> &vecSend,
    CWalletTx &wtxNew,
    CReserveKey &reservekey,
    CAmount &nFeeRet,
    int &nChangePosRet,
    std::string &strFailReason,
    const CCoinControl *coinControl,
    bool sign)
{
    CAmount nValue = 0;
    unsigned int nSubtractFeeFromAmount = 0;
    bool involvesPublicLabel = false;
    for (const CRecipient &recipient : vecSend)
    {
        if (getLabelPublic(recipient.scriptPubKey) != "")
            involvesPublicLabel = true;
        if (nValue < 0 || recipient.nAmount < 0)
        {
            strFailReason = _("Transaction amounts must be positive");
            return false;
        }
        nValue += recipient.nAmount;

        if (recipient.fSubtractFeeFromAmount)
            nSubtractFeeFromAmount++;
    }
    if (vecSend.empty() || nValue < 0)
    {
        strFailReason = _("Transaction amounts must be positive");
        return false;
    }

    wtxNew.fTimeReceivedIsTxTime = true;
    wtxNew.BindWallet(this);
    CMutableTransaction txNew;

    // Discourage fee sniping.
    //
    // For a large miner the value of the transactions in the best block and
    // the mempool can exceed the cost of deliberately attempting to mine two
    // blocks to orphan the current best block. By setting nLockTime such that
    // only the next block can include the transaction, we discourage this
    // practice as the height restricted and limited blocksize gives miners
    // considering fee sniping fewer options for pulling off this attack.
    //
    // A simple way to think about this is from the wallet's point of view we
    // always want the blockchain to move forward. By setting nLockTime this
    // way we're basically making the statement that we only want this
    // transaction to appear in the next block; we don't want to potentially
    // encourage reorgs by allowing transactions to appear at lower heights
    // than the next block in forks of the best chain.
    //
    // Of course, the subsidy is high enough, and transaction volume low
    // enough, that fee sniping isn't a problem yet, but by implementing a fix
    // now we ensure code won't be written that makes assumptions about
    // nLockTime that preclude a fix later.
    txNew.nLockTime = chainActive.Height();

    // Secondly occasionally randomly pick a nLockTime even further back, so
    // that transactions that are delayed after signing for whatever reason,
    // e.g. high-latency mix networks and some CoinJoin implementations, have
    // better privacy.
    if (GetRandInt(10) == 0)
        txNew.nLockTime = std::max(0, (int)txNew.nLockTime - GetRandInt(100));

    assert(txNew.nLockTime <= (unsigned int)chainActive.Height());
    assert(txNew.nLockTime < LOCKTIME_THRESHOLD);

    {
        LOCK2(cs_main, cs_wallet);
        {
            nFeeRet = 0;
            // Start with no fee and loop until there is enough fee
            while (true)
            {
                txNew.vin.clear();
                txNew.vout.clear();
                wtxNew.fFromMe = true;
                nChangePosRet = -1;
                bool fFirst = true;

                CAmount nValueToSelect = nValue;
                if (nSubtractFeeFromAmount == 0)
                    nValueToSelect += nFeeRet;
                double dPriority = 0;
                // vouts to the payees
                for (const CRecipient &recipient : vecSend)
                {
                    CTxOut txout(recipient.nAmount, recipient.scriptPubKey);

                    if (recipient.fSubtractFeeFromAmount)
                    {
                        // Subtract fee equally from each selected recipient
                        txout.nValue -= nFeeRet / nSubtractFeeFromAmount;

                        if (fFirst) // first receiver pays the remainder not divisible by output count
                        {
                            fFirst = false;
                            txout.nValue -= nFeeRet % nSubtractFeeFromAmount;
                        }
                    }

                    if (txout.IsDust())
                    {
                        if (recipient.fSubtractFeeFromAmount && nFeeRet > 0)
                        {
                            if (txout.nValue < 0)
                                strFailReason = _("The transaction amount is too small to pay the fee");
                            else
                                strFailReason =
                                    _("The transaction amount is too small to send after the fee has been deducted");
                        }
                        else
                            strFailReason = _("Transaction amount too small");
                        return false;
                    }
                    txNew.vout.push_back(txout);
                }

                // Choose coins to use
                set<pair<const CWalletTx *, unsigned int> > setCoins;
                CAmount nValueIn = 0;
                if (!SelectCoins(nValueToSelect, setCoins, nValueIn, coinControl))
                {
                    strFailReason = _("Insufficient funds");
                    return false;
                }
                for (PAIRTYPE(const CWalletTx *, unsigned int) pcoin : setCoins)
                {
                    CAmount nCredit = pcoin.first->vout[pcoin.second].nValue;
                    // The coin age after the next block (depth+1) is used instead of the current,
                    // reflecting an assumption the user would accept a bit more delay for
                    // a chance at a free transaction.
                    // But mempool inputs might still be in the mempool, so their age stays 0
                    int age = pcoin.first->GetDepthInMainChain();
                    assert(age >= 0);
                    if (age != 0)
                        age += 1;
                    dPriority += (double)nCredit * age;
                }

                const CAmount nChange = nValueIn - nValueToSelect;
                if (nChange > 0)
                {
                    // Fill a vout to ourself
                    // TODO: pass in scriptChange instead of reservekey so
                    // change transaction isn't always pay-to-bitcoin-address
                    CScript scriptChange;

                    // coin control: send change to custom address
                    if (coinControl && !boost::get<CNoDestination>(&coinControl->destChange))
                        scriptChange = GetScriptForDestination(coinControl->destChange);

                    // no coin control: send change to newly generated address
                    else
                    {
                        // Note: We use a new key here to keep it from being obvious which side is the change.
                        //  The drawback is that by not reusing a previous key, the change may be lost if a
                        //  backup is restored, if the backup doesn't have the new private key for the change.
                        //  If we reused the old key, it would be possible to add code to look for and
                        //  rediscover unknown transactions that were written with keys of ours to recover
                        //  post-backup change.

                        // Reserve a new key pair from key pool
                        CPubKey vchPubKey;
                        bool ret;
                        ret = reservekey.GetReservedKey(vchPubKey);
                        if (!ret)
                        {
                            strFailReason = _("Keypool ran out, please call keypoolrefill first");
                            return false;
                        }

                        scriptChange = GetScriptForDestination(vchPubKey.GetID());
                    }

                    CTxOut newTxOut(nChange, scriptChange);

                    // We do not move dust-change to fees, because the sender would end up paying more than requested.
                    // This would be against the purpose of the all-inclusive feature.
                    // So instead we raise the change and deduct from the recipient.
                    if (nSubtractFeeFromAmount > 0 && newTxOut.IsDust())
                    {
                        CAmount nDust = newTxOut.GetDustThreshold() - newTxOut.nValue;
                        newTxOut.nValue += nDust; // raise change until no more dust
                        for (unsigned int i = 0; i < vecSend.size(); i++) // subtract from first recipient
                        {
                            if (vecSend[i].fSubtractFeeFromAmount)
                            {
                                txNew.vout[i].nValue -= nDust;
                                if (txNew.vout[i].IsDust())
                                {
                                    strFailReason = _(
                                        "The transaction amount is too small to send after the fee has been deducted");
                                    return false;
                                }
                                break;
                            }
                        }
                    }

                    // Never create dust outputs; if we would, just
                    // add the dust to the fee.
                    if (newTxOut.IsDust())
                    {
                        nFeeRet += nChange;
                        reservekey.ReturnKey();
                    }
                    else
                    {
                        if (!involvesPublicLabel)
                        {
                            // Insert change txn at random position:
                            nChangePosRet = GetRandInt(txNew.vout.size() + 1);
                            vector<CTxOut>::iterator position = txNew.vout.begin() + nChangePosRet;
                            txNew.vout.insert(position, newTxOut);
                        }
                        else
                            // Insert change at end position because original txout order is critical for public label
                            txNew.vout.insert(txNew.vout.end(), newTxOut);
                    }
                }
                else
                    reservekey.ReturnKey();

                // Fill vin
                //
                // Note how the sequence number is set to max()-1 so that the
                // nLockTime set above actually works.
                for (const PAIRTYPE(const CWalletTx *, unsigned int) & coin : setCoins)
                {
                    txNew.vin.push_back(CTxIn(
                        coin.first->GetHash(), coin.second, CScript(), std::numeric_limits<unsigned int>::max() - 1));

                    // If the input is a Freeze CLTV lock-by-blocktime then update the txNew.nLockTime
                    CScriptNum nFreezeLockTime(0);
                    if (isFreezeCLTV(*this, coin.first->vout[coin.second].scriptPubKey, nFreezeLockTime))
                    {
                        if (nFreezeLockTime.getint64() > LOCKTIME_THRESHOLD)
                            txNew.nLockTime = chainActive.Tip()->GetMedianTimePast();
                    }
                }

                // Sign
                unsigned int sighashType = SIGHASH_ALL | SIGHASH_FORKID;
                int nIn = 0;
                CTransaction txNewConst(txNew);
                for (const PAIRTYPE(const CWalletTx *, unsigned int) & coin : setCoins)
                {
                    bool signSuccess;
                    const CScript &scriptPubKey = coin.first->vout[coin.second].scriptPubKey;
                    CAmount amountIn = coin.first->vout[coin.second].nValue;
                    CScript &scriptSigRes = txNew.vin[nIn].scriptSig;
                    if (sign)
                    {
                        signSuccess =
                            ProduceSignature(TransactionSignatureCreator(this, &txNewConst, nIn, amountIn, sighashType),
                                scriptPubKey, scriptSigRes);
                    }
                    else
                        signSuccess = ProduceSignature(DummySignatureCreator(this), scriptPubKey, scriptSigRes);

                    if (!signSuccess)
                    {
                        strFailReason = _("Signing transaction failed");
                        return false;
                    }
                    nIn++;
                }

                unsigned int nBytes = ::GetSerializeSize(txNew, SER_NETWORK, PROTOCOL_VERSION);

                // Remove scriptSigs if we used dummy signatures for fee calculation
                if (!sign)
                {
                    for (CTxIn &vin : txNew.vin)
                    {
                        vin.scriptSig = CScript();
                    }
                }

                // Embed the constructed transaction data in wtxNew.
                *static_cast<CTransaction *>(&wtxNew) = CTransaction(txNew);

                // Limit size
                if (nBytes >= MAX_STANDARD_TX_SIZE)
                {
                    strFailReason = _("Transaction too large");
                    return false;
                }

                dPriority = wtxNew.ComputePriority(dPriority, nBytes);

                // Can we complete this as a free transaction?
                if (fSendFreeTransactions && nBytes <= MAX_STANDARD_TX_SIZE &&
                    GetBoolArg("-relaypriority", DEFAULT_RELAYPRIORITY))
                {
                    // Not enough fee: enough priority?
                    double dPriorityNeeded = mempool.estimateSmartPriority(nTxConfirmTarget);
                    // Require at least hard-coded AllowFree.
                    if (dPriority >= dPriorityNeeded && AllowFree(dPriority))
                        break;
                }
                if (fSendFreeTransactions && AreFreeTxnsDisallowed())
                {
                    strFailReason =
                        _("You can not send free transactions if you have configured a -limitfreerelay of zero");
                    return false;
                }


                CAmount nFeeNeeded = GetMinimumFee(nBytes, nTxConfirmTarget, mempool);
                if (coinControl && nFeeNeeded > 0 && coinControl->nMinimumTotalFee > nFeeNeeded)
                {
                    nFeeNeeded = coinControl->nMinimumTotalFee;
                }

                // If we made it here and we aren't even able to meet the relay fee on the next pass, give up
                // because we must be at the maximum allowed fee.
                if (nFeeNeeded < ::minRelayTxFee.GetFee(nBytes))
                {
                    strFailReason = _("Transaction too large for fee policy");
                    return false;
                }

                if (nFeeRet >= nFeeNeeded)
                    break; // Done, enough fee included.

                // Include more fee and try again.
                nFeeRet = nFeeNeeded;
                continue;
            }
        }
    }

    return true;
}

/**
 * Call after CreateTransaction unless you want to abort
 */
bool CWallet::CommitTransaction(CWalletTx &wtxNew, CReserveKey &reservekey)
{
    {
        if (fBroadcastTransactions)
        {
            // Broadcast
            if (!wtxNew.AcceptToMemoryPool(AreFreeTxnsDisallowed()))
            {
                // This must not fail. The transaction has already been signed and recorded.
                LOGA("CommitTransaction(): Error: Transaction not valid\n");
                return false;
            }
        }

        LOCK2(cs_main, cs_wallet);
        {
            // This is only to keep the database open to defeat the auto-flush for the
            // duration of this scope.  This is the only place where this optimization
            // maybe makes sense; please don't do it anywhere else.
            CWalletDB *pwalletdb = fFileBacked ? new CWalletDB(strWalletFile, "r+") : nullptr;

            // Take key pair from key pool so it won't be used again
            reservekey.KeepKey();

            // Add tx to wallet, because if it has change it's also ours,
            // otherwise just for transaction history.
            AddToWallet(wtxNew, false, pwalletdb, false);

            // Notify that old coins are spent
            set<CWalletTx *> setCoins;
            for (const CTxIn &txin : wtxNew.vin)
            {
                CWalletTx &coin = mapWallet[txin.prevout.hash];
                coin.BindWallet(this);
                NotifyTransactionChanged(this, coin.GetHash(), CT_UPDATED);
            }

            if (fFileBacked)
                delete pwalletdb;
        }

        // Track how many getdata requests our transaction gets
        mapRequestCount[wtxNew.GetHash()] = 0;

        if (fBroadcastTransactions)
        {
            SyncWithWallets(MakeTransactionRef(wtxNew), nullptr, -1);
            wtxNew.RelayWalletTransaction();
        }
    }
    return true;
}

bool CWallet::AddAccountingEntry(const CAccountingEntry &acentry, CWalletDB &pwalletdb)
{
    if (!pwalletdb.WriteAccountingEntry_Backend(acentry))
        return false;

    laccentries.push_back(acentry);
    CAccountingEntry &entry = laccentries.back();
    wtxOrdered.insert(make_pair(entry.nOrderPos, TxPair((CWalletTx *)0, &entry)));

    return true;
}

std::vector<std::pair<std::string, CAmount>> CWallet::GroupTopPublicLabels(int listLength)
{
    // Make a list of all top public labels grouped by unspent outputs
    std::map<std::string, CAmount> listTopPublicLabels;
    for (PAIRTYPE(uint256, CWalletTx) item: mapWalletTopPublicLabels)
    {
        const uint256& wtxid = item.first;
        CWalletTx& wtx = item.second;
        assert(wtx.GetHash() == wtxid);

        for (unsigned int i = 0; i < wtx.vout.size(); i++)
        {
            CTxOut txoutPL = wtx.vout[i];
            std::string txPublicLabel = getLabelPublic(txoutPL.scriptPubKey);

            if (txPublicLabel != "")
            {
                CTxOut txoutPLvalue = wtx.vout[i + 1];

                std::map<std::string, CAmount>::iterator mi =  listTopPublicLabels.find(txPublicLabel);
                if (mi != listTopPublicLabels.end())
                    listTopPublicLabels[txPublicLabel] += txoutPLvalue.nValue;
                else
                    listTopPublicLabels.insert(make_pair(txPublicLabel, txoutPLvalue.nValue));
            }
        }
    }

    // copy to a vector for sorting by amount
    std::vector<std::pair<std::string, CAmount>> sortedTopPublicLabels;
    for (std::pair<std::string, CAmount> tplPair : listTopPublicLabels)
        { sortedTopPublicLabels.push_back(make_pair(tplPair.first, tplPair.second)); }

    // sort by satoshis descending
    std::sort(sortedTopPublicLabels.begin(), sortedTopPublicLabels.end(),
                [](std::pair<std::string, CAmount> &left, std::pair<std::string, CAmount> &right)
                { return left.second > right.second; });

    // only return the top items by listLength
    for (std::vector<std::pair<std::string, CAmount>>::iterator si = sortedTopPublicLabels.begin(); si != sortedTopPublicLabels.end();)
        { if (std::distance(sortedTopPublicLabels.begin(), si) > listLength) sortedTopPublicLabels.erase(si); else ++si; }

    return sortedTopPublicLabels;
}

std::vector<std::pair<CWalletTx, int>> CWallet::GetTopPublicLabelTxs(const std::string comparePublicLabel)
{
    // Make a list of all public label txs with unspent outputs that match the specified public label
    std::vector<std::pair<CWalletTx, int>> listPublicLabelTxs;
    for (PAIRTYPE(uint256, CWalletTx) item: mapWalletTopPublicLabels)
    {
        const uint256& wtxid = item.first;
        CWalletTx& wtx = item.second;
        assert(wtx.GetHash() == wtxid);

        for (unsigned int i = 0; i < wtx.vout.size(); i++)
        {
            CTxOut txoutPL = wtx.vout[i];
            std::string txPublicLabel = getLabelPublic(txoutPL.scriptPubKey);

            if (txPublicLabel == comparePublicLabel)
            {
                if (i + 1 < wtx.vout.size())
                {
                    CTxOut txoutPLvalue = wtx.vout[i + 1];
                    // Add to list if the public label's buddy is unspent
                    if (txoutPLvalue.nValue > 0) listPublicLabelTxs.push_back(make_pair(wtx, i));
                }
            }
        }
    }

    // sort by satoshis descending
    std::sort(listPublicLabelTxs.begin(), listPublicLabelTxs.end(), 
                [](std::pair<CWalletTx, int> &left, std::pair<CWalletTx, int> &right)
                { return left.first.vout[left.second + 1].nValue > right.first.vout[right.second + 1].nValue; });

    return listPublicLabelTxs;
}

CAmount CWallet::GetRequiredFee(unsigned int nTxBytes)
{
    return std::max(minTxFee.GetFee(nTxBytes), ::minRelayTxFee.GetFee(nTxBytes));
}

CAmount CWallet::GetMinimumFee(unsigned int nTxBytes, unsigned int nConfirmTarget, const CTxMemPool &pool)
{
    // payTxFee is user-set "I want to pay this much"
    CAmount nFeeNeeded = payTxFee.GetFee(nTxBytes);
    // User didn't set: use -txconfirmtarget to estimate...
    if (nFeeNeeded == 0)
    {
        int estimateFoundTarget = nConfirmTarget;
        nFeeNeeded = pool.estimateSmartFee(nConfirmTarget, &estimateFoundTarget).GetFee(nTxBytes);
        // ... unless we don't have enough mempool data for estimatefee, then use fallbackFee
        if (nFeeNeeded == 0)
            nFeeNeeded = fallbackFee.GetFee(nTxBytes);
    }
    // prevent user from paying a fee below minRelayTxFee or minTxFee
    nFeeNeeded = std::max(nFeeNeeded, GetRequiredFee(nTxBytes));
    // But always obey the maximum
    if (nFeeNeeded > maxTxFee.Value())
        nFeeNeeded = maxTxFee.Value();
    return nFeeNeeded;
}


DBErrors CWallet::LoadWallet(bool &fFirstRunRet)
{
    if (!fFileBacked)
        return DB_LOAD_OK;
    fFirstRunRet = false;
    DBErrors nLoadWalletRet = CWalletDB(strWalletFile, "cr+").LoadWallet(this);
    if (nLoadWalletRet == DB_NEED_REWRITE)
    {
        if (CDB::Rewrite(strWalletFile, "\x04pool"))
        {
            LOCK(cs_wallet);
            setKeyPool.clear();
            // Note: can't top-up keypool here, because wallet is locked.
            // User will be prompted to unlock wallet the next operation
            // that requires a new key.
        }
    }

    if (nLoadWalletRet != DB_LOAD_OK)
        return nLoadWalletRet;
    fFirstRunRet = !vchDefaultKey.IsValid();

    uiInterface.LoadWallet(this);

    return DB_LOAD_OK;
}

DBErrors CWallet::ZapSelectTx(vector<uint256> &vHashIn, vector<uint256> &vHashOut)
{
    if (!fFileBacked)
        return DB_LOAD_OK;
    DBErrors nZapSelectTxRet = CWalletDB(strWalletFile, "cr+").ZapSelectTx(this, vHashIn, vHashOut);
    if (nZapSelectTxRet == DB_NEED_REWRITE)
    {
        if (CDB::Rewrite(strWalletFile, "\x04pool"))
        {
            LOCK(cs_wallet);
            setKeyPool.clear();
            // Note: can't top-up keypool here, because wallet is locked.
            // User will be prompted to unlock wallet the next operation
            // that requires a new key.
        }
    }

    if (nZapSelectTxRet != DB_LOAD_OK)
        return nZapSelectTxRet;

    MarkDirty();

    return DB_LOAD_OK;
}

DBErrors CWallet::ZapWalletTx(std::vector<CWalletTx> &vWtx, std::string txType)
{
    if (!fFileBacked)
        return DB_LOAD_OK;
    DBErrors nZapWalletTxRet = CWalletDB(strWalletFile, "cr+").ZapWalletTx(this, vWtx, txType);
    if (nZapWalletTxRet == DB_NEED_REWRITE)
    {
        if (CDB::Rewrite(strWalletFile, "\x04pool"))
        {
            LOCK(cs_wallet);
            setKeyPool.clear();
            // Note: can't top-up keypool here, because wallet is locked.
            // User will be prompted to unlock wallet the next operation
            // that requires a new key.
        }
    }

    if (nZapWalletTxRet != DB_LOAD_OK)
        return nZapWalletTxRet;

    return DB_LOAD_OK;
}

void CWallet::ZapSpentTopPublicLabels()
{
    // Delete/remove all public label txs with spent outputs
    std::vector<CWalletTx> vWtx;
    CAmount minPublicLabelSatoshis = GetArg("-toppubliclabels", DEFAULT_TOPPUBLICLABELS);
    for (PAIRTYPE(uint256, CWalletTx) item: mapWalletTopPublicLabels)
    {
        const uint256& wtxid = item.first;
        CWalletTx wtx = item.second;
        assert(wtx.GetHash() == wtxid);

        std::pair<CAmount, int> utxoPublicLabel = UnspentPublicLabelAmount(wtx, "");
        if (utxoPublicLabel.first < minPublicLabelSatoshis) vWtx.push_back(wtx);

    } // for mapWalletTopPublicLabels
    if (!vWtx.empty()) ZapWalletTx(vWtx, "pl");
}


bool CWallet::SetAddressBook(const CTxDestination &address, const string &strName, const string &strPurpose)
{
    bool fUpdated = false;
    {
        LOCK(cs_wallet); // mapAddressBook
        std::map<CTxDestination, CAddressBookData>::iterator mi = mapAddressBook.find(address);
        fUpdated = mi != mapAddressBook.end();
        mapAddressBook[address].name = strName;
        if (!strPurpose.empty()) /* update purpose only if requested */
            mapAddressBook[address].purpose = strPurpose;
    }
    // double negative means it IS mine
    NotifyAddressBookChanged(this, address, strName, ::IsMine(*this, address, chainActive.Tip()) != ISMINE_NO,
        strPurpose, (fUpdated ? CT_UPDATED : CT_NEW));
    if (!fFileBacked)
        return false;

    if (!strPurpose.empty() && !CWalletDB(strWalletFile).WritePurpose(address, strPurpose))
    {
        return false;
    }

    return CWalletDB(strWalletFile).WriteName(address, strName);
}

bool CWallet::DelAddressBook(const CTxDestination &address)
{
    {
        LOCK(cs_wallet); // mapAddressBook

        if (fFileBacked)
        {
            // Delete destdata tuples associated with address.
            for (const std::pair<std::string, std::string> &item : mapAddressBook[address].destdata)
            {
                CWalletDB(strWalletFile).EraseDestData(address, item.first);
            }
        }
        mapAddressBook.erase(address);
    }

    NotifyAddressBookChanged(
        this, address, "", ::IsMine(*this, address, chainActive.Tip()) != ISMINE_NO, "", CT_DELETED);

    if (!fFileBacked)
        return false;

    CWalletDB(strWalletFile).ErasePurpose(address);
    return CWalletDB(strWalletFile).EraseName(address);
}

bool CWallet::SetDefaultKey(const CPubKey &vchPubKey)
{
    if (fFileBacked)
    {
        if (!CWalletDB(strWalletFile).WriteDefaultKey(vchPubKey))
            return false;
    }
    vchDefaultKey = vchPubKey;
    return true;
}

/**
 * Mark old keypool keys as used,
 * and generate all new keys
 */
bool CWallet::NewKeyPool()
{
    LOCK(cs_wallet);
    CWalletDB walletdb(strWalletFile);
    for (int64_t nIndex : setKeyPool)
    {
        walletdb.ErasePool(nIndex);
    }
    setKeyPool.clear();

    if (IsLocked())
        return false;

    int64_t nKeys = max(GetArg("-keypool", DEFAULT_KEYPOOL_SIZE), (int64_t)0);
    for (int i = 0; i < nKeys; i++)
    {
        int64_t nIndex = i + 1;
        walletdb.WritePool(nIndex, CKeyPool(GenerateNewKey()));
        setKeyPool.insert(nIndex);
    }
    LOGA("CWallet::NewKeyPool wrote %d new keys\n", nKeys);
    return true;
}

bool CWallet::TopUpKeyPool(unsigned int kpSize)
{
    LOCK(cs_wallet);

    if (IsLocked())
        return false;

    CWalletDB walletdb(strWalletFile);

    // Top up key pool
    unsigned int nTargetSize;
    if (kpSize > 0)
        nTargetSize = kpSize;
    else
        nTargetSize = max(GetArg("-keypool", DEFAULT_KEYPOOL_SIZE), (int64_t)0);

    while (setKeyPool.size() < (nTargetSize + 1))
    {
        int64_t nEnd = 1;
        if (!setKeyPool.empty())
            nEnd = *(--setKeyPool.end()) + 1;
        if (!walletdb.WritePool(nEnd, CKeyPool(GenerateNewKey())))
            throw runtime_error("TopUpKeyPool(): writing generated key failed");
        setKeyPool.insert(nEnd);
        LOGA("keypool added key %d, size=%u\n", nEnd, setKeyPool.size());
    }
    return true;
}

void CWallet::ReserveKeyFromKeyPool(int64_t &nIndex, CKeyPool &keypool)
{
    nIndex = -1;
    keypool.vchPubKey = CPubKey();
    {
        LOCK(cs_wallet);

        if (!IsLocked())
            TopUpKeyPool();

        // Get the oldest key
        if (setKeyPool.empty())
            return;

        CWalletDB walletdb(strWalletFile);

        nIndex = *(setKeyPool.begin());
        setKeyPool.erase(setKeyPool.begin());
        if (!walletdb.ReadPool(nIndex, keypool))
            throw runtime_error("ReserveKeyFromKeyPool(): read failed");
        if (!HaveKey(keypool.vchPubKey.GetID()))
            throw runtime_error("ReserveKeyFromKeyPool(): unknown key in key pool");
        assert(keypool.vchPubKey.IsValid());
        LOG(DBASE, "keypool reserve %d\n", nIndex);
    }
}

void CWallet::KeepKey(int64_t nIndex)
{
    // Remove from key pool
    if (fFileBacked)
    {
        CWalletDB walletdb(strWalletFile);
        walletdb.ErasePool(nIndex);
    }
    LOG(DBASE, "keypool keep %d\n", nIndex);
}

void CWallet::ReturnKey(int64_t nIndex)
{
    // Return to key pool
    {
        LOCK(cs_wallet);
        setKeyPool.insert(nIndex);
    }
    LOG(DBASE, "keypool return %d\n", nIndex);
}

bool CWallet::GetKeyFromPool(CPubKey &result)
{
    int64_t nIndex = 0;
    CKeyPool keypool;
    {
        LOCK(cs_wallet);
        ReserveKeyFromKeyPool(nIndex, keypool);
        if (nIndex == -1)
        {
            if (IsLocked())
                return false;
            result = GenerateNewKey();
            return true;
        }
        KeepKey(nIndex);
        result = keypool.vchPubKey;
    }
    return true;
}

int64_t CWallet::GetOldestKeyPoolTime()
{
    int64_t nIndex = 0;
    CKeyPool keypool;
    ReserveKeyFromKeyPool(nIndex, keypool);
    if (nIndex == -1)
        return GetTime();
    ReturnKey(nIndex);
    return keypool.nTime;
}

std::map<CTxDestination, CAmount> CWallet::GetAddressBalances()
{
    map<CTxDestination, CAmount> balances;

    {
        LOCK(cs_wallet);
        for (PAIRTYPE(uint256, CWalletTx) walletEntry : mapWallet)
        {
            CWalletTx *pcoin = &walletEntry.second;

            if (!CheckFinalTx(*pcoin) || !pcoin->IsTrusted())
                continue;

            if (pcoin->IsCoinBase() && pcoin->GetBlocksToMaturity() > 0)
                continue;

            int nDepth = pcoin->GetDepthInMainChain();
            if (nDepth < (pcoin->IsFromMe(ISMINE_ALL) ? 0 : 1))
                continue;

            for (unsigned int i = 0; i < pcoin->vout.size(); i++)
            {
                CTxDestination addr;
                if (!IsMine(pcoin->vout[i]))
                    continue;
                if (!ExtractDestination(pcoin->vout[i].scriptPubKey, addr))
                    continue;

                CAmount n = IsSpent(walletEntry.first, i) ? 0 : pcoin->vout[i].nValue;

                if (!balances.count(addr))
                    balances[addr] = 0;
                balances[addr] += n;
            }
        }
    }

    return balances;
}

set<set<CTxDestination> > CWallet::GetAddressGroupings()
{
    AssertLockHeld(cs_wallet); // mapWallet
    set<set<CTxDestination> > groupings;
    set<CTxDestination> grouping;

    for (PAIRTYPE(uint256, CWalletTx) walletEntry : mapWallet)
    {
        CWalletTx *pcoin = &walletEntry.second;

        if (pcoin->vin.size() > 0)
        {
            bool any_mine = false;
            // group all input addresses with each other
            for (CTxIn txin : pcoin->vin)
            {
                CTxDestination address;
                if (!IsMine(txin)) /* If this input isn't mine, ignore it */
                    continue;
                if (!ExtractDestination(mapWallet[txin.prevout.hash].vout[txin.prevout.n].scriptPubKey, address))
                    continue;
                grouping.insert(address);
                any_mine = true;
            }

            // group change with input addresses
            if (any_mine)
            {
                for (CTxOut txout : pcoin->vout)
                {
                    if (IsChange(txout))
                    {
                        CTxDestination txoutAddr;
                        if (!ExtractDestination(txout.scriptPubKey, txoutAddr))
                            continue;
                        grouping.insert(txoutAddr);
                    }
                }
            }
            if (grouping.size() > 0)
            {
                groupings.insert(grouping);
                grouping.clear();
            }
        }

        // group lone addrs by themselves
        for (unsigned int i = 0; i < pcoin->vout.size(); i++)
        {
            if (IsMine(pcoin->vout[i]))
            {
                CTxDestination address;
                if (!ExtractDestination(pcoin->vout[i].scriptPubKey, address))
                    continue;
                grouping.insert(address);
                groupings.insert(grouping);
                grouping.clear();
            }
        }
    }

    set<set<CTxDestination> *> uniqueGroupings; // a set of pointers to groups of addresses
    map<CTxDestination, set<CTxDestination> *> setmap; // map addresses to the unique group containing it
    for (set<CTxDestination> grouping2 : groupings)
    {
        // make a set of all the groups hit by this new group
        set<set<CTxDestination> *> hits;
        map<CTxDestination, set<CTxDestination> *>::iterator it;
        for (CTxDestination address : grouping2)
        {
            if ((it = setmap.find(address)) != setmap.end())
                hits.insert((*it).second);
        }

        // merge all hit groups into a new single group and delete old groups
        set<CTxDestination> *merged = new set<CTxDestination>(grouping2);
        for (set<CTxDestination> *hit : hits)
        {
            merged->insert(hit->begin(), hit->end());
            uniqueGroupings.erase(hit);
            delete hit;
        }
        uniqueGroupings.insert(merged);

        // update setmap
        for (CTxDestination element : *merged)
        {
            setmap[element] = merged;
        }
    }

    set<set<CTxDestination> > ret;
    for (set<CTxDestination> *uniqueGrouping : uniqueGroupings)
    {
        ret.insert(*uniqueGrouping);
        delete uniqueGrouping;
    }

    return ret;
}

std::set<CTxDestination> CWallet::GetAccountAddresses(const std::string &strAccount) const
{
    LOCK(cs_wallet);
    set<CTxDestination> result;
    for (const PAIRTYPE(CTxDestination, CAddressBookData) & item : mapAddressBook)
    {
        const CTxDestination &address = item.first;
        const string &strName = item.second.name;
        if (strName == strAccount)
            result.insert(address);
    }
    return result;
}

bool CReserveKey::GetReservedKey(CPubKey &pubkey)
{
    if (nIndex == -1)
    {
        CKeyPool keypool;
        pwallet->ReserveKeyFromKeyPool(nIndex, keypool);
        if (nIndex != -1)
            vchPubKey = keypool.vchPubKey;
        else
        {
            return false;
        }
    }
    assert(vchPubKey.IsValid());
    pubkey = vchPubKey;
    return true;
}

void CReserveKey::KeepKey()
{
    if (nIndex != -1)
        pwallet->KeepKey(nIndex);
    nIndex = -1;
    vchPubKey = CPubKey();
}

void CReserveKey::ReturnKey()
{
    if (nIndex != -1)
        pwallet->ReturnKey(nIndex);
    nIndex = -1;
    vchPubKey = CPubKey();
}

void CWallet::GetAllReserveKeys(set<CKeyID> &setAddress) const
{
    setAddress.clear();

    CWalletDB walletdb(strWalletFile);

    LOCK2(cs_main, cs_wallet);
    for (const int64_t &id : setKeyPool)
    {
        CKeyPool keypool;
        if (!walletdb.ReadPool(id, keypool))
            throw runtime_error("GetAllReserveKeyHashes(): read failed");
        assert(keypool.vchPubKey.IsValid());
        CKeyID keyID = keypool.vchPubKey.GetID();
        if (!HaveKey(keyID))
            throw runtime_error("GetAllReserveKeyHashes(): unknown key in key pool");
        setAddress.insert(keyID);
    }
}

void CWallet::UpdatedTransaction(const uint256 &hashTx)
{
    LOCK(cs_wallet);
    // Only notify UI if this transaction is in this wallet
    map<uint256, CWalletTx>::const_iterator mi = mapWallet.find(hashTx);
    if (mi != mapWallet.end())
        NotifyTransactionChanged(this, hashTx, CT_UPDATED);
}

void CWallet::GetScriptForMining(boost::shared_ptr<CReserveScript> &script)
{
    boost::shared_ptr<CReserveKey> rKey(new CReserveKey(this));
    CPubKey pubkey;
    if (!rKey->GetReservedKey(pubkey))
        return;

    script = rKey;
    script->reserveScript = CScript() << ToByteVector(pubkey) << OP_CHECKSIG;
}

void CWallet::LockCoin(COutPoint &output)
{
    AssertLockHeld(cs_wallet); // setLockedCoins
    setLockedCoins.insert(output);
}

void CWallet::UnlockCoin(COutPoint &output)
{
    AssertLockHeld(cs_wallet); // setLockedCoins
    setLockedCoins.erase(output);
}

void CWallet::UnlockAllCoins()
{
    AssertLockHeld(cs_wallet); // setLockedCoins
    setLockedCoins.clear();
}

bool CWallet::IsLockedCoin(uint256 hash, unsigned int n) const
{
    AssertLockHeld(cs_wallet); // setLockedCoins
    COutPoint outpt(hash, n);

    return (setLockedCoins.count(outpt) > 0);
}

void CWallet::ListLockedCoins(std::vector<COutPoint> &vOutpts)
{
    AssertLockHeld(cs_wallet); // setLockedCoins
    for (std::set<COutPoint>::iterator it = setLockedCoins.begin(); it != setLockedCoins.end(); it++)
    {
        COutPoint outpt = (*it);
        vOutpts.push_back(outpt);
    }
}

/** @} */ // end of Actions

class CAffectedKeysVisitor : public boost::static_visitor<void>
{
private:
    const CKeyStore &keystore;
    std::vector<CKeyID> &vKeys;

public:
    CAffectedKeysVisitor(const CKeyStore &keystoreIn, std::vector<CKeyID> &vKeysIn)
        : keystore(keystoreIn), vKeys(vKeysIn)
    {
    }

    void Process(const CScript &script)
    {
        txnouttype type;
        std::vector<CTxDestination> vDest;
        int nRequired;
        if (ExtractDestinations(script, type, vDest, nRequired))
        {
            for (const CTxDestination &dest : vDest)
            {
                boost::apply_visitor(*this, dest);
            }
        }
    }

    void operator()(const CKeyID &keyId)
    {
        if (keystore.HaveKey(keyId))
            vKeys.push_back(keyId);
    }

    void operator()(const CScriptID &scriptId)
    {
        CScript script;
        if (keystore.GetCScript(scriptId, script))
            Process(script);
    }

    void operator()(const CNoDestination &none) {}
};

void CWallet::GetKeyBirthTimes(std::map<CKeyID, int64_t> &mapKeyBirth) const
{
    AssertLockHeld(cs_wallet); // mapKeyMetadata
    mapKeyBirth.clear();

    // get birth times for keys with metadata
    for (std::map<CKeyID, CKeyMetadata>::const_iterator it = mapKeyMetadata.begin(); it != mapKeyMetadata.end(); it++)
        if (it->second.nCreateTime)
            mapKeyBirth[it->first] = it->second.nCreateTime;

    // map in which we'll infer heights of other keys
    // the tip can be reorganised; use a 144-block safety margin
    CBlockIndex *pindexMax = chainActive[std::max(0, chainActive.Height() - 144)];
    std::map<CKeyID, CBlockIndex *> mapKeyFirstBlock;
    std::set<CKeyID> setKeys;
    GetKeys(setKeys);
    for (const CKeyID &keyid : setKeys)
    {
        if (mapKeyBirth.count(keyid) == 0)
            mapKeyFirstBlock[keyid] = pindexMax;
    }
    setKeys.clear();

    // if there are no such keys, we're done
    if (mapKeyFirstBlock.empty())
        return;

    // find first block that affects those keys, if there are any left
    std::vector<CKeyID> vAffected;
    for (std::map<uint256, CWalletTx>::const_iterator it = mapWallet.begin(); it != mapWallet.end(); it++)
    {
        // iterate over all wallet transactions...
        const CWalletTx &wtx = (*it).second;
        BlockMap::const_iterator blit = mapBlockIndex.find(wtx.hashBlock);
        if (blit != mapBlockIndex.end() && chainActive.Contains(blit->second))
        {
            // ... which are already in a block
            int nHeight = blit->second->nHeight;
            for (const CTxOut &txout : wtx.vout)
            {
                // iterate over all their outputs
                CAffectedKeysVisitor(*this, vAffected).Process(txout.scriptPubKey);
                for (const CKeyID &keyid : vAffected)
                {
                    // ... and all their affected keys
                    std::map<CKeyID, CBlockIndex *>::iterator rit = mapKeyFirstBlock.find(keyid);
                    if (rit != mapKeyFirstBlock.end() && nHeight < rit->second->nHeight)
                        rit->second = blit->second;
                }
                vAffected.clear();
            }
        }
    }

    // Extract block timestamps for those keys
    for (std::map<CKeyID, CBlockIndex *>::const_iterator it = mapKeyFirstBlock.begin(); it != mapKeyFirstBlock.end();
         it++)
        mapKeyBirth[it->first] = it->second->GetBlockTime() - 7200; // block times can be 2h off
}

bool CWallet::AddDestData(const CTxDestination &dest, const std::string &key, const std::string &value)
{
    if (boost::get<CNoDestination>(&dest))
        return false;

    mapAddressBook[dest].destdata.insert(std::make_pair(key, value));
    if (!fFileBacked)
        return true;

    return CWalletDB(strWalletFile).WriteDestData(dest, key, value);
}

bool CWallet::EraseDestData(const CTxDestination &dest, const std::string &key)
{
    if (!mapAddressBook[dest].destdata.erase(key))
        return false;
    if (!fFileBacked)
        return true;

    return CWalletDB(strWalletFile).EraseDestData(dest, key);
}

bool CWallet::LoadDestData(const CTxDestination &dest, const std::string &key, const std::string &value)
{
    mapAddressBook[dest].destdata.insert(std::make_pair(key, value));
    return true;
}

bool CWallet::GetDestData(const CTxDestination &dest, const std::string &key, std::string *value) const
{
    std::map<CTxDestination, CAddressBookData>::const_iterator i = mapAddressBook.find(dest);
    if (i != mapAddressBook.end())
    {
        CAddressBookData::StringMap::const_iterator j = i->second.destdata.find(key);
        if (j != i->second.destdata.end())
        {
            if (value)
                *value = j->second;
            return true;
        }
    }
    return false;
}

bool CWallet::InitLoadWallet()
{
    std::string walletFile = GetArg("-wallet", DEFAULT_WALLET_DAT);

    // needed to restore wallet transaction meta data after -zapwallettxes
    std::vector<CWalletTx> vWtx;

    if (GetBoolArg("-zapwallettxes", false))
    {
        uiInterface.InitMessage(_("Zapping all transactions from wallet..."));

        CWallet *tempWallet = new CWallet(walletFile);
        DBErrors nZapWalletRet = tempWallet->ZapWalletTx(vWtx, "tx");
        if (nZapWalletRet != DB_LOAD_OK)
        {
            return InitError(strprintf(_("Error loading %s: Wallet corrupted"), walletFile));
        }

        delete tempWallet;
        tempWallet = nullptr;
    }

    if (GetArg("-toppubliclabels", DEFAULT_TOPPUBLICLABELS) == 0)
    {
        uiInterface.InitMessage(_("Zapping all top public label transactions from wallet..."));

        CWallet *tempWallet = new CWallet(walletFile);
        DBErrors nZapWalletRet = tempWallet->ZapWalletTx(vWtx, "pl");
        if (nZapWalletRet != DB_LOAD_OK)
        {
            return InitError(strprintf(_("Error loading %s: Wallet corrupted"), walletFile));
        }

        delete tempWallet;
        tempWallet = nullptr;
    }

    uiInterface.InitMessage(_("Loading wallet..."));

    int64_t nStart = GetTimeMillis();
    bool fFirstRun = true;
    CWallet *walletInstance = new CWallet(walletFile);
    DBErrors nLoadWalletRet = walletInstance->LoadWallet(fFirstRun);
    if (nLoadWalletRet != DB_LOAD_OK)
    {
        if (nLoadWalletRet == DB_CORRUPT)
            return InitError(strprintf(_("Error loading %s: Wallet corrupted"), walletFile));
        else if (nLoadWalletRet == DB_NONCRITICAL_ERROR)
        {
            InitWarning(strprintf(_("Error reading %s! All keys read correctly, but transaction data"
                                    " or address book entries might be missing or incorrect."),
                walletFile));
        }
        else if (nLoadWalletRet == DB_TOO_NEW)
            return InitError(
                strprintf(_("Error loading %s: Wallet requires newer version of %s"), walletFile, _(PACKAGE_NAME)));
        else if (nLoadWalletRet == DB_NEED_REWRITE)
        {
            return InitError(strprintf(_("Wallet needed to be rewritten: restart %s to complete"), _(PACKAGE_NAME)));
        }
        else
            return InitError(strprintf(_("Error loading %s"), walletFile));
    }

    if (GetBoolArg("-upgradewallet", fFirstRun))
    {
        int nMaxVersion = GetArg("-upgradewallet", 0);
        if (nMaxVersion == 0) // the -upgradewallet without argument case
        {
            LOGA("Performing wallet upgrade to %i\n", FEATURE_LATEST);
            nMaxVersion = CLIENT_VERSION;
            walletInstance->SetMinVersion(FEATURE_LATEST); // permanently upgrade the wallet immediately
        }
        else
            LOGA("Allowing wallet upgrade up to %i\n", nMaxVersion);
        if (nMaxVersion < walletInstance->GetVersion())
        {
            return InitError(_("Cannot downgrade wallet"));
        }
        walletInstance->SetMaxVersion(nMaxVersion);
    }

    if (fFirstRun)
    {
        // Create new keyUser and set as default key
        RandAddSeedPerfmon();

        if (GetBoolArg("-usehd", DEFAULT_USE_HD_WALLET) && !walletInstance->IsHDEnabled())
        {
            // generate a new master key
            CKey key;
            CPubKey masterPubKey = walletInstance->GenerateNewHDMasterKey();
            if (!walletInstance->SetHDMasterKey(masterPubKey))
                throw std::runtime_error("CWallet::GenerateNewKey(): Storing master key failed");

            // ensure this wallet.dat can only be opened by clients supporting HD
            walletInstance->SetMinVersion(FEATURE_HD);
        }
        CPubKey newDefaultKey;
        if (walletInstance->GetKeyFromPool(newDefaultKey))
        {
            walletInstance->SetDefaultKey(newDefaultKey);
            if (!walletInstance->SetAddressBook(walletInstance->vchDefaultKey.GetID(), "", "receive"))
                return InitError(_("Cannot write default address") += "\n");
        }

        walletInstance->SetBestChain(chainActive.GetLocator());
    }
    else if (mapArgs.count("-usehd"))
    {
        bool useHD = GetBoolArg("-usehd", DEFAULT_USE_HD_WALLET);
        if (walletInstance->IsHDEnabled() && !useHD)
            return InitError(
                strprintf(_("Error loading %s: You can't disable HD on a already existing HD wallet"), walletFile));
        if (!walletInstance->IsHDEnabled() && useHD)
            return InitError(
                strprintf(_("Error loading %s: You can't enable HD on a already existing non-HD wallet"), walletFile));
    }

    // If -toppubliclabels mode and public labels map is empty then rescan to find public label transactions
    if (GetArg("-toppubliclabels", DEFAULT_TOPPUBLICLABELS) > 0
            && walletInstance->mapWalletTopPublicLabels.begin() == walletInstance->mapWalletTopPublicLabels.end())
    {
        if (SoftSetBoolArg("-rescan", true))
            LOGA("%s: Top public labels mode (-toppubliclabels>0) but public labels map is empty so setting -rescan=1\n", __func__);
    }

    LOGA(" wallet      %15dms\n", GetTimeMillis() - nStart);

    RegisterValidationInterface(walletInstance);

    CBlockIndex *pindexRescan = nullptr;
    if (GetBoolArg("-rescan", false))
        pindexRescan = chainActive.Genesis();
    else
    {
        CWalletDB walletdb(walletFile);
        CBlockLocator locator;
        if (walletdb.ReadBestBlock(locator))
            pindexRescan = FindForkInGlobalIndex(chainActive, locator);
        else
            pindexRescan = chainActive.Genesis();
    }

    // Only maintain the top 20 public labels
    if (GetArg("-toppubliclabels", DEFAULT_TOPPUBLICLABELS) > 0)
    {
        auto mwTPL = walletInstance->mapWalletTopPublicLabels;
        std::vector<std::pair<std::string, CAmount>> publicLabelsGrouped = walletInstance->GroupTopPublicLabels(20);
        for (auto it = mwTPL.begin(); it != mwTPL.end();++it)
        {
            CWalletTx wtxPL = it->second;
            for (CTxOut txoutPL : wtxPL.vout)
            {
                std::string txPublicLabel = getLabelPublic(txoutPL.scriptPubKey);

                if (txPublicLabel != "")
                {
                    auto plit = std::find_if( publicLabelsGrouped.begin(), publicLabelsGrouped.end(),
                        [&txPublicLabel](const std::pair<std::string, CAmount>& element){ return element.first == txPublicLabel;} );

                    if (plit == publicLabelsGrouped.end())
                    {
                        walletInstance->mapWalletTopPublicLabels.erase(it->first);
                    }
                }
            }
        }
    }


    if (chainActive.Tip() && chainActive.Tip() != pindexRescan)
    {
        // We can't rescan beyond non-pruned blocks, stop and throw an error
        // this might happen if a user uses a old wallet within a pruned node
        // or if he ran -disablewallet for a longer time, then decided to re-enable
        if (fPruneMode)
        {
            CBlockIndex *block = chainActive.Tip();
            while (block && block->pprev && (block->pprev->nStatus & BLOCK_HAVE_DATA) && block->pprev->nTx > 0 &&
                   pindexRescan != block)
                block = block->pprev;

            if (pindexRescan != block)
                return InitError(_("Prune: last wallet synchronisation goes beyond pruned data. You need to -reindex "
                                   "(download the whole blockchain again in case of pruned node)"));
        }

        uiInterface.InitMessage(_("Rescanning..."));
        nStart = GetTimeMillis();
        walletInstance->ScanForWalletTransactions(pindexRescan, true);
        LOGA(" rescan      %15dms\n", GetTimeMillis() - nStart);
        walletInstance->SetBestChain(chainActive.GetLocator());
        nWalletDBUpdated++;

        // Restore wallet transaction metadata after -zapwallettxes=1
        if (GetBoolArg("-zapwallettxes", false) && GetArg("-zapwallettxes", "1") != "2")
        {
            CWalletDB walletdb(walletFile);

            for (const CWalletTx &wtxOld : vWtx)
            {
                uint256 hash = wtxOld.GetHash();
                std::map<uint256, CWalletTx>::iterator mi = walletInstance->mapWallet.find(hash);
                if (mi != walletInstance->mapWallet.end())
                {
                    const CWalletTx *copyFrom = &wtxOld;
                    CWalletTx *copyTo = &mi->second;
                    copyTo->mapValue = copyFrom->mapValue;
                    copyTo->vOrderForm = copyFrom->vOrderForm;
                    copyTo->nTimeReceived = copyFrom->nTimeReceived;
                    copyTo->nTimeSmart = copyFrom->nTimeSmart;
                    copyTo->fFromMe = copyFrom->fFromMe;
                    copyTo->strFromAccount = copyFrom->strFromAccount;
                    copyTo->nOrderPos = copyFrom->nOrderPos;
                    copyTo->WriteToDisk(&walletdb);
                }
            }
        }
    }
    walletInstance->SetBroadcastTransactions(GetBoolArg("-walletbroadcast", DEFAULT_WALLETBROADCAST));

    pwalletMain = walletInstance;
    return true;
}

bool CWallet::ParameterInteraction()
{
    if (mapArgs.count("-mintxfee"))
    {
        CAmount n = 0;
        if (ParseMoney(mapArgs["-mintxfee"], n) && n > 0)
            CWallet::minTxFee = CFeeRate(n);
        else
            return InitError(AmountErrMsg("mintxfee", mapArgs["-mintxfee"]));
    }
    if (mapArgs.count("-fallbackfee"))
    {
        CAmount nFeePerK = 0;
        if (!ParseMoney(mapArgs["-fallbackfee"], nFeePerK))
            return InitError(strprintf(_("Invalid amount for -fallbackfee=<amount>: '%s'"), mapArgs["-fallbackfee"]));
        if (nFeePerK > HIGH_TX_FEE_PER_KB)
            InitWarning(_("-fallbackfee is set very high! This is the transaction fee you may pay when fee estimates "
                          "are not available."));
        CWallet::fallbackFee = CFeeRate(nFeePerK);
    }
    if (mapArgs.count("-paytxfee"))
    {
        CAmount nFeePerK = 0;
        if (!ParseMoney(mapArgs["-paytxfee"], nFeePerK))
            return InitError(AmountErrMsg("paytxfee", mapArgs["-paytxfee"]));
        if (nFeePerK > HIGH_TX_FEE_PER_KB)
            InitWarning(
                _("-paytxfee is set very high! This is the transaction fee you will pay if you send a transaction."));
        payTxFee = CFeeRate(nFeePerK, 1000);
        if (payTxFee < ::minRelayTxFee)
        {
            return InitError(strprintf(_("Invalid amount for -paytxfee=<amount>: '%s' (must be at least %s)"),
                mapArgs["-paytxfee"], ::minRelayTxFee.ToString()));
        }
    }
    if (mapArgs.count("-maxtxfee"))
    {
        CAmount nMaxFee = 0;
        if (!ParseMoney(mapArgs["-maxtxfee"], nMaxFee))
            return InitError(AmountErrMsg("maxtxfee", mapArgs["-maxtxfee"]));
        if (nMaxFee > HIGH_MAX_TX_FEE)
            InitWarning(_("-maxtxfee is set very high! Fees this large could be paid on a single transaction."));
        maxTxFee.Set(nMaxFee);
        if (CFeeRate(maxTxFee.Value(), 1000) < ::minRelayTxFee)
        {
            return InitError(strprintf(_("Invalid amount for -maxtxfee=<amount>: '%s' (must be at least the minrelay "
                                         "fee of %s to prevent stuck transactions)"),
                mapArgs["-maxtxfee"], ::minRelayTxFee.ToString()));
        }
    }
    nTxConfirmTarget = GetArg("-txconfirmtarget", DEFAULT_TX_CONFIRM_TARGET);
    bSpendZeroConfChange = GetBoolArg("-spendzeroconfchange", DEFAULT_SPEND_ZEROCONF_CHANGE);
    fSendFreeTransactions = GetBoolArg("-sendfreetransactions", DEFAULT_SEND_FREE_TRANSACTIONS);

    return true;
}

CKeyPool::CKeyPool() { nTime = GetTime(); }
CKeyPool::CKeyPool(const CPubKey &vchPubKeyIn)
{
    nTime = GetTime();
    vchPubKey = vchPubKeyIn;
}

CWalletKey::CWalletKey(int64_t nExpires)
{
    nTimeCreated = (nExpires ? GetTime() : 0);
    nTimeExpires = nExpires;
}

int CMerkleTx::SetMerkleBranch(const CBlock &block, int txIdx)
{
    AssertLockHeld(cs_main);
    // if a bad txIdx is passed, then in release builds set the tx index to "I don't know". In debug builds assert.
    DbgAssert(txIdx >= -1, txIdx = -1);
    CBlock blockTmp;

    // Update the tx's hashBlock
    hashBlock = block.GetHash();

    if (txIdx != -1)
    {
        nIndex = txIdx;
    }
    else
    {
        // Locate the transaction
        nIndex = block.find(((CTransactionRef) this)->GetHash());
        if (nIndex == -1)
        {
            LOGA("ERROR: SetMerkleBranch(): couldn't find tx in block\n");
            return 0;
        }
    }

    // Is the tx in a block that's in the main chain
    BlockMap::iterator mi = mapBlockIndex.find(hashBlock);
    if (mi == mapBlockIndex.end())
        return 0;
    const CBlockIndex *pindex = (*mi).second;
    if (!pindex || !chainActive.Contains(pindex))
        return 0;

    return chainActive.Height() - pindex->nHeight + 1;
}

int CMerkleTx::GetDepthInMainChain(const CBlockIndex *&pindexRet) const
{
    if (hashUnset())
        return 0;

    LOCK(cs_main);

    // Find the block it claims to be in
    BlockMap::iterator mi = mapBlockIndex.find(hashBlock);
    if (mi == mapBlockIndex.end())
        return 0;
    CBlockIndex *pindex = (*mi).second;
    if (!pindex || !chainActive.Contains(pindex))
        return 0;

    pindexRet = pindex; // we can return a pindex out of the lock because block headers are never deleted
    return ((nIndex == -1) ? (-1) : 1) * (chainActive.Height() - pindex->nHeight + 1);
}

int CMerkleTx::GetBlocksToMaturity() const
{
    if (!IsCoinBase())
        return 0;
    return max(0, (COINBASE_MATURITY + 1) - GetDepthInMainChain());
}


bool CMerkleTx::AcceptToMemoryPool(bool fLimitFree, bool fRejectAbsurdFee)
{
    CValidationState state;
    // Skip mempool commit because the commit informs the wallet but with the accounts stripped.
    // By not committing inline, the caller wallet code can place this tx into the wallet first
    return ::AcceptToMemoryPool(mempool, state, MakeTransactionRef(*this), fLimitFree, nullptr, false, fRejectAbsurdFee,
        TransactionClass::DEFAULT);
}


void ThreadRescan()
{
    pwalletMain->ScanForWalletTransactions(chainActive.Genesis(), true);
    pwalletMain->ReacceptWalletTransactions();
    pwalletMain->Flush();
    statusStrings.Clear("rescanning");
}

void StartWalletRescanThread()
{
    statusStrings.Set("rescanning");
    boost::thread rescanThread(boost::bind(&TraceThread<void (*)()>, "rescan", &ThreadRescan));
    rescanThread.detach();
}<|MERGE_RESOLUTION|>--- conflicted
+++ resolved
@@ -874,13 +874,10 @@
             }
         }
 
-<<<<<<< HEAD
         // Only useful if debugging wallet
         // LOGA("AddToWallet %s  %s%s\n", wtxIn.GetHash().ToString(), (fInsertedNew ? "new" : ""),
         //    (fUpdated ? "update" : ""));
 
-=======
->>>>>>> 19bb5ccb
         // Write to disk
         if (fInsertedNew || fUpdated)
         {
@@ -977,12 +974,7 @@
         // SetBestChain-mechanism
         CWalletDB walletdb(strWalletFile, "r+", false);
 
-<<<<<<< HEAD
         return AddToWallet(wtx, false, &walletdb);
-=======
-        if (IsUnspentPublicLabel) AddToWallet(wtx, false, &walletdb, true);
-        if (fExisted || IsMine(*ptx) || IsFromMe(*ptx) ) return AddToWallet(wtx, false, &walletdb, false);
->>>>>>> 19bb5ccb
     }
     return false;
 }
@@ -1171,45 +1163,6 @@
     return false;
 }
 
-<<<<<<< HEAD
-=======
-std::pair<CAmount, int> CWallet::UnspentPublicLabelAmount(const CTransaction& tx, const std::string comparePublicLabel) const
-{ // Returns unspent output amount associated with public label
-
-    // A public label exists BEFORE its txout buddy
-    bool nextIsPublicLabelBuddy = false;
-    int i = 0;
-    for (const CTxOut &txout : tx.vout)
-    {
-        // Speeds up the search but doesn't effect the result
-        if ((!nextIsPublicLabelBuddy && txout.nValue == 0) || (nextIsPublicLabelBuddy && txout.nValue > 0))
-        {
-            std::string txPublicLabel = getLabelPublic(txout.scriptPubKey);
-
-            if (nextIsPublicLabelBuddy)
-            {
-                // This is the target txout.nValue
-                CAmount nValue = IsSpent(tx.GetHash(), i) ? 0 : txout.nValue;
-                if (nValue > 0)
-                {
-                    // found unspent outputs related to public label
-                    return make_pair(nValue, i);
-                }
-
-            }
-            else if ((comparePublicLabel != "" && txPublicLabel == comparePublicLabel)  // matches the specified public label
-                     || (comparePublicLabel == "" && txPublicLabel != ""))              // matches for any public label
-            {
-                // if the public label exists the next txout.nValue is the target
-                nextIsPublicLabelBuddy = true;
-            }
-        }
-        i++;
-    }
-    return make_pair(0, NULL);
-}
-
->>>>>>> 19bb5ccb
 CAmount CWallet::GetCredit(const CTxOut &txout, const isminefilter &filter) const
 {
     if (!MoneyRange(txout.nValue))
