// Copyright (c) 2009-2010 Satoshi Nakamoto
// Copyright (c) 2009-2015 The Bitcoin Core developers
// Copyright (c) 2015-2018 The Bitcoin Unlimited developers
// Distributed under the MIT software license, see the accompanying
// file COPYING or http://www.opensource.org/licenses/mit-license.php.

#include "wallet/wallet.h"

#include "blockstorage/blockstorage.h"
#include "chain.h"
#include "checkpoints.h"
#include "coincontrol.h"
#include "consensus/consensus.h"
#include "consensus/validation.h"
#include "core_io.h" // Freeze for debug only
#include "dstencode.h"
#include "fs.h"
#include "key.h"
#include "keystore.h"
#include "main.h"
#include "net.h"
#include "policy/policy.h"
#include "primitives/block.h"
#include "primitives/transaction.h"
#include "script/script.h"
#include "script/sign.h"
#include "timedata.h"
#include "txadmission.h"
#include "txmempool.h"
#include "uahf_fork.h"
#include "ui_interface.h"
#include "util.h"
#include "utilmoneystr.h"

#include <assert.h>

#include <boost/algorithm/string/replace.hpp>
#include <boost/algorithm/string/find.hpp>
#include <boost/thread.hpp>

using namespace std;

CWallet *pwalletMain = nullptr;
/** Transaction fee set by the user */
CFeeRate payTxFee(DEFAULT_TRANSACTION_FEE);
unsigned int nTxConfirmTarget = DEFAULT_TX_CONFIRM_TARGET;
bool bSpendZeroConfChange = DEFAULT_SPEND_ZEROCONF_CHANGE;
bool fSendFreeTransactions = DEFAULT_SEND_FREE_TRANSACTIONS;

const char *DEFAULT_WALLET_DAT = "wallet.dat";
const uint32_t BIP32_HARDENED_KEY_LIMIT = 0x80000000;

/**
 * Fees smaller than this (in satoshi) are considered zero fee (for transaction creation)
 * Override with -mintxfee
 */
CFeeRate CWallet::minTxFee = CFeeRate(DEFAULT_TRANSACTION_MINFEE);
/**
 * If fee estimation does not have enough data to provide estimates, use this fee instead.
 * Has no effect if not using fee estimation
 * Override with -fallbackfee
 */
CFeeRate CWallet::fallbackFee = CFeeRate(DEFAULT_FALLBACK_FEE);

const uint256 CMerkleTx::ABANDON_HASH(uint256S("0000000000000000000000000000000000000000000000000000000000000001"));

/** @defgroup mapWallet
 *
 * @{
 */

struct CompareValueOnly
{
    bool operator()(const pair<CAmount, pair<const CWalletTx *, unsigned int> > &t1,
        const pair<CAmount, pair<const CWalletTx *, unsigned int> > &t2) const
    {
        return t1.first < t2.first;
    }
};

std::string COutput::ToString() const
{
    return strprintf("COutput(%s, %d, %d) [%s]", tx->GetHash().ToString(), i, nDepth, FormatMoney(tx->vout[i].nValue));
}

const CWalletTx *CWallet::GetWalletTx(const uint256 &hash) const
{
    LOCK(cs_wallet);
    std::map<uint256, CWalletTx>::const_iterator it = mapWallet.find(hash);
    if (it == mapWallet.end())
        return nullptr;
    return &(it->second);
}

CPubKey CWallet::GenerateNewKey()
{
    AssertLockHeld(cs_wallet); // mapKeyMetadata
    // default to compressed public keys if we want 0.6.0 wallets
    bool fCompressed = CanSupportFeature(FEATURE_COMPRPUBKEY);

    CKey secret;

    // Create new metadata
    int64_t nCreationTime = GetTime();
    CKeyMetadata metadata(nCreationTime);

    // use HD key derivation if HD was enabled during wallet creation
    if (IsHDEnabled())
    {
        DeriveNewChildKey(metadata, secret);
    }
    else
    {
        secret.MakeNewKey(fCompressed);
    }

    // Compressed public keys were introduced in version 0.6.0
    if (fCompressed)
        SetMinVersion(FEATURE_COMPRPUBKEY);

    CPubKey pubkey = secret.GetPubKey();
    assert(secret.VerifyPubKey(pubkey));

    mapKeyMetadata[pubkey.GetID()] = metadata;
    if (!nTimeFirstKey || nCreationTime < nTimeFirstKey)
        nTimeFirstKey = nCreationTime;

    if (!AddKeyPubKey(secret, pubkey))
        throw std::runtime_error("CWallet::GenerateNewKey(): AddKey failed");
    return pubkey;
}

void CWallet::DeriveNewChildKey(CKeyMetadata &metadata, CKey &secret)
{
    // for now we use a fixed keypath scheme of m/0'/0'/k
    CKey key; // master key seed (256bit)
    CExtKey masterKey; // hd master key
    CExtKey accountKey; // key at m/0'
    CExtKey externalChainChildKey; // key at m/0'/0'
    CExtKey childKey; // key at m/0'/0'/<n>'

    // try to get the master key
    if (!GetKey(hdChain.masterKeyID, key))
        throw std::runtime_error(std::string(__func__) + ": Master key not found");

    masterKey.SetMaster(key.begin(), key.size());

    // derive m/0'
    // use hardened derivation (child keys >= 0x80000000 are hardened after bip32)
    masterKey.Derive(accountKey, BIP32_HARDENED_KEY_LIMIT);

    // derive m/0'/0'
    accountKey.Derive(externalChainChildKey, BIP32_HARDENED_KEY_LIMIT);

    // derive child key at next index, skip keys already known to the wallet
    do
    {
        // always derive hardened keys
        // childIndex | BIP32_HARDENED_KEY_LIMIT = derive childIndex in hardened child-index-range
        // example: 1 | BIP32_HARDENED_KEY_LIMIT == 0x80000001 == 2147483649
        externalChainChildKey.Derive(childKey, hdChain.nExternalChainCounter | BIP32_HARDENED_KEY_LIMIT);
        metadata.hdKeypath = "m/0'/0'/" + std::to_string(hdChain.nExternalChainCounter) + "'";
        metadata.hdMasterKeyID = hdChain.masterKeyID;
        // increment childkey index
        hdChain.nExternalChainCounter++;
    } while (HaveKey(childKey.key.GetPubKey().GetID()));
    secret = childKey.key;

    // update the chain model in the database
    if (!CWalletDB(strWalletFile).WriteHDChain(hdChain))
        throw std::runtime_error(std::string(__func__) + ": Writing HD chain model failed");
}

bool CWallet::AddKeyPubKey(const CKey &secret, const CPubKey &pubkey)
{
    AssertLockHeld(cs_wallet); // mapKeyMetadata
    if (!CCryptoKeyStore::AddKeyPubKey(secret, pubkey))
        return false;

    // check if we need to remove from watch-only
    CScript script;
    script = GetScriptForDestination(pubkey.GetID());
    if (HaveWatchOnly(script))
        RemoveWatchOnly(script);
    script = GetScriptForRawPubKey(pubkey);
    if (HaveWatchOnly(script))
        RemoveWatchOnly(script);

    if (!fFileBacked)
        return true;
    if (!IsCrypted())
    {
        return CWalletDB(strWalletFile).WriteKey(pubkey, secret.GetPrivKey(), mapKeyMetadata[pubkey.GetID()]);
    }
    return true;
}

bool CWallet::AddCryptedKey(const CPubKey &vchPubKey, const vector<unsigned char> &vchCryptedSecret)
{
    if (!CCryptoKeyStore::AddCryptedKey(vchPubKey, vchCryptedSecret))
        return false;
    if (!fFileBacked)
        return true;
    {
        LOCK(cs_wallet);
        if (pwalletdbEncryption)
            return pwalletdbEncryption->WriteCryptedKey(vchPubKey, vchCryptedSecret, mapKeyMetadata[vchPubKey.GetID()]);
        else
            return CWalletDB(strWalletFile)
                .WriteCryptedKey(vchPubKey, vchCryptedSecret, mapKeyMetadata[vchPubKey.GetID()]);
    }
    return false;
}

bool CWallet::LoadKeyMetadata(const CPubKey &pubkey, const CKeyMetadata &meta)
{
    AssertLockHeld(cs_wallet); // mapKeyMetadata
    if (meta.nCreateTime && (!nTimeFirstKey || meta.nCreateTime < nTimeFirstKey))
        nTimeFirstKey = meta.nCreateTime;

    mapKeyMetadata[pubkey.GetID()] = meta;
    return true;
}

bool CWallet::LoadCryptedKey(const CPubKey &vchPubKey, const std::vector<unsigned char> &vchCryptedSecret)
{
    return CCryptoKeyStore::AddCryptedKey(vchPubKey, vchCryptedSecret);
}

bool CWallet::AddCScript(const CScript &redeemScript)
{
    if (!CCryptoKeyStore::AddCScript(redeemScript))
        return false;
    if (!fFileBacked)
        return true;
    return CWalletDB(strWalletFile).WriteCScript(Hash160(redeemScript), redeemScript);
}

bool CWallet::LoadCScript(const CScript &redeemScript)
{
    /**
     * A sanity check was added in pull #3843 to avoid adding redeemScripts that
     * never can be redeemed. However, old wallets may still contain these. Do
     * not add them to the wallet and warn.
     */
    if (redeemScript.size() > MAX_SCRIPT_ELEMENT_SIZE)
    {
        std::string strAddr = EncodeDestination(CScriptID(redeemScript));
        LOGA("%s: Warning: This wallet contains a redeemScript of size %i "
             "which exceeds maximum size %i thus can never be redeemed. "
             "Do not use address %s.\n",
            __func__, redeemScript.size(), MAX_SCRIPT_ELEMENT_SIZE, strAddr);
        return true;
    }

    return CCryptoKeyStore::AddCScript(redeemScript);
}

bool CWallet::LoadFreezeScript(CPubKey newKey, CScriptNum nFreezeLockTime, std::string strLabel, std::string &address)
{
    // Template rpcdump.cpp::ImportAddress();

    // Get Freeze Script
    CScript freezeScript = GetScriptForFreeze(nFreezeLockTime, newKey);

    // Test and Add Script to wallet
    if (!this->HaveCScript(freezeScript) && !this->AddCScript(freezeScript))
    {
        LOGA("LoadFreezeScript: Error adding p2sh freeze redeemScript to wallet. \n ");
        return false;
    }
    // If just added then return P2SH for user
    address = EncodeDestination(CScriptID(freezeScript));
    LOGA("CLTV Freeze Script Load \n %s => %s \n ", ::ScriptToAsmStr(freezeScript), address.c_str());
    return true;
}

bool CWallet::AddWatchOnly(const CScript &dest)
{
    if (!CCryptoKeyStore::AddWatchOnly(dest))
        return false;
    nTimeFirstKey = 1; // No birthday information for watch-only keys.
    NotifyWatchonlyChanged(true);
    if (!fFileBacked)
        return true;
    return CWalletDB(strWalletFile).WriteWatchOnly(dest);
}

bool CWallet::RemoveWatchOnly(const CScript &dest)
{
    AssertLockHeld(cs_wallet);
    if (!CCryptoKeyStore::RemoveWatchOnly(dest))
        return false;
    if (!HaveWatchOnly())
        NotifyWatchonlyChanged(false);
    if (fFileBacked)
        if (!CWalletDB(strWalletFile).EraseWatchOnly(dest))
            return false;

    return true;
}

bool CWallet::LoadWatchOnly(const CScript &dest) { return CCryptoKeyStore::AddWatchOnly(dest); }

bool CWallet::Unlock(const SecureString &strWalletPassphrase)
{
    CCrypter crypter;
    CKeyingMaterial _vMasterKey;

    {
        LOCK(cs_wallet);
        for (const MasterKeyMap::value_type &pMasterKey : mapMasterKeys)
        {
            if (!crypter.SetKeyFromPassphrase(strWalletPassphrase, pMasterKey.second.vchSalt,
                    pMasterKey.second.nDeriveIterations, pMasterKey.second.nDerivationMethod))
                return false;
            if (!crypter.Decrypt(pMasterKey.second.vchCryptedKey, _vMasterKey))
                continue; // try another master key
            if (CCryptoKeyStore::Unlock(_vMasterKey))
                return true;
        }
    }
    return false;
}

bool CWallet::ChangeWalletPassphrase(const SecureString &strOldWalletPassphrase,
    const SecureString &strNewWalletPassphrase)
{
    bool fWasLocked = IsLocked();

    {
        LOCK(cs_wallet);
        Lock();

        CCrypter crypter;
        CKeyingMaterial _vMasterKey;
        for (MasterKeyMap::value_type &pMasterKey : mapMasterKeys)
        {
            if (!crypter.SetKeyFromPassphrase(strOldWalletPassphrase, pMasterKey.second.vchSalt,
                    pMasterKey.second.nDeriveIterations, pMasterKey.second.nDerivationMethod))
                return false;
            if (!crypter.Decrypt(pMasterKey.second.vchCryptedKey, _vMasterKey))
                return false;
            if (CCryptoKeyStore::Unlock(_vMasterKey))
            {
                int64_t nStartTime = GetTimeMillis();
                crypter.SetKeyFromPassphrase(strNewWalletPassphrase, pMasterKey.second.vchSalt,
                    pMasterKey.second.nDeriveIterations, pMasterKey.second.nDerivationMethod);
                pMasterKey.second.nDeriveIterations =
                    pMasterKey.second.nDeriveIterations * (100 / ((double)(GetTimeMillis() - nStartTime)));

                nStartTime = GetTimeMillis();
                crypter.SetKeyFromPassphrase(strNewWalletPassphrase, pMasterKey.second.vchSalt,
                    pMasterKey.second.nDeriveIterations, pMasterKey.second.nDerivationMethod);
                pMasterKey.second.nDeriveIterations =
                    (pMasterKey.second.nDeriveIterations +
                        pMasterKey.second.nDeriveIterations * 100 / ((double)(GetTimeMillis() - nStartTime))) /
                    2;

                if (pMasterKey.second.nDeriveIterations < 25000)
                    pMasterKey.second.nDeriveIterations = 25000;

                LOGA("Wallet passphrase changed to an nDeriveIterations of %i\n", pMasterKey.second.nDeriveIterations);

                if (!crypter.SetKeyFromPassphrase(strNewWalletPassphrase, pMasterKey.second.vchSalt,
                        pMasterKey.second.nDeriveIterations, pMasterKey.second.nDerivationMethod))
                    return false;
                if (!crypter.Encrypt(_vMasterKey, pMasterKey.second.vchCryptedKey))
                    return false;
                CWalletDB(strWalletFile).WriteMasterKey(pMasterKey.first, pMasterKey.second);
                if (fWasLocked)
                    Lock();
                return true;
            }
        }
    }

    return false;
}

void CWallet::SetBestChain(const CBlockLocator &loc)
{
    CWalletDB walletdb(strWalletFile);
    walletdb.WriteBestBlock(loc);
}

bool CWallet::SetMinVersion(enum WalletFeature nVersion, CWalletDB *pwalletdbIn, bool fExplicit)
{
    LOCK(cs_wallet); // nWalletVersion
    if (nWalletVersion >= nVersion)
        return true;

    // when doing an explicit upgrade, if we pass the max version permitted, upgrade all the way
    if (fExplicit && nVersion > nWalletMaxVersion)
        nVersion = FEATURE_LATEST;

    nWalletVersion = nVersion;

    if (nVersion > nWalletMaxVersion)
        nWalletMaxVersion = nVersion;

    if (fFileBacked)
    {
        CWalletDB *pwalletdb = pwalletdbIn ? pwalletdbIn : new CWalletDB(strWalletFile);
        if (nWalletVersion > 40000)
            pwalletdb->WriteMinVersion(nWalletVersion);
        if (!pwalletdbIn)
            delete pwalletdb;
    }

    return true;
}

bool CWallet::SetMaxVersion(int nVersion)
{
    LOCK(cs_wallet); // nWalletVersion, nWalletMaxVersion
    // cannot downgrade below current version
    if (nWalletVersion > nVersion)
        return false;

    nWalletMaxVersion = nVersion;

    return true;
}

set<uint256> CWallet::GetConflicts(const uint256 &txid) const
{
    set<uint256> result;
    AssertLockHeld(cs_wallet);

    std::map<uint256, CWalletTx>::const_iterator it = mapWallet.find(txid);
    if (it == mapWallet.end())
        return result;
    const CWalletTx &wtx = it->second;

    std::pair<TxSpends::const_iterator, TxSpends::const_iterator> range;

    for (const CTxIn &txin : wtx.vin)
    {
        if (mapTxSpends.count(txin.prevout) <= 1)
            continue; // No conflict if zero or one spends
        range = mapTxSpends.equal_range(txin.prevout);
        for (TxSpends::const_iterator it2 = range.first; it2 != range.second; ++it2)
            result.insert(it2->second);
    }
    return result;
}

void CWallet::Flush(bool shutdown) { bitdb.Flush(shutdown); }
bool CWallet::Verify()
{
    std::string walletFile = GetArg("-wallet", DEFAULT_WALLET_DAT);

    LOGA("Using wallet %s\n", walletFile);
    uiInterface.InitMessage(_("Verifying wallet..."));

    // Wallet file must be a plain filename without a directory
    if (walletFile != boost::filesystem::basename(walletFile) + boost::filesystem::extension(walletFile))
        return InitError(
            strprintf(_("Wallet %s resides outside data directory %s"), walletFile, GetDataDir().string()));

    if (!bitdb.Open(GetDataDir()))
    {
        // try moving the database env out of the way
        boost::filesystem::path pathDatabase = GetDataDir() / "database";
        boost::filesystem::path pathDatabaseBak = GetDataDir() / strprintf("database.%d.bak", GetTime());
        try
        {
            boost::filesystem::rename(pathDatabase, pathDatabaseBak);
            LOGA("Moved old %s to %s. Retrying.\n", pathDatabase.string(), pathDatabaseBak.string());
        }
        catch (const boost::filesystem::filesystem_error &)
        {
            // failure is ok (well, not really, but it's not worse than what we started with)
        }

        // try again
        if (!bitdb.Open(GetDataDir()))
        {
            // if it still fails, it probably means we can't even create the database env
            return InitError(strprintf(_("Error initializing wallet database environment %s!"), GetDataDir()));
        }
    }

    if (GetBoolArg("-salvagewallet", false))
    {
        // Recover readable keypairs:
        if (!CWalletDB::Recover(bitdb, walletFile, true))
            return false;
    }

    if (boost::filesystem::exists(GetDataDir() / walletFile))
    {
        CDBEnv::VerifyResult r = bitdb.Verify(walletFile, CWalletDB::Recover);
        if (r == CDBEnv::RECOVER_OK)
        {
            InitWarning(strprintf(_("Warning: Wallet file corrupt, data salvaged!"
                                    " Original %s saved as %s in %s; if"
                                    " your balance or transactions are incorrect you should"
                                    " restore from a backup."),
                walletFile, "wallet.{timestamp}.bak", GetDataDir()));
        }
        if (r == CDBEnv::RECOVER_FAIL)
            return InitError(strprintf(_("%s corrupt, salvage failed"), walletFile));
    }

    return true;
}

void CWallet::SyncMetaData(pair<TxSpends::iterator, TxSpends::iterator> range)
{
    // We want all the wallet transactions in range to have the same metadata as
    // the oldest (smallest nOrderPos).
    // So: find smallest nOrderPos:

    int nMinOrderPos = std::numeric_limits<int>::max();
    const CWalletTx *copyFrom = nullptr;
    for (TxSpends::iterator it = range.first; it != range.second; ++it)
    {
        const uint256 &hash = it->second;
        int n = mapWallet[hash].nOrderPos;
        if (n < nMinOrderPos)
        {
            nMinOrderPos = n;
            copyFrom = &mapWallet[hash];
        }
    }
    // Now copy data from copyFrom to rest:
    for (TxSpends::iterator it = range.first; it != range.second; ++it)
    {
        const uint256 &hash = it->second;
        CWalletTx *copyTo = &mapWallet[hash];
        if (copyFrom == copyTo)
            continue;
        if (!copyFrom->IsEquivalentTo(*copyTo))
            continue;
        copyTo->mapValue = copyFrom->mapValue;
        copyTo->vOrderForm = copyFrom->vOrderForm;
        // fTimeReceivedIsTxTime not copied on purpose
        // nTimeReceived not copied on purpose
        copyTo->nTimeSmart = copyFrom->nTimeSmart;
        copyTo->fFromMe = copyFrom->fFromMe;
        copyTo->strFromAccount = copyFrom->strFromAccount;
        // nOrderPos not copied on purpose
        // cached members not copied on purpose
    }
}

/**
 * Outpoint is spent if any non-conflicted transaction
 * spends it:
 */
bool CWallet::IsSpent(const uint256 &hash, unsigned int n) const
{
    const COutPoint outpoint(hash, n);
    pair<TxSpends::const_iterator, TxSpends::const_iterator> range;
    range = mapTxSpends.equal_range(outpoint);

    for (TxSpends::const_iterator it = range.first; it != range.second; ++it)
    {
        const uint256 &wtxid = it->second;
        std::map<uint256, CWalletTx>::const_iterator mit = mapWallet.find(wtxid);
        if (mit != mapWallet.end())
        {
            int depth = mit->second.GetDepthInMainChain();
            if (depth > 0 || (depth == 0 && !mit->second.isAbandoned()))
                return true; // Spent
        }
    }
    return false;
}

void CWallet::AddToSpends(const COutPoint &outpoint, const uint256 &wtxid)
{
    mapTxSpends.insert(make_pair(outpoint, wtxid));

    pair<TxSpends::iterator, TxSpends::iterator> range;
    range = mapTxSpends.equal_range(outpoint);
    SyncMetaData(range);
}


void CWallet::AddToSpends(const uint256 &wtxid)
{
    assert(mapWallet.count(wtxid));
    CWalletTx &thisTx = mapWallet[wtxid];

    if (thisTx.IsCoinBase()) // Coinbases don't spend anything!
        return;

    for (const CTxIn &txin : thisTx.vin)
    {
        AddToSpends(txin.prevout, wtxid);
    }
}

bool CWallet::EncryptWallet(const SecureString &strWalletPassphrase)
{
    if (IsCrypted())
        return false;

    CKeyingMaterial _vMasterKey;
    RandAddSeedPerfmon();

    _vMasterKey.resize(WALLET_CRYPTO_KEY_SIZE);
    GetRandBytes(&_vMasterKey[0], WALLET_CRYPTO_KEY_SIZE);

    CMasterKey kMasterKey;
    RandAddSeedPerfmon();

    kMasterKey.vchSalt.resize(WALLET_CRYPTO_SALT_SIZE);
    GetRandBytes(&kMasterKey.vchSalt[0], WALLET_CRYPTO_SALT_SIZE);

    CCrypter crypter;
    int64_t nStartTime = GetTimeMillis();
    crypter.SetKeyFromPassphrase(strWalletPassphrase, kMasterKey.vchSalt, 25000, kMasterKey.nDerivationMethod);
    kMasterKey.nDeriveIterations = 2500000 / ((double)(GetTimeMillis() - nStartTime));

    nStartTime = GetTimeMillis();
    crypter.SetKeyFromPassphrase(
        strWalletPassphrase, kMasterKey.vchSalt, kMasterKey.nDeriveIterations, kMasterKey.nDerivationMethod);
    kMasterKey.nDeriveIterations =
        (kMasterKey.nDeriveIterations + kMasterKey.nDeriveIterations * 100 / ((double)(GetTimeMillis() - nStartTime))) /
        2;

    if (kMasterKey.nDeriveIterations < 25000)
        kMasterKey.nDeriveIterations = 25000;

    LOGA("Encrypting Wallet with an nDeriveIterations of %i\n", kMasterKey.nDeriveIterations);

    if (!crypter.SetKeyFromPassphrase(
            strWalletPassphrase, kMasterKey.vchSalt, kMasterKey.nDeriveIterations, kMasterKey.nDerivationMethod))
        return false;
    if (!crypter.Encrypt(_vMasterKey, kMasterKey.vchCryptedKey))
        return false;

    {
        LOCK(cs_wallet);
        mapMasterKeys[++nMasterKeyMaxID] = kMasterKey;
        if (fFileBacked)
        {
            assert(!pwalletdbEncryption);
            pwalletdbEncryption = new CWalletDB(strWalletFile);
            if (!pwalletdbEncryption->TxnBegin())
            {
                delete pwalletdbEncryption;
                pwalletdbEncryption = nullptr;
                return false;
            }
            pwalletdbEncryption->WriteMasterKey(nMasterKeyMaxID, kMasterKey);
        }

        if (!EncryptKeys(_vMasterKey))
        {
            if (fFileBacked)
            {
                pwalletdbEncryption->TxnAbort();
                delete pwalletdbEncryption;
            }
            // We now probably have half of our keys encrypted in memory, and half not...
            // die and let the user reload the unencrypted wallet.
            assert(false);
        }

        // Encryption was introduced in version 0.4.0
        SetMinVersion(FEATURE_WALLETCRYPT, pwalletdbEncryption, true);

        if (fFileBacked)
        {
            if (!pwalletdbEncryption->TxnCommit())
            {
                delete pwalletdbEncryption;
                // We now have keys encrypted in memory, but not on disk...
                // die to avoid confusion and let the user reload the unencrypted wallet.
                assert(false);
            }

            delete pwalletdbEncryption;
            pwalletdbEncryption = nullptr;
        }

        Lock();
        Unlock(strWalletPassphrase);

        // if we are using HD, replace the HD master key with a new one
        if (!hdChain.masterKeyID.IsNull())
        {
            CKey key;
            CPubKey masterPubKey = GenerateNewHDMasterKey();
            if (!SetHDMasterKey(masterPubKey))
                return false;
        }

        NewKeyPool();
        Lock();

        // Need to completely rewrite the wallet file; if we don't, bdb might keep
        // bits of the unencrypted private key in slack space in the database file.
        CDB::Rewrite(strWalletFile);
    }
    NotifyStatusChanged(this);

    return true;
}

int64_t CWallet::IncOrderPosNext(CWalletDB *pwalletdb)
{
    AssertLockHeld(cs_wallet); // nOrderPosNext
    int64_t nRet = nOrderPosNext++;
    if (pwalletdb)
    {
        pwalletdb->WriteOrderPosNext(nOrderPosNext);
    }
    else
    {
        CWalletDB(strWalletFile).WriteOrderPosNext(nOrderPosNext);
    }
    return nRet;
}

void CWallet::MarkDirty()
{
    LOCK(cs_wallet);
    for (PAIRTYPE(const uint256, CWalletTx) & item : mapWallet)
    {
        item.second.MarkDirty();
    }
}

bool CWallet::AddToWallet(const CWalletTx &wtxIn, bool fFromLoadWallet, CWalletDB *pwalletdb, bool isTopPublicLabel)
{
    uint256 hash = wtxIn.GetHash();

    LOCK2(cs_main, cs_wallet);

    if (fFromLoadWallet)
    {
        if (!isTopPublicLabel)
        {
            mapWallet[hash] = wtxIn;
            CWalletTx &wtx = mapWallet[hash];
            wtx.BindWallet(this);
            wtxOrdered.insert(make_pair(wtx.nOrderPos, TxPair(&wtx, (CAccountingEntry *)0)));
            AddToSpends(hash);
            for (const CTxIn &txin : wtx.vin)
            {
                if (mapWallet.count(txin.prevout.hash))
                {
                    CWalletTx &prevtx = mapWallet[txin.prevout.hash];
                    if (prevtx.nIndex == -1 && !prevtx.hashUnset())
                    {
                        MarkConflicted(prevtx.hashBlock, wtx.GetHash());
                    }
                }
            }
        }
        else
        {
            // add tx to the top public labels map
            mapWalletTopPublicLabels[hash] = wtxIn;
            CWalletTx &wtx = mapWalletTopPublicLabels[hash];

            // if tx is a top public label and -toppubliclabels mode is off
            // or the unspent amount < mininum then remove the tx
            CAmount minPublicLabelSatoshis = GetArg("-toppubliclabels", DEFAULT_TOPPUBLICLABELS);
            CAmount unspentPublicLabelAmount = UnspentPublicLabelAmount(wtxIn, "").first;
            if (minPublicLabelSatoshis == 0 || unspentPublicLabelAmount < minPublicLabelSatoshis)
            {
                LOGA("Top Public Label transaction found but it should be deleted. %s", wtxIn.GetHash().ToString());
            }
            else wtx.BindWallet(this);
        }
    }
    else
    {
        pair<map<uint256, CWalletTx>::iterator, bool> ret;
        // Inserts only if not already there, returns tx inserted or tx found
        if (isTopPublicLabel)
            ret = mapWalletTopPublicLabels.insert(make_pair(hash, wtxIn));
        else
            ret = mapWallet.insert(make_pair(hash, wtxIn));

        CWalletTx &wtx = (*ret.first).second;
        wtx.BindWallet(this);
        bool fInsertedNew = ret.second;
        if (fInsertedNew)
        {
            wtx.nTimeReceived = GetAdjustedTime();
            wtx.nOrderPos = IncOrderPosNext(pwalletdb);
            if (!isTopPublicLabel) wtxOrdered.insert(make_pair(wtx.nOrderPos, TxPair(&wtx, (CAccountingEntry *)0)));

            wtx.nTimeSmart = wtx.nTimeReceived;
            if (!wtxIn.hashUnset())
            {
                if (mapBlockIndex.count(wtxIn.hashBlock))
                {
                    int64_t latestNow = wtx.nTimeReceived;
                    int64_t latestEntry = 0;
                    {
                        // Tolerate times up to the last timestamp in the wallet not more than 5 minutes into the future
                        int64_t latestTolerated = latestNow + 300;
                        const TxItems &txOrdered = wtxOrdered;
                        for (TxItems::const_reverse_iterator it = txOrdered.rbegin(); it != txOrdered.rend(); ++it)
                        {
                            CWalletTx *const pwtx = (*it).second.first;
                            if (pwtx == &wtx)
                                continue;
                            CAccountingEntry *const pacentry = (*it).second.second;
                            int64_t nSmartTime;
                            if (pwtx)
                            {
                                nSmartTime = pwtx->nTimeSmart;
                                if (!nSmartTime)
                                    nSmartTime = pwtx->nTimeReceived;
                            }
                            else
                                nSmartTime = pacentry->nTime;
                            if (nSmartTime <= latestTolerated)
                            {
                                latestEntry = nSmartTime;
                                if (nSmartTime > latestNow)
                                    latestNow = nSmartTime;
                                break;
                            }
                        }
                    }

                    int64_t blocktime = mapBlockIndex[wtxIn.hashBlock]->GetBlockTime();
                    wtx.nTimeSmart = std::max(latestEntry, std::min(blocktime, latestNow));
                }
                else
                    LOGA("AddToWallet(): found %s in block %s not in index\n", wtxIn.GetHash().ToString(),
                        wtxIn.hashBlock.ToString());
            }
            if (!isTopPublicLabel) AddToSpends(hash);
        }

        bool fUpdated = false;
        if (!fInsertedNew) // Merge
        {
            // When the tx is accepted by the mempool, it will be added to the wallet but any account info is stripped
            // since accounts are not part of the base CTransaction.  This addition races against the wallet adding
            // the transaction (with account info) itself.  If the mempool path wins, we may need to update the tx with
            // account info.
            if ((wtxIn.strFromAccount.size() > 0) && (wtx.strFromAccount.size() == 0))
            {
                LOGA("Add an account into wallet tx");
                wtx.strFromAccount = wtxIn.strFromAccount;
                fUpdated = true;
            }
            if (!wtxIn.hashUnset() && wtxIn.hashBlock != wtx.hashBlock)
            {
                wtx.hashBlock = wtxIn.hashBlock;
                fUpdated = true;
            }
            // If no longer abandoned, update
            if (wtxIn.hashBlock.IsNull() && wtx.isAbandoned())
            {
                wtx.hashBlock = wtxIn.hashBlock;
                fUpdated = true;
            }
            if (wtxIn.nIndex != -1 && (wtxIn.nIndex != wtx.nIndex))
            {
                wtx.nIndex = wtxIn.nIndex;
                fUpdated = true;
            }
            if (wtxIn.fFromMe && wtxIn.fFromMe != wtx.fFromMe)
            {
                wtx.fFromMe = wtxIn.fFromMe;
                fUpdated = true;
            }
        }

<<<<<<< HEAD
=======
        // Only useful if debugging wallet
        // LOGA("AddToWallet %s  %s%s\n", wtxIn.GetHash().ToString(), (fInsertedNew ? "new" : ""),
        //    (fUpdated ? "update" : ""));

>>>>>>> d6dcacc5
        // Write to disk
        if (fInsertedNew || fUpdated)
        {
            if (isTopPublicLabel)
                if (wtx.WriteTopPublicLabel(pwalletdb))
                {
                    //// debug print
                    LOGA("AddToWallet TopPublicLabel %s  %s%s\n", wtxIn.GetHash().ToString(), (fInsertedNew ? "new" : ""),
                        (fUpdated ? "update" : ""));
                    return true;
                }
                else return false;
            else if (wtx.WriteToDisk(pwalletdb))
            {
                //// debug print
                LOGA("AddToWallet %s  %s%s\n", wtxIn.GetHash().ToString(), (fInsertedNew ? "new" : ""),
                    (fUpdated ? "update" : ""));
                return true;
            }
            else return false;
        }
        // Break debit/credit balance caches:
        wtx.MarkDirty();

        // Notify UI of new or updated transaction
        NotifyTransactionChanged(this, hash, fInsertedNew ? CT_NEW : CT_UPDATED);

        // notify an external script when a wallet transaction comes in or is updated
        std::string strCmd = GetArg("-walletnotify", "");

        if (!strCmd.empty())
        {
            boost::replace_all(strCmd, "%s", wtxIn.GetHash().GetHex());
            boost::thread t(runCommand, strCmd); // thread runs free
        }
    }
    return true;
}

/**
 * Add a transaction to the wallet, or update it.
 * pblock is optional, but should be provided if the transaction is known to be in a block.
 * If fUpdate is true, existing transactions will be updated.
 */
bool CWallet::AddToWalletIfInvolvingMe(const CTransactionRef &ptx, const CBlock *pblock, bool fUpdate, int txIndex)
{
    AssertLockHeld(cs_main);
    AssertLockHeld(cs_wallet);

    if (pblock)
    {
        for (const CTxIn &txin : ptx->vin)
        {
            std::pair<TxSpends::const_iterator, TxSpends::const_iterator> range = mapTxSpends.equal_range(txin.prevout);
            while (range.first != range.second)
            {
                if (range.first->second != ptx->GetHash())
                {
                    LOGA("Transaction %s (in block %s) conflicts with wallet transaction %s (both spend %s:%i)\n",
                        ptx->GetHash().ToString(), pblock->GetHash().ToString(), range.first->second.ToString(),
                        range.first->first.hash.ToString(), range.first->first.n);
                    MarkConflicted(pblock->GetHash(), range.first->second);
                }
                range.first++;
            }
        }
    }

    bool fExisted = mapWallet.count(ptx->GetHash()) != 0;
    if (fExisted && !fUpdate)
        return false;

    // If toppubliclabels mode then include public labels if they are unspent
    bool IsUnspentPublicLabel = false;
    std::pair<CAmount, int> pltxout;
    if (GetArg("-toppubliclabels", DEFAULT_TOPPUBLICLABELS) > 0)
    {
        CAmount minPublicLabelSatoshis = GetArg("-toppubliclabels", DEFAULT_TOPPUBLICLABELS);
        pltxout = UnspentPublicLabelAmount(*ptx, "");
        if (pltxout.first >= minPublicLabelSatoshis)
            IsUnspentPublicLabel = true;
    }

    if (fExisted || IsMine(*ptx) || IsFromMe(*ptx) || IsUnspentPublicLabel)
    {
        CWalletTx wtx(this, *ptx);


        // Get merkle branch if transaction was found in a block
        if (pblock)
            wtx.SetMerkleBranch(*pblock, txIndex);

        // Do not flush the wallet here for performance reasons
        // this is safe, as in case of a crash, we rescan the necessary blocks on startup through our
        // SetBestChain-mechanism
        CWalletDB walletdb(strWalletFile, "r+", false);

        if (IsUnspentPublicLabel) AddToWallet(wtx, false, &walletdb, true);
        if (fExisted || IsMine(*ptx) || IsFromMe(*ptx) ) return AddToWallet(wtx, false, &walletdb, false);
    }
    return false;
}

bool CWallet::AbandonTransaction(const uint256 &hashTx)
{
    LOCK2(cs_main, cs_wallet);

    // Do not flush the wallet here for performance reasons
    CWalletDB walletdb(strWalletFile, "r+", false);

    std::set<uint256> todo;
    std::set<uint256> done;

    // Can't mark abandoned if confirmed or in mempool
    assert(mapWallet.count(hashTx));
    CWalletTx &origtx = mapWallet[hashTx];
    if (origtx.GetDepthInMainChain() > 0 || origtx.InMempool())
    {
        return false;
    }

    todo.insert(hashTx);

    while (!todo.empty())
    {
        uint256 now = *todo.begin();
        todo.erase(now);
        done.insert(now);
        assert(mapWallet.count(now));
        CWalletTx &wtx = mapWallet[now];
        int currentconfirm = wtx.GetDepthInMainChain();
        // If the orig tx was not in block, none of its spends can be
        assert(currentconfirm <= 0);
        // if (currentconfirm < 0) {Tx and spends are already conflicted, no need to abandon}
        if (currentconfirm == 0 && !wtx.isAbandoned())
        {
            // If the orig tx was not in block/mempool, none of its spends can be in mempool
            assert(!wtx.InMempool());
            wtx.nIndex = -1;
            wtx.setAbandoned();
            wtx.MarkDirty();
            wtx.WriteToDisk(&walletdb);
            NotifyTransactionChanged(this, wtx.GetHash(), CT_UPDATED);
            // Iterate over all its outputs, and mark transactions in the wallet that spend them abandoned too
            TxSpends::const_iterator iter = mapTxSpends.lower_bound(COutPoint(hashTx, 0));
            while (iter != mapTxSpends.end() && iter->first.hash == now)
            {
                if (!done.count(iter->second))
                {
                    todo.insert(iter->second);
                }
                iter++;
            }
            // If a transaction changes 'conflicted' state, that changes the balance
            // available of the outputs it spends. So force those to be recomputed
            for (const CTxIn &txin : wtx.vin)
            {
                if (mapWallet.count(txin.prevout.hash))
                    mapWallet[txin.prevout.hash].MarkDirty();
            }
        }
    }

    return true;
}

void CWallet::MarkConflicted(const uint256 &hashBlock, const uint256 &hashTx)
{
    LOCK2(cs_main, cs_wallet);

    int conflictconfirms = 0;
    if (mapBlockIndex.count(hashBlock))
    {
        CBlockIndex *pindex = mapBlockIndex[hashBlock];
        if (chainActive.Contains(pindex))
        {
            conflictconfirms = -(chainActive.Height() - pindex->nHeight + 1);
        }
    }
    // If number of conflict confirms cannot be determined, this means
    // that the block is still unknown or not yet part of the main chain,
    // for example when loading the wallet during a reindex. Do nothing in that
    // case.
    if (conflictconfirms >= 0)
        return;

    // Do not flush the wallet here for performance reasons
    CWalletDB walletdb(strWalletFile, "r+", false);

    std::set<uint256> todo;
    std::set<uint256> done;

    todo.insert(hashTx);

    while (!todo.empty())
    {
        uint256 now = *todo.begin();
        todo.erase(now);
        done.insert(now);
        assert(mapWallet.count(now));
        CWalletTx &wtx = mapWallet[now];
        int currentconfirm = wtx.GetDepthInMainChain();
        if (conflictconfirms < currentconfirm)
        {
            // Block is 'more conflicted' than current confirm; update.
            // Mark transaction as conflicted with this block.
            wtx.nIndex = -1;
            wtx.hashBlock = hashBlock;
            wtx.MarkDirty();
            wtx.WriteToDisk(&walletdb);
            // Iterate over all its outputs, and mark transactions in the wallet that spend them conflicted too
            TxSpends::const_iterator iter = mapTxSpends.lower_bound(COutPoint(now, 0));
            while (iter != mapTxSpends.end() && iter->first.hash == now)
            {
                if (!done.count(iter->second))
                {
                    todo.insert(iter->second);
                }
                iter++;
            }
            // If a transaction changes 'conflicted' state, that changes the balance
            // available of the outputs it spends. So force those to be recomputed
            for (const CTxIn &txin : wtx.vin)
            {
                if (mapWallet.count(txin.prevout.hash))
                    mapWallet[txin.prevout.hash].MarkDirty();
            }
        }
    }
}

void CWallet::SyncTransaction(const CTransactionRef &ptx, const CBlock *pblock, int txIdx)
{
    LOCK2(cs_main, cs_wallet);

    if (!AddToWalletIfInvolvingMe(ptx, pblock, true, txIdx))
        return; // Not one of ours

    // If a transaction changes 'conflicted' state, that changes the balance
    // available of the outputs it spends. So force those to be
    // recomputed, also:
    for (const CTxIn &txin : ptx->vin)
    {
        if (mapWallet.count(txin.prevout.hash))
            mapWallet[txin.prevout.hash].MarkDirty();
    }
}

CAmount CWallet::GetDebit(const CTxIn &txin, const isminefilter &filter) const
{
    LOCK(cs_wallet);
    map<uint256, CWalletTx>::const_iterator mi = mapWallet.find(txin.prevout.hash);
    if (mi != mapWallet.end())
    {
        const CWalletTx &prev = (*mi).second;
        if (txin.prevout.n < prev.vout.size())
            if (IsMine(prev.vout[txin.prevout.n]) & filter)
                return prev.vout[txin.prevout.n].nValue;
    }
    return 0;
}

isminetype CWallet::IsMine(const CTxDestination &dest) const { return ::IsMine(*this, dest, chainActive.Tip()); }
isminetype CWallet::IsMine(const CTxOut &txout) const { return ::IsMine(*this, txout.scriptPubKey, chainActive.Tip()); }
isminetype CWallet::IsMine(const CTxIn &txin) const
{
    LOCK(cs_wallet);
    map<uint256, CWalletTx>::const_iterator mi = mapWallet.find(txin.prevout.hash);
    if (mi != mapWallet.end())
    {
        const CWalletTx &prev = (*mi).second;
        if (txin.prevout.n < prev.vout.size())
            return IsMine(prev.vout[txin.prevout.n]);
    }
    return ISMINE_NO;
}

bool CWallet::IsMine(const CTransaction &tx) const
{
    for (const CTxOut &txout : tx.vout)
    {
        if (IsMine(txout) != ISMINE_NO)
            return true;
	}
    return false;
}

std::pair<CAmount, int> CWallet::UnspentPublicLabelAmount(const CTransaction& tx, const std::string comparePublicLabel) const
{ // Returns unspent output amount associated with public label

    // A public label exists BEFORE its txout buddy
    bool nextIsPublicLabelBuddy = false;
    int i = 0;
    for (const CTxOut &txout : tx.vout)
    {
        // Speeds up the search but doesn't effect the result
        if ((!nextIsPublicLabelBuddy && txout.nValue == 0) || (nextIsPublicLabelBuddy && txout.nValue > 0))
        {
            std::string txPublicLabel = getLabelPublic(txout.scriptPubKey);

            if (nextIsPublicLabelBuddy)
            {
                // This is the target txout.nValue
                CAmount nValue = IsSpent(tx.GetHash(), i) ? 0 : txout.nValue;
                if (nValue > 0)
                {
                    // found unspent outputs related to public label
                    return make_pair(nValue, i);
                }

            }
            else if ((comparePublicLabel != "" && txPublicLabel == comparePublicLabel)  // matches the specified public label
                     || (comparePublicLabel == "" && txPublicLabel != ""))              // matches for any public label
            {
                // if the public label exists the next txout.nValue is the target
                nextIsPublicLabelBuddy = true;
            }
        }
        i++;
    }
    return make_pair(0, NULL);
}

CAmount CWallet::GetCredit(const CTxOut &txout, const isminefilter &filter) const
{
    if (!MoneyRange(txout.nValue))
        throw std::runtime_error("CWallet::GetCredit(): value out of range");
    return ((IsMine(txout) & filter) ? txout.nValue : 0);
}

bool CWallet::IsChange(const CTxOut &txout) const
{
    // TODO: fix handling of 'change' outputs. The assumption is that any
    // payment to a script that is ours, but is not in the address book
    // is change. That assumption is likely to break when we implement multisignature
    // wallets that return change back into a multi-signature-protected address;
    // a better way of identifying which outputs are 'the send' and which are
    // 'the change' will need to be implemented (maybe extend CWalletTx to remember
    // which output, if any, was change).
    if (::IsMine(*this, txout.scriptPubKey, chainActive.Tip()))
    {
        CTxDestination address;
        if (!ExtractDestination(txout.scriptPubKey, address))
            return true;

        LOCK(cs_wallet);
        if (!mapAddressBook.count(address))
            return true;
    }
    return false;
}

CAmount CWallet::GetChange(const CTxOut &txout) const
{
    if (!MoneyRange(txout.nValue))
        throw std::runtime_error("CWallet::GetChange(): value out of range");
    return (IsChange(txout) ? txout.nValue : 0);
}

bool CWallet::IsFromMe(const CTransaction &tx) const { return (GetDebit(tx, ISMINE_ALL) > 0); }
CAmount CWallet::GetDebit(const CTransaction &tx, const isminefilter &filter) const
{
    CAmount nDebit = 0;
    for (const CTxIn &txin : tx.vin)
    {
        nDebit += GetDebit(txin, filter);
        if (!MoneyRange(nDebit))
            throw std::runtime_error("CWallet::GetDebit(): value out of range");
    }
    return nDebit;
}

CAmount CWallet::GetCredit(const CTransaction &tx, const isminefilter &filter) const
{
    CAmount nCredit = 0;
    for (const CTxOut &txout : tx.vout)
    {
        nCredit += GetCredit(txout, filter);
        if (!MoneyRange(nCredit))
            throw std::runtime_error("CWallet::GetCredit(): value out of range");
    }
    return nCredit;
}

CAmount CWallet::GetChange(const CTransaction &tx) const
{
    CAmount nChange = 0;
    for (const CTxOut &txout : tx.vout)
    {
        nChange += GetChange(txout);
        if (!MoneyRange(nChange))
            throw std::runtime_error("CWallet::GetChange(): value out of range");
    }
    return nChange;
}

CPubKey CWallet::GenerateNewHDMasterKey()
{
    CKey key;
    key.MakeNewKey(true);

    int64_t nCreationTime = GetTime();
    CKeyMetadata metadata(nCreationTime);

    // calculate the pubkey
    CPubKey pubkey = key.GetPubKey();
    assert(key.VerifyPubKey(pubkey));

    // set the hd keypath to "m" -> Master, refers the masterkeyid to itself
    metadata.hdKeypath = "m";
    metadata.hdMasterKeyID = pubkey.GetID();

    {
        LOCK(cs_wallet);

        // mem store the metadata
        mapKeyMetadata[pubkey.GetID()] = metadata;

        // write the key&metadata to the database
        if (!AddKeyPubKey(key, pubkey))
            throw std::runtime_error("CWallet::GenerateNewKey(): AddKey failed");
    }

    return pubkey;
}

bool CWallet::SetHDMasterKey(const CPubKey &pubkey)
{
    LOCK(cs_wallet);

    // ensure this wallet.dat can only be opened by clients supporting HD
    SetMinVersion(FEATURE_HD);

    // store the keyid (hash160) together with
    // the child index counter in the database
    // as a hdchain object
    CHDChain newHdChain;
    newHdChain.masterKeyID = pubkey.GetID();
    SetHDChain(newHdChain, false);

    return true;
}

bool CWallet::SetHDChain(const CHDChain &chain, bool memonly)
{
    LOCK(cs_wallet);
    if (!memonly && !CWalletDB(strWalletFile).WriteHDChain(chain))
        throw runtime_error("AddHDChain(): writing chain failed");

    hdChain = chain;
    return true;
}

bool CWallet::IsHDEnabled() { return !hdChain.masterKeyID.IsNull(); }
int64_t CWalletTx::GetTxTime() const
{
    int64_t n = nTimeSmart;
    return n ? n : nTimeReceived;
}

int CWalletTx::GetRequestCount() const
{
    // Returns -1 if it wasn't being tracked
    int nRequests = -1;
    {
        LOCK(pwallet->cs_wallet);
        if (IsCoinBase())
        {
            // Generated block
            if (!hashUnset())
            {
                map<uint256, int>::const_iterator mi = pwallet->mapRequestCount.find(hashBlock);
                if (mi != pwallet->mapRequestCount.end())
                    nRequests = (*mi).second;
            }
        }
        else
        {
            // Did anyone request this transaction?
            map<uint256, int>::const_iterator mi = pwallet->mapRequestCount.find(GetHash());
            if (mi != pwallet->mapRequestCount.end())
            {
                nRequests = (*mi).second;

                // How about the block it's in?
                if (nRequests == 0 && !hashUnset())
                {
                    map<uint256, int>::const_iterator mi2 = pwallet->mapRequestCount.find(hashBlock);
                    if (mi2 != pwallet->mapRequestCount.end())
                        nRequests = (*mi2).second;
                    else
                        nRequests = 1; // If it's in someone else's block it must have got out
                }
            }
        }
    }
    return nRequests;
}

void CWalletTx::GetAmounts(list<COutputEntry> &listReceived,
    list<COutputEntry> &listSent,
    CAmount &nFee,
    string &strSentAccount,
    const isminefilter &filter) const
{
    nFee = 0;
    listReceived.clear();
    listSent.clear();
    strSentAccount = strFromAccount;

    // Compute fee:
    CAmount nDebit = GetDebit(filter);
    if (nDebit > 0) // debit>0 means we signed/sent this transaction
    {
        CAmount nValueOut = GetValueOut();
        nFee = nDebit - nValueOut;
    }

    // Sent/received.
    for (unsigned int i = 0; i < vout.size(); ++i)
    {
        const CTxOut &txout = vout[i];
        isminetype fIsMine = pwallet->IsMine(txout);
        // Only need to handle txouts if AT LEAST one of these is true:
        //   1) they debit from us (sent)
        //   2) the output is to us (received)
        if (nDebit > 0)
        {
            // Don't report 'change' txouts
            if (pwallet->IsChange(txout))
                continue;
        }
        else if (!(fIsMine & filter))
            continue;

        // In either case, we need to get the destination address
        CTxDestination address;

        if (!ExtractDestination(txout.scriptPubKey, address) && !txout.scriptPubKey.IsUnspendable())
        {
            LOGA("CWalletTx::GetAmounts: Unknown transaction type found, txid %s\n", this->GetHash().ToString());
            address = CNoDestination();
        }

        COutputEntry output = {address, txout.nValue, (int)i};

        // If we are debited by the transaction, add the output as a "sent" entry
        if (nDebit > 0)
            listSent.push_back(output);

        // If we are receiving the output, add it as a "received" entry
        if (fIsMine & filter)
            listReceived.push_back(output);
    }
}

void CWalletTx::GetAccountAmounts(const string &strAccount,
    CAmount &nReceived,
    CAmount &nSent,
    CAmount &nFee,
    const isminefilter &filter) const
{
    nReceived = nSent = nFee = 0;

    CAmount allFee;
    string strSentAccount;
    list<COutputEntry> listReceived;
    list<COutputEntry> listSent;
    GetAmounts(listReceived, listSent, allFee, strSentAccount, filter);

    if (strAccount == strSentAccount)
    {
        for (const COutputEntry &s : listSent)
        {
            nSent += s.amount;
        }
        nFee = allFee;
    }
    {
        LOCK(pwallet->cs_wallet);
        for (const COutputEntry &r : listReceived)
        {
            if (pwallet->mapAddressBook.count(r.destination))
            {
                map<CTxDestination, CAddressBookData>::const_iterator mi = pwallet->mapAddressBook.find(r.destination);
                if (mi != pwallet->mapAddressBook.end() && (*mi).second.name == strAccount)
                    nReceived += r.amount;
            }
            else if (strAccount.empty())
            {
                nReceived += r.amount;
            }
        }
    }
}


bool CWalletTx::WriteToDisk(CWalletDB *pwalletdb) { return pwalletdb->WriteTx(GetHash(), *this); }
bool CWalletTx::WriteTopPublicLabel(CWalletDB *pwalletdb) { return pwalletdb->WriteTopPublicLabel(GetHash(), *this); }

/**
 * Scan the block chain (starting in pindexStart) for transactions
 * from or to us. If fUpdate is true, found transactions that already
 * exist in the wallet will be updated.
 */
int CWallet::ScanForWalletTransactions(CBlockIndex *pindexStart, bool fUpdate)
{
    // Begin rescan by setting fRescan to true.  This prevents any new inbound network connections
    // from being initiated and thus prevents us from banning repeated and failed network connection
    // attempts while the rescan is in progress.  Once the flag is set then it is safe to disconnect
    // any current connections. Note: we don't disconnect nodes in regtest as this prevents the tests
    // from passing since the nodes will not auto-reconnect after a wallet scan has completed.
    fRescan = true;
    if (Params().NetworkIDString() != "regtest")
    {
        LOCK(cs_vNodes);
        for (CNode *pnode : vNodes)
        {
            LOGA("Disconnecting peer: %s before wallet rescan\n", pnode->GetLogName());
            pnode->fDisconnect = true;
        }
    }

    int ret = 0;
    int64_t nNow = GetTime();
    const CChainParams &chainParams = Params();

    CBlockIndex *pindex = pindexStart;
    {
        LOCK2(cs_main, cs_wallet);

        // no need to read and scan block, if block was created before
        // our wallet birthday (as adjusted for block time variability)
        // in -toppubliclabels mode public labels with unspent utxos
        // within 1 year are tracked so don't skip beyond then
        while (pindex && nTimeFirstKey && (pindex->GetBlockTime() < (nTimeFirstKey - 7200))
               && !((GetArg("-toppubliclabels", DEFAULT_TOPPUBLICLABELS) > 0)
                        && (pindex->GetBlockTime() > (chainActive.Tip()->GetBlockTime() - 31557600))))
            pindex = chainActive.Next(pindex);

        LOGA("Rescanning last %i blocks (from block %i)...\n", chainActive.Height() - pindex->nHeight,
            pindex->nHeight);

        // show rescan progress in GUI as dialog or on splashscreen, if -rescan on startup
        ShowProgress(_("Rescanning..."), 0);
        double dProgressStart = Checkpoints::GuessVerificationProgress(chainParams.Checkpoints(), pindex, false);
        double dProgressTip =
            Checkpoints::GuessVerificationProgress(chainParams.Checkpoints(), chainActive.Tip(), false);

        while (pindex)
        {
            if (pindex->nHeight % 100 == 0 && dProgressTip - dProgressStart > 0.0)
                ShowProgress(
                    _("Rescanning..."), std::max(1, std::min(99, (int)((Checkpoints::GuessVerificationProgress(
                                                                            chainParams.Checkpoints(), pindex, false) -
                                                                           dProgressStart) /
                                                                       (dProgressTip - dProgressStart) * 100))));

            CBlock block;
            ReadBlockFromDisk(block, pindex, Params().GetConsensus());
            int txIdx = 0;
            for (const auto &ptx : block.vtx)
            {
                if (AddToWalletIfInvolvingMe(ptx, &block, fUpdate, txIdx))
                    ret++;
                txIdx++;
            }
            pindex = chainActive.Next(pindex);
            if (GetTime() >= nNow + 60)
            {
                nNow = GetTime();
                LOGA("Still rescanning. At block %d. Progress=%f\n", pindex->nHeight,
                    Checkpoints::GuessVerificationProgress(chainParams.Checkpoints(), pindex));
            }
        }
        ShowProgress(_("Rescanning..."), 100); // hide progress dialog in GUI
    }
    // Rescan is now finished. Set to false to allow network connections to resume.
    fRescan = false;

    return ret;
}

void CWallet::ReacceptWalletTransactions()
{
    // If transactions aren't being broadcasted, don't let them into local mempool either
    if (!fBroadcastTransactions)
        return;
    std::map<int64_t, CWalletTx *> mapSorted;

    {
        LOCK2(cs_main, cs_wallet);

        // Sort pending wallet transactions based on their initial wallet insertion order
        for (PAIRTYPE(const uint256, CWalletTx) & item : mapWallet)
        {
            const uint256 &wtxid = item.first;
            CWalletTx &wtx = item.second;
            assert(wtx.GetHash() == wtxid);

            int nDepth = wtx.GetDepthInMainChain();

            if (!wtx.IsCoinBase() && (nDepth == 0 && !wtx.isAbandoned()))
            {
                mapSorted.insert(std::make_pair(wtx.nOrderPos, &wtx));
            }
        }
    }

    // Try to add wallet transactions to memory pool
    for (std::pair<const int64_t, CWalletTx *> &item : mapSorted)
    {
        CWalletTx &wtx = *(item.second);

        wtx.AcceptToMemoryPool(false);
        SyncWithWallets(MakeTransactionRef(wtx), nullptr, -1);
    }
    CommitTxToMempool();
}

bool CWalletTx::RelayWalletTransaction()
{
    assert(pwallet->GetBroadcastTransactions());
    if (!IsCoinBase())
    {
        if (GetDepthInMainChain() == 0 && !isAbandoned() && InMempool())
        {
            LOGA("Relaying wtx %s\n", GetHash().ToString());
            RelayTransaction(MakeTransactionRef((CTransaction) * this));
            return true;
        }
    }
    return false;
}

set<uint256> CWalletTx::GetConflicts() const
{
    set<uint256> result;
    if (pwallet != nullptr)
    {
        uint256 myHash = GetHash();
        result = pwallet->GetConflicts(myHash);
        result.erase(myHash);
    }
    return result;
}

CAmount CWalletTx::GetDebit(const isminefilter &filter) const
{
    if (vin.empty())
        return 0;

    CAmount debit = 0;
    if (filter & ISMINE_SPENDABLE)
    {
        if (fDebitCached)
            debit += nDebitCached;
        else
        {
            nDebitCached = pwallet->GetDebit(*this, ISMINE_SPENDABLE);
            fDebitCached = true;
            debit += nDebitCached;
        }
    }
    if (filter & ISMINE_WATCH_ONLY)
    {
        if (fWatchDebitCached)
            debit += nWatchDebitCached;
        else
        {
            nWatchDebitCached = pwallet->GetDebit(*this, ISMINE_WATCH_ONLY);
            fWatchDebitCached = true;
            debit += nWatchDebitCached;
        }
    }
    return debit;
}

CAmount CWalletTx::GetCredit(const isminefilter &filter) const
{
    // Must wait until coinbase is safely deep enough in the chain before valuing it
    if (IsCoinBase() && GetBlocksToMaturity() > 0)
        return 0;

    int64_t credit = 0;
    if (filter & ISMINE_SPENDABLE)
    {
        // GetBalance can assume transactions in mapWallet won't change
        if (fCreditCached)
            credit += nCreditCached;
        else
        {
            nCreditCached = pwallet->GetCredit(*this, ISMINE_SPENDABLE);
            fCreditCached = true;
            credit += nCreditCached;
        }
    }
    if (filter & ISMINE_WATCH_ONLY)
    {
        if (fWatchCreditCached)
            credit += nWatchCreditCached;
        else
        {
            nWatchCreditCached = pwallet->GetCredit(*this, ISMINE_WATCH_ONLY);
            fWatchCreditCached = true;
            credit += nWatchCreditCached;
        }
    }
    return credit;
}

CAmount CWalletTx::GetImmatureCredit(bool fUseCache) const
{
    if (IsCoinBase() && GetBlocksToMaturity() > 0 && IsInMainChain())
    {
        if (fUseCache && fImmatureCreditCached)
            return nImmatureCreditCached;
        nImmatureCreditCached = pwallet->GetCredit(*this, ISMINE_SPENDABLE);
        fImmatureCreditCached = true;
        return nImmatureCreditCached;
    }

    return 0;
}

CAmount CWalletTx::GetAvailableCredit(bool fUseCache) const
{
    if (pwallet == 0)
        return 0;

    // Must wait until coinbase is safely deep enough in the chain before valuing it
    if (IsCoinBase() && GetBlocksToMaturity() > 0)
        return 0;

    if (fUseCache && fAvailableCreditCached)
        return nAvailableCreditCached;

    CAmount nCredit = 0;
    uint256 hashTx = GetHash();
    for (unsigned int i = 0; i < vout.size(); i++)
    {
        if (!pwallet->IsSpent(hashTx, i))
        {
            const CTxOut &txout = vout[i];
            nCredit += pwallet->GetCredit(txout, ISMINE_SPENDABLE);
            if (!MoneyRange(nCredit))
                throw std::runtime_error("CWalletTx::GetAvailableCredit(false) : value out of range");
        }
    }

    nAvailableCreditCached = nCredit;
    fAvailableCreditCached = true;
    return nCredit;
}

CAmount CWalletTx::GetImmatureWatchOnlyCredit(const bool &fUseCache) const
{
    if (IsCoinBase() && GetBlocksToMaturity() > 0 && IsInMainChain())
    {
        if (fUseCache && fImmatureWatchCreditCached)
            return nImmatureWatchCreditCached;
        nImmatureWatchCreditCached = pwallet->GetCredit(*this, ISMINE_WATCH_ONLY);
        fImmatureWatchCreditCached = true;
        return nImmatureWatchCreditCached;
    }

    return 0;
}

CAmount CWalletTx::GetAvailableWatchOnlyCredit(const bool &fUseCache) const
{
    if (pwallet == 0)
        return 0;

    // Must wait until coinbase is safely deep enough in the chain before valuing it
    if (IsCoinBase() && GetBlocksToMaturity() > 0)
        return 0;

    if (fUseCache && fAvailableWatchCreditCached)
        return nAvailableWatchCreditCached;

    CAmount nCredit = 0;
    for (unsigned int i = 0; i < vout.size(); i++)
    {
        if (!pwallet->IsSpent(GetHash(), i))
        {
            const CTxOut &txout = vout[i];
            nCredit += pwallet->GetCredit(txout, ISMINE_WATCH_ONLY);
            if (!MoneyRange(nCredit))
                throw std::runtime_error("CWalletTx::GetAvailableCredit(false) : value out of range");
        }
    }

    nAvailableWatchCreditCached = nCredit;
    fAvailableWatchCreditCached = true;
    return nCredit;
}

CAmount CWalletTx::GetChange() const
{
    if (fChangeCached)
        return nChangeCached;
    nChangeCached = pwallet->GetChange(*this);
    fChangeCached = true;
    return nChangeCached;
}

bool CWalletTx::InMempool() const
{
    if (mempool.exists(GetHash()))
    {
        return true;
    }
    return false;
}

bool CWalletTx::IsTrusted() const
{
    // Quick answer in most cases
    if (!CheckFinalTx(*this))
        return false;
    int nDepth = GetDepthInMainChain();
    if (nDepth >= 1)
        return true;
    if (nDepth < 0)
        return false;
    if (!bSpendZeroConfChange || !IsFromMe(ISMINE_ALL)) // using wtx's cached debit
        return false;

    // Don't trust unconfirmed transactions from us unless they are in the mempool.
    if (!InMempool())
        return false;

    // Trusted if all inputs are from us and are in the mempool:
    for (const CTxIn &txin : vin)
    {
        // Transactions not sent by us: not trusted
        const CWalletTx *parent = pwallet->GetWalletTx(txin.prevout.hash);
        if (parent == nullptr)
            return false;
        const CTxOut &parentOut = parent->vout[txin.prevout.n];
        if (pwallet->IsMine(parentOut) != ISMINE_SPENDABLE)
            return false;
    }
    return true;
}

std::vector<uint256> CWallet::ResendWalletTransactionsBefore(int64_t nTime)
{
    std::vector<uint256> result;

    LOCK(cs_wallet);
    // Sort them in chronological order
    multimap<unsigned int, CWalletTx *> mapSorted;
    for (PAIRTYPE(const uint256, CWalletTx) & item : mapWallet)
    {
        CWalletTx &wtx = item.second;
        // Don't rebroadcast if newer than nTime:
        if (wtx.nTimeReceived > nTime)
            continue;
        mapSorted.insert(make_pair(wtx.nTimeReceived, &wtx));
    }
    for (PAIRTYPE(const unsigned int, CWalletTx *) & item : mapSorted)
    {
        CWalletTx &wtx = *item.second;
        if (wtx.RelayWalletTransaction())
            result.push_back(wtx.GetHash());
    }
    return result;
}

void CWallet::ResendWalletTransactions(int64_t nBestBlockTime)
{
    // Do this infrequently and randomly to avoid giving away
    // that these are our transactions.
    if (GetTime() < nNextResend || !fBroadcastTransactions)
        return;
    bool fFirst = (nNextResend == 0);
    nNextResend = GetTime() + GetRand(30 * 60);
    if (fFirst)
        return;

    // Only do it if there's been a new block since last time
    if (nBestBlockTime < nLastResend)
        return;
    nLastResend = GetTime();

    // Rebroadcast unconfirmed txes older than 5 minutes before the last
    // block was found:
    std::vector<uint256> relayed = ResendWalletTransactionsBefore(nBestBlockTime - 5 * 60);
    if (!relayed.empty())
        LOGA("%s: rebroadcast %u unconfirmed transactions\n", __func__, relayed.size());
}

/** @} */ // end of mapWallet


/** @defgroup Actions
 *
 * @{
 */


CAmount CWallet::GetBalance() const
{
    CAmount nTotal = 0;
    {
        LOCK2(cs_main, cs_wallet);
        for (map<uint256, CWalletTx>::const_iterator it = mapWallet.begin(); it != mapWallet.end(); ++it)
        {
            const CWalletTx *pcoin = &(*it).second;
            if (pcoin->IsTrusted())
                nTotal += pcoin->GetAvailableCredit(false);
        }
    }

    return nTotal;
}

CAmount CWallet::GetUnconfirmedBalance() const
{
    CAmount nTotal = 0;
    {
        LOCK2(cs_main, cs_wallet);
        for (map<uint256, CWalletTx>::const_iterator it = mapWallet.begin(); it != mapWallet.end(); ++it)
        {
            const CWalletTx *pcoin = &(*it).second;
            if (!pcoin->IsTrusted() && pcoin->GetDepthInMainChain() == 0 && pcoin->InMempool())
                nTotal += pcoin->GetAvailableCredit(false);
        }
    }
    return nTotal;
}

CAmount CWallet::GetImmatureBalance() const
{
    CAmount nTotal = 0;
    {
        LOCK2(cs_main, cs_wallet);
        for (map<uint256, CWalletTx>::const_iterator it = mapWallet.begin(); it != mapWallet.end(); ++it)
        {
            const CWalletTx *pcoin = &(*it).second;
            nTotal += pcoin->GetImmatureCredit(false);
        }
    }
    return nTotal;
}

CAmount CWallet::GetWatchOnlyBalance() const
{
    CAmount nTotal = 0;
    {
        LOCK2(cs_main, cs_wallet);
        for (map<uint256, CWalletTx>::const_iterator it = mapWallet.begin(); it != mapWallet.end(); ++it)
        {
            const CWalletTx *pcoin = &(*it).second;
            if (pcoin->IsTrusted())
                nTotal += pcoin->GetAvailableWatchOnlyCredit(false);
        }
    }

    return nTotal;
}

CAmount CWallet::GetUnconfirmedWatchOnlyBalance() const
{
    CAmount nTotal = 0;
    {
        LOCK2(cs_main, cs_wallet);
        for (map<uint256, CWalletTx>::const_iterator it = mapWallet.begin(); it != mapWallet.end(); ++it)
        {
            const CWalletTx *pcoin = &(*it).second;
            if (!pcoin->IsTrusted() && pcoin->GetDepthInMainChain() == 0 && pcoin->InMempool())
                nTotal += pcoin->GetAvailableWatchOnlyCredit(false);
        }
    }
    return nTotal;
}

CAmount CWallet::GetImmatureWatchOnlyBalance() const
{
    CAmount nTotal = 0;
    {
        LOCK2(cs_main, cs_wallet);
        for (map<uint256, CWalletTx>::const_iterator it = mapWallet.begin(); it != mapWallet.end(); ++it)
        {
            const CWalletTx *pcoin = &(*it).second;
            nTotal += pcoin->GetImmatureWatchOnlyCredit(false);
        }
    }
    return nTotal;
}

void CWallet::AvailableCoins(vector<COutput> &vCoins,
    bool fOnlyConfirmed,
    const CCoinControl *coinControl,
    bool fIncludeZeroValue) const
{
    vCoins.clear();

    {
        LOCK2(cs_main, cs_wallet);
        for (map<uint256, CWalletTx>::const_iterator it = mapWallet.begin(); it != mapWallet.end(); ++it)
        {
            const uint256 &wtxid = it->first;
            const CWalletTx *pcoin = &(*it).second;

            if (!CheckFinalTx(*pcoin))
                continue;

            if (fOnlyConfirmed && !pcoin->IsTrusted())
                continue;

            if (pcoin->IsCoinBase() && pcoin->GetBlocksToMaturity() > 0)
                continue;

            int nDepth = pcoin->GetDepthInMainChain();
            if (nDepth < 0)
                continue;

            // We should not consider coins which aren't at least in our mempool
            // It's possible for these to be conflicted via ancestors which we may never be able to detect
            if (nDepth == 0 && !pcoin->InMempool())
                continue;

            for (unsigned int i = 0; i < pcoin->vout.size(); i++)
            {
                isminetype mine = IsMine(pcoin->vout[i]);
                if (!(IsSpent(wtxid, i)) && mine != ISMINE_NO && !IsLockedCoin((*it).first, i) &&
                    (pcoin->vout[i].nValue > 0 || fIncludeZeroValue) &&
                    (!coinControl || !coinControl->HasSelected() || coinControl->fAllowOtherInputs ||
                        coinControl->IsSelected((*it).first, i)))
                {
                    // The UTXO is available
                    COutput outpoint(pcoin, i, nDepth,
                        ((mine & ISMINE_SPENDABLE) != ISMINE_NO) || (coinControl && coinControl->fAllowWatchOnly &&
                                                                        (mine & ISMINE_WATCH_SOLVABLE) != ISMINE_NO));
                    vCoins.push_back(outpoint);
                    LOG(SELECTCOINS, "Freeze Available %s MINE=%s\n ", pcoin->vout[i].ToString(), mine);
                }
            }
        }
    }
}

static void ApproximateBestSubset(vector<pair<CAmount, pair<const CWalletTx *, unsigned int> > > vValue,
    const CAmount &nTotalLower,
    const CAmount &nTargetValue,
    vector<char> &vfBest,
    CAmount &nBest,
    int iterations = 1000)
{
    vector<char> vfIncluded;

    vfBest.assign(vValue.size(), true);
    nBest = nTotalLower;

    FastRandomContext insecure_rand;

    for (int nRep = 0; nRep < iterations && nBest != nTargetValue; nRep++)
    {
        vfIncluded.assign(vValue.size(), false);
        CAmount nTotal = 0;
        bool fReachedTarget = false;
        for (int nPass = 0; nPass < 2 && !fReachedTarget; nPass++)
        {
            for (unsigned int i = 0; i < vValue.size(); i++)
            {
                // The solver here uses a randomized algorithm,
                // the randomness serves no real security purpose but is just
                // needed to prevent degenerate behavior and it is important
                // that the rng is fast. We do not use a constant random sequence,
                // because there may be some privacy improvement by making
                // the selection random.
                if (nPass == 0 ? insecure_rand.rand32() & 1 : !vfIncluded[i])
                {
                    nTotal += vValue[i].first;
                    vfIncluded[i] = true;
                    if (nTotal >= nTargetValue)
                    {
                        fReachedTarget = true;
                        if (nTotal < nBest)
                        {
                            nBest = nTotal;
                            vfBest = vfIncluded;
                        }
                        nTotal -= vValue[i].first;
                        vfIncluded[i] = false;
                    }
                }
            }
        }
    }

    // Reduces the approximate best subset by removing any inputs that are smaller than the surplus of nTotal beyond
    // nTargetValue.
    for (unsigned int i = 0; i < vValue.size(); i++)
    {
        if (vfBest[i] && (nBest - vValue[i].first) >= nTargetValue)
        {
            vfBest[i] = false;
            nBest -= vValue[i].first;
        }
    }
}

bool CWallet::SelectCoinsMinConf(const CAmount &nTargetValue,
    int nConfMine,
    int nConfTheirs,
    vector<COutput> vCoins,
    set<pair<const CWalletTx *, unsigned int> > &setCoinsRet,
    CAmount &nValueRet) const
{
    setCoinsRet.clear();
    nValueRet = 0;

    // List of values less than target
    pair<CAmount, pair<const CWalletTx *, unsigned int> > coinLowestLarger;
    coinLowestLarger.first = std::numeric_limits<CAmount>::max();
    coinLowestLarger.second.first = nullptr;
    vector<pair<CAmount, pair<const CWalletTx *, unsigned int> > > vValue;
    CAmount nTotalLower = 0;

    random_shuffle(vCoins.begin(), vCoins.end(), GetRandInt);

    for (const COutput &output : vCoins)
    {
        if (!output.fSpendable)
            continue;

        const CWalletTx *pcoin = output.tx;

        if (output.nDepth < (pcoin->IsFromMe(ISMINE_ALL) ? nConfMine : nConfTheirs))
            continue;

        int i = output.i;
        CAmount n = pcoin->vout[i].nValue;

        pair<CAmount, pair<const CWalletTx *, unsigned int> > coin = make_pair(n, make_pair(pcoin, i));

        if (n == nTargetValue)
        {
            setCoinsRet.insert(coin.second);
            nValueRet += coin.first;
            return true;
        }
        else if (n < nTargetValue + MIN_CHANGE)
        {
            vValue.push_back(coin);
            nTotalLower += n;
        }
        else if (n < coinLowestLarger.first)
        {
            coinLowestLarger = coin;
        }
    }

    if (nTotalLower == nTargetValue)
    {
        for (unsigned int i = 0; i < vValue.size(); ++i)
        {
            setCoinsRet.insert(vValue[i].second);
            nValueRet += vValue[i].first;
        }
        return true;
    }

    if (nTotalLower < nTargetValue)
    {
        if (coinLowestLarger.second.first == nullptr)
            return false;
        setCoinsRet.insert(coinLowestLarger.second);
        nValueRet += coinLowestLarger.first;
        return true;
    }

    // Solve subset sum by stochastic approximation
    sort(vValue.rbegin(), vValue.rend(), CompareValueOnly());
    vector<char> vfBest;
    CAmount nBest;

    ApproximateBestSubset(vValue, nTotalLower, nTargetValue, vfBest, nBest);
    if (nBest != nTargetValue && nTotalLower >= nTargetValue + MIN_CHANGE)
        ApproximateBestSubset(vValue, nTotalLower, nTargetValue + MIN_CHANGE, vfBest, nBest);

    // If we have a bigger coin and (either the stochastic approximation didn't find a good solution,
    //                                   or the next bigger coin is closer), return the bigger coin
    if (coinLowestLarger.second.first &&
        ((nBest != nTargetValue && nBest < nTargetValue + MIN_CHANGE) || coinLowestLarger.first <= nBest))
    {
        setCoinsRet.insert(coinLowestLarger.second);
        nValueRet += coinLowestLarger.first;
    }
    else
    {
        for (unsigned int i = 0; i < vValue.size(); i++)
            if (vfBest[i])
            {
                setCoinsRet.insert(vValue[i].second);
                nValueRet += vValue[i].first;
            }

        LOG(SELECTCOINS, "SelectCoins() best subset: ");
        for (unsigned int i = 0; i < vValue.size(); i++)
            if (vfBest[i])
                LOG(SELECTCOINS, "%s ", FormatMoney(vValue[i].first));
        LOG(SELECTCOINS, "total %s\n", FormatMoney(nBest));
    }

    return true;
}

bool CWallet::SelectCoins(const CAmount &nTargetValue,
    set<pair<const CWalletTx *, unsigned int> > &setCoinsRet,
    CAmount &nValueRet,
    const CCoinControl *coinControl) const
{
    vector<COutput> vCoins;
    AvailableCoins(vCoins, true, coinControl);

    // coin control -> return all selected outputs (we want all selected to go into the transaction for sure)
    if (coinControl && coinControl->HasSelected() && !coinControl->fAllowOtherInputs)
    {
        for (const COutput &out : vCoins)
        {
            if (!out.fSpendable)
                continue;
            nValueRet += out.tx->vout[out.i].nValue;
            setCoinsRet.insert(make_pair(out.tx, out.i));
        }
        return (nValueRet >= nTargetValue);
    }

    // calculate value from preset inputs and store them
    set<pair<const CWalletTx *, uint32_t> > setPresetCoins;
    CAmount nValueFromPresetInputs = 0;

    std::vector<COutPoint> vPresetInputs;
    if (coinControl)
        coinControl->ListSelected(vPresetInputs);
    for (const COutPoint &outpoint : vPresetInputs)
    {
        map<uint256, CWalletTx>::const_iterator it = mapWallet.find(outpoint.hash);
        if (it != mapWallet.end())
        {
            const CWalletTx *pcoin = &it->second;
            // Clearly invalid input, fail
            if (pcoin->vout.size() <= outpoint.n)
                return false;
            nValueFromPresetInputs += pcoin->vout[outpoint.n].nValue;
            setPresetCoins.insert(make_pair(pcoin, outpoint.n));
        }
        else
            return false; // TODO: Allow non-wallet inputs
    }

    // remove preset inputs from vCoins
    for (vector<COutput>::iterator it = vCoins.begin();
         it != vCoins.end() && coinControl && coinControl->HasSelected();)
    {
        if (setPresetCoins.count(make_pair(it->tx, it->i)))
            it = vCoins.erase(it);
        else
            ++it;
    }

    bool res = nTargetValue <= nValueFromPresetInputs ||
               SelectCoinsMinConf(nTargetValue - nValueFromPresetInputs, 1, 6, vCoins, setCoinsRet, nValueRet) ||
               SelectCoinsMinConf(nTargetValue - nValueFromPresetInputs, 1, 1, vCoins, setCoinsRet, nValueRet) ||
               (bSpendZeroConfChange &&
                   SelectCoinsMinConf(nTargetValue - nValueFromPresetInputs, 0, 1, vCoins, setCoinsRet, nValueRet));

    // because SelectCoinsMinConf clears the setCoinsRet, we now add the possible inputs to the coinset
    setCoinsRet.insert(setPresetCoins.begin(), setPresetCoins.end());

    // add preset inputs to the total value selected
    nValueRet += nValueFromPresetInputs;

    return res;
}

bool CWallet::FundTransaction(CMutableTransaction &tx,
    CAmount &nFeeRet,
    int &nChangePosRet,
    std::string &strFailReason,
    bool includeWatching)
{
    vector<CRecipient> vecSend;

    // Turn the txout set into a CRecipient vector
    for (const CTxOut &txOut : tx.vout)
    {
        CRecipient recipient = {txOut.scriptPubKey, txOut.nValue, false};
        vecSend.push_back(recipient);
    }

    CCoinControl coinControl;
    coinControl.fAllowOtherInputs = true;
    coinControl.fAllowWatchOnly = includeWatching;
    for (const CTxIn &txin : tx.vin)
    {
        coinControl.Select(txin.prevout);
    }

    CReserveKey reservekey(this);
    CWalletTx wtx;
    if (!CreateTransaction(vecSend, wtx, reservekey, nFeeRet, nChangePosRet, strFailReason, &coinControl, false))
        return false;

    if (nChangePosRet != -1)
    {
        tx.vout.insert(tx.vout.begin() + nChangePosRet, wtx.vout[nChangePosRet]);
        // we dont have the normal Create/Commit cycle, and dont want to risk reusing change,
        // so just remove the key from the keypool here.
        reservekey.KeepKey();
    }

    // Add new txins (keeping original txin scriptSig/order)
    for (const CTxIn &txin : wtx.vin)
    {
        bool found = false;
        for (const CTxIn &origTxIn : tx.vin)
        {
            if (txin.prevout.hash == origTxIn.prevout.hash && txin.prevout.n == origTxIn.prevout.n)
            {
                found = true;
                break;
            }
        }
        if (!found)
            tx.vin.push_back(txin);
    }

    if (tx.nLockTime == 0)
        tx.nLockTime = wtx.nLockTime;
    return true;
}

bool CWallet::CreateTransaction(const vector<CRecipient> &vecSend,
    CWalletTx &wtxNew,
    CReserveKey &reservekey,
    CAmount &nFeeRet,
    int &nChangePosRet,
    std::string &strFailReason,
    const CCoinControl *coinControl,
    bool sign)
{
    CAmount nValue = 0;
    unsigned int nSubtractFeeFromAmount = 0;
    bool involvesPublicLabel = false;
    for (const CRecipient &recipient : vecSend)
    {
        if (getLabelPublic(recipient.scriptPubKey) != "")
            involvesPublicLabel = true;
        if (nValue < 0 || recipient.nAmount < 0)
        {
            strFailReason = _("Transaction amounts must be positive");
            return false;
        }
        nValue += recipient.nAmount;

        if (recipient.fSubtractFeeFromAmount)
            nSubtractFeeFromAmount++;
    }
    if (vecSend.empty() || nValue < 0)
    {
        strFailReason = _("Transaction amounts must be positive");
        return false;
    }

    wtxNew.fTimeReceivedIsTxTime = true;
    wtxNew.BindWallet(this);
    CMutableTransaction txNew;

    // Discourage fee sniping.
    //
    // For a large miner the value of the transactions in the best block and
    // the mempool can exceed the cost of deliberately attempting to mine two
    // blocks to orphan the current best block. By setting nLockTime such that
    // only the next block can include the transaction, we discourage this
    // practice as the height restricted and limited blocksize gives miners
    // considering fee sniping fewer options for pulling off this attack.
    //
    // A simple way to think about this is from the wallet's point of view we
    // always want the blockchain to move forward. By setting nLockTime this
    // way we're basically making the statement that we only want this
    // transaction to appear in the next block; we don't want to potentially
    // encourage reorgs by allowing transactions to appear at lower heights
    // than the next block in forks of the best chain.
    //
    // Of course, the subsidy is high enough, and transaction volume low
    // enough, that fee sniping isn't a problem yet, but by implementing a fix
    // now we ensure code won't be written that makes assumptions about
    // nLockTime that preclude a fix later.
    txNew.nLockTime = chainActive.Height();

    // Secondly occasionally randomly pick a nLockTime even further back, so
    // that transactions that are delayed after signing for whatever reason,
    // e.g. high-latency mix networks and some CoinJoin implementations, have
    // better privacy.
    if (GetRandInt(10) == 0)
        txNew.nLockTime = std::max(0, (int)txNew.nLockTime - GetRandInt(100));

    assert(txNew.nLockTime <= (unsigned int)chainActive.Height());
    assert(txNew.nLockTime < LOCKTIME_THRESHOLD);

    {
        LOCK2(cs_main, cs_wallet);
        {
            nFeeRet = 0;
            // Start with no fee and loop until there is enough fee
            while (true)
            {
                txNew.vin.clear();
                txNew.vout.clear();
                wtxNew.fFromMe = true;
                nChangePosRet = -1;
                bool fFirst = true;

                CAmount nValueToSelect = nValue;
                if (nSubtractFeeFromAmount == 0)
                    nValueToSelect += nFeeRet;
                double dPriority = 0;
                // vouts to the payees
                for (const CRecipient &recipient : vecSend)
                {
                    CTxOut txout(recipient.nAmount, recipient.scriptPubKey);

                    if (recipient.fSubtractFeeFromAmount)
                    {
                        // Subtract fee equally from each selected recipient
                        txout.nValue -= nFeeRet / nSubtractFeeFromAmount;

                        if (fFirst) // first receiver pays the remainder not divisible by output count
                        {
                            fFirst = false;
                            txout.nValue -= nFeeRet % nSubtractFeeFromAmount;
                        }
                    }

                    if (txout.IsDust())
                    {
                        if (recipient.fSubtractFeeFromAmount && nFeeRet > 0)
                        {
                            if (txout.nValue < 0)
                                strFailReason = _("The transaction amount is too small to pay the fee");
                            else
                                strFailReason =
                                    _("The transaction amount is too small to send after the fee has been deducted");
                        }
                        else
                            strFailReason = _("Transaction amount too small");
                        return false;
                    }
                    txNew.vout.push_back(txout);
                }

                // Choose coins to use
                set<pair<const CWalletTx *, unsigned int> > setCoins;
                CAmount nValueIn = 0;
                if (!SelectCoins(nValueToSelect, setCoins, nValueIn, coinControl))
                {
                    strFailReason = _("Insufficient funds");
                    return false;
                }
                for (PAIRTYPE(const CWalletTx *, unsigned int) pcoin : setCoins)
                {
                    CAmount nCredit = pcoin.first->vout[pcoin.second].nValue;
                    // The coin age after the next block (depth+1) is used instead of the current,
                    // reflecting an assumption the user would accept a bit more delay for
                    // a chance at a free transaction.
                    // But mempool inputs might still be in the mempool, so their age stays 0
                    int age = pcoin.first->GetDepthInMainChain();
                    assert(age >= 0);
                    if (age != 0)
                        age += 1;
                    dPriority += (double)nCredit * age;
                }

                const CAmount nChange = nValueIn - nValueToSelect;
                if (nChange > 0)
                {
                    // Fill a vout to ourself
                    // TODO: pass in scriptChange instead of reservekey so
                    // change transaction isn't always pay-to-bitcoin-address
                    CScript scriptChange;

                    // coin control: send change to custom address
                    if (coinControl && !boost::get<CNoDestination>(&coinControl->destChange))
                        scriptChange = GetScriptForDestination(coinControl->destChange);

                    // no coin control: send change to newly generated address
                    else
                    {
                        // Note: We use a new key here to keep it from being obvious which side is the change.
                        //  The drawback is that by not reusing a previous key, the change may be lost if a
                        //  backup is restored, if the backup doesn't have the new private key for the change.
                        //  If we reused the old key, it would be possible to add code to look for and
                        //  rediscover unknown transactions that were written with keys of ours to recover
                        //  post-backup change.

                        // Reserve a new key pair from key pool
                        CPubKey vchPubKey;
                        bool ret;
                        ret = reservekey.GetReservedKey(vchPubKey);
                        if (!ret)
                        {
                            strFailReason = _("Keypool ran out, please call keypoolrefill first");
                            return false;
                        }

                        scriptChange = GetScriptForDestination(vchPubKey.GetID());
                    }

                    CTxOut newTxOut(nChange, scriptChange);

                    // We do not move dust-change to fees, because the sender would end up paying more than requested.
                    // This would be against the purpose of the all-inclusive feature.
                    // So instead we raise the change and deduct from the recipient.
                    if (nSubtractFeeFromAmount > 0 && newTxOut.IsDust())
                    {
                        CAmount nDust = newTxOut.GetDustThreshold() - newTxOut.nValue;
                        newTxOut.nValue += nDust; // raise change until no more dust
                        for (unsigned int i = 0; i < vecSend.size(); i++) // subtract from first recipient
                        {
                            if (vecSend[i].fSubtractFeeFromAmount)
                            {
                                txNew.vout[i].nValue -= nDust;
                                if (txNew.vout[i].IsDust())
                                {
                                    strFailReason = _(
                                        "The transaction amount is too small to send after the fee has been deducted");
                                    return false;
                                }
                                break;
                            }
                        }
                    }

                    // Never create dust outputs; if we would, just
                    // add the dust to the fee.
                    if (newTxOut.IsDust())
                    {
                        nFeeRet += nChange;
                        reservekey.ReturnKey();
                    }
                    else
                    {
                        if (!involvesPublicLabel)
                        {
                            // Insert change txn at random position:
                            nChangePosRet = GetRandInt(txNew.vout.size() + 1);
                            vector<CTxOut>::iterator position = txNew.vout.begin() + nChangePosRet;
                            txNew.vout.insert(position, newTxOut);
                        }
                        else
                            // Insert change at end position because original txout order is critical for public label
                            txNew.vout.insert(txNew.vout.end(), newTxOut);
                    }
                }
                else
                    reservekey.ReturnKey();

                // Fill vin
                //
                // Note how the sequence number is set to max()-1 so that the
                // nLockTime set above actually works.
                for (const PAIRTYPE(const CWalletTx *, unsigned int) & coin : setCoins)
                {
                    txNew.vin.push_back(CTxIn(
                        coin.first->GetHash(), coin.second, CScript(), std::numeric_limits<unsigned int>::max() - 1));

                    // If the input is a Freeze CLTV lock-by-blocktime then update the txNew.nLockTime
                    CScriptNum nFreezeLockTime(0);
                    if (isFreezeCLTV(*this, coin.first->vout[coin.second].scriptPubKey, nFreezeLockTime))
                    {
                        if (nFreezeLockTime.getint64() > LOCKTIME_THRESHOLD)
                            txNew.nLockTime = chainActive.Tip()->GetMedianTimePast();
                    }
                }

                // Sign
                unsigned int sighashType = SIGHASH_ALL | SIGHASH_FORKID;
                int nIn = 0;
                CTransaction txNewConst(txNew);
                for (const PAIRTYPE(const CWalletTx *, unsigned int) & coin : setCoins)
                {
                    bool signSuccess;
                    const CScript &scriptPubKey = coin.first->vout[coin.second].scriptPubKey;
                    CAmount amountIn = coin.first->vout[coin.second].nValue;
                    CScript &scriptSigRes = txNew.vin[nIn].scriptSig;
                    if (sign)
                    {
                        signSuccess =
                            ProduceSignature(TransactionSignatureCreator(this, &txNewConst, nIn, amountIn, sighashType),
                                scriptPubKey, scriptSigRes);
                    }
                    else
                        signSuccess = ProduceSignature(DummySignatureCreator(this), scriptPubKey, scriptSigRes);

                    if (!signSuccess)
                    {
                        strFailReason = _("Signing transaction failed");
                        return false;
                    }
                    nIn++;
                }

                unsigned int nBytes = ::GetSerializeSize(txNew, SER_NETWORK, PROTOCOL_VERSION);

                // Remove scriptSigs if we used dummy signatures for fee calculation
                if (!sign)
                {
                    for (CTxIn &vin : txNew.vin)
                    {
                        vin.scriptSig = CScript();
                    }
                }

                // Embed the constructed transaction data in wtxNew.
                *static_cast<CTransaction *>(&wtxNew) = CTransaction(txNew);

                // Limit size
                if (nBytes >= MAX_STANDARD_TX_SIZE)
                {
                    strFailReason = _("Transaction too large");
                    return false;
                }

                dPriority = wtxNew.ComputePriority(dPriority, nBytes);

                // Can we complete this as a free transaction?
                if (fSendFreeTransactions && nBytes <= MAX_STANDARD_TX_SIZE &&
                    GetBoolArg("-relaypriority", DEFAULT_RELAYPRIORITY))
                {
                    // Not enough fee: enough priority?
                    double dPriorityNeeded = mempool.estimateSmartPriority(nTxConfirmTarget);
                    // Require at least hard-coded AllowFree.
                    if (dPriority >= dPriorityNeeded && AllowFree(dPriority))
                        break;
                }
                if (fSendFreeTransactions && AreFreeTxnsDisallowed())
                {
                    strFailReason =
                        _("You can not send free transactions if you have configured a -limitfreerelay of zero");
                    return false;
                }


                CAmount nFeeNeeded = GetMinimumFee(nBytes, nTxConfirmTarget, mempool);
                if (coinControl && nFeeNeeded > 0 && coinControl->nMinimumTotalFee > nFeeNeeded)
                {
                    nFeeNeeded = coinControl->nMinimumTotalFee;
                }

                // If we made it here and we aren't even able to meet the relay fee on the next pass, give up
                // because we must be at the maximum allowed fee.
                if (nFeeNeeded < ::minRelayTxFee.GetFee(nBytes))
                {
                    strFailReason = _("Transaction too large for fee policy");
                    return false;
                }

                if (nFeeRet >= nFeeNeeded)
                    break; // Done, enough fee included.

                // Include more fee and try again.
                nFeeRet = nFeeNeeded;
                continue;
            }
        }
    }

    return true;
}

/**
 * Call after CreateTransaction unless you want to abort
 */
bool CWallet::CommitTransaction(CWalletTx &wtxNew, CReserveKey &reservekey)
{
    {
        if (fBroadcastTransactions)
        {
            // Broadcast
            if (!wtxNew.AcceptToMemoryPool(AreFreeTxnsDisallowed()))
            {
                // This must not fail. The transaction has already been signed and recorded.
                LOGA("CommitTransaction(): Error: Transaction not valid\n");
                return false;
            }
        }

        LOCK2(cs_main, cs_wallet);
        {
            // This is only to keep the database open to defeat the auto-flush for the
            // duration of this scope.  This is the only place where this optimization
            // maybe makes sense; please don't do it anywhere else.
            CWalletDB *pwalletdb = fFileBacked ? new CWalletDB(strWalletFile, "r+") : nullptr;

            // Take key pair from key pool so it won't be used again
            reservekey.KeepKey();

            // Add tx to wallet, because if it has change it's also ours,
            // otherwise just for transaction history.
            AddToWallet(wtxNew, false, pwalletdb, false);

            // Notify that old coins are spent
            set<CWalletTx *> setCoins;
            for (const CTxIn &txin : wtxNew.vin)
            {
                CWalletTx &coin = mapWallet[txin.prevout.hash];
                coin.BindWallet(this);
                NotifyTransactionChanged(this, coin.GetHash(), CT_UPDATED);
            }

            if (fFileBacked)
                delete pwalletdb;
        }

        // Track how many getdata requests our transaction gets
        mapRequestCount[wtxNew.GetHash()] = 0;

        if (fBroadcastTransactions)
        {
            SyncWithWallets(MakeTransactionRef(wtxNew), nullptr, -1);
            wtxNew.RelayWalletTransaction();
        }
    }
    return true;
}

bool CWallet::AddAccountingEntry(const CAccountingEntry &acentry, CWalletDB &pwalletdb)
{
    if (!pwalletdb.WriteAccountingEntry_Backend(acentry))
        return false;

    laccentries.push_back(acentry);
    CAccountingEntry &entry = laccentries.back();
    wtxOrdered.insert(make_pair(entry.nOrderPos, TxPair((CWalletTx *)0, &entry)));

    return true;
}

std::vector<std::pair<std::string, CAmount>> CWallet::GroupTopPublicLabels(int listLength, std::string addrPrefix)
{
    // Make a list of all top public labels grouped by unspent outputs
    std::map<std::string, CAmount> listTopPublicLabels;
    for (PAIRTYPE(uint256, CWalletTx) item: mapWalletTopPublicLabels)
    {
        const uint256& wtxid = item.first;
        CWalletTx& wtx = item.second;
        assert(wtx.GetHash() == wtxid);

        for (unsigned int i = 0; i < wtx.vout.size(); i++)
        {
            CTxOut txoutPL = wtx.vout[i];
            std::string txPublicLabel = getLabelPublic(txoutPL.scriptPubKey);

            // find case insenstive
            bool foundPrefix = boost:: ifind_first(txPublicLabel, addrPrefix);

            if (txPublicLabel != "" && (foundPrefix || addrPrefix.empty()))
            {
                CTxOut txoutPLvalue = wtx.vout[i + 1];

                std::map<std::string, CAmount>::iterator mi =  listTopPublicLabels.find(txPublicLabel);
                if (mi != listTopPublicLabels.end())
                    listTopPublicLabels[txPublicLabel] += txoutPLvalue.nValue;
                else
                    listTopPublicLabels.insert(make_pair(txPublicLabel, txoutPLvalue.nValue));
            }
        }
    }

    // copy to a vector for sorting by amount
    std::vector<std::pair<std::string, CAmount>> sortedTopPublicLabels;
    for (std::pair<std::string, CAmount> tplPair : listTopPublicLabels)
        { sortedTopPublicLabels.push_back(make_pair(tplPair.first, tplPair.second)); }

    // sort by satoshis descending
    std::sort(sortedTopPublicLabels.begin(), sortedTopPublicLabels.end(),
                [](std::pair<std::string, CAmount> &left, std::pair<std::string, CAmount> &right)
                { return left.second > right.second; });

    // only return the top items by listLength
    for (std::vector<std::pair<std::string, CAmount>>::iterator si = sortedTopPublicLabels.begin(); si != sortedTopPublicLabels.end();)
        { if (std::distance(sortedTopPublicLabels.begin(), si) > listLength) sortedTopPublicLabels.erase(si); else ++si; }

    return sortedTopPublicLabels;
}

std::vector<std::pair<CWalletTx, int>> CWallet::GetTopPublicLabelTxs(const std::string comparePublicLabel)
{
    // Make a list of all public label txs with unspent outputs that match the specified public label
    std::vector<std::pair<CWalletTx, int>> listPublicLabelTxs;
    for (PAIRTYPE(uint256, CWalletTx) item: mapWalletTopPublicLabels)
    {
        const uint256& wtxid = item.first;
        CWalletTx& wtx = item.second;
        assert(wtx.GetHash() == wtxid);

        for (unsigned int i = 0; i < wtx.vout.size(); i++)
        {
            CTxOut txoutPL = wtx.vout[i];
            std::string txPublicLabel = getLabelPublic(txoutPL.scriptPubKey);

            if (txPublicLabel == comparePublicLabel)
            {
                if (i + 1 < wtx.vout.size())
                {
                    CTxOut txoutPLvalue = wtx.vout[i + 1];
                    // Add to list if the public label's buddy is unspent
                    if (txoutPLvalue.nValue > 0) listPublicLabelTxs.push_back(make_pair(wtx, i));
                }
            }
        }
    }

    // sort by satoshis descending
    std::sort(listPublicLabelTxs.begin(), listPublicLabelTxs.end(), 
                [](std::pair<CWalletTx, int> &left, std::pair<CWalletTx, int> &right)
                { return left.first.vout[left.second + 1].nValue > right.first.vout[right.second + 1].nValue; });

    return listPublicLabelTxs;
}

CAmount CWallet::GetRequiredFee(unsigned int nTxBytes)
{
    return std::max(minTxFee.GetFee(nTxBytes), ::minRelayTxFee.GetFee(nTxBytes));
}

CAmount CWallet::GetMinimumFee(unsigned int nTxBytes, unsigned int nConfirmTarget, const CTxMemPool &pool)
{
    // payTxFee is user-set "I want to pay this much"
    CAmount nFeeNeeded = payTxFee.GetFee(nTxBytes);
    // User didn't set: use -txconfirmtarget to estimate...
    if (nFeeNeeded == 0)
    {
        int estimateFoundTarget = nConfirmTarget;
        nFeeNeeded = pool.estimateSmartFee(nConfirmTarget, &estimateFoundTarget).GetFee(nTxBytes);
        // ... unless we don't have enough mempool data for estimatefee, then use fallbackFee
        if (nFeeNeeded == 0)
            nFeeNeeded = fallbackFee.GetFee(nTxBytes);
    }
    // prevent user from paying a fee below minRelayTxFee or minTxFee
    nFeeNeeded = std::max(nFeeNeeded, GetRequiredFee(nTxBytes));
    // But always obey the maximum
    if (nFeeNeeded > maxTxFee.Value())
        nFeeNeeded = maxTxFee.Value();
    return nFeeNeeded;
}


DBErrors CWallet::LoadWallet(bool &fFirstRunRet)
{
    if (!fFileBacked)
        return DB_LOAD_OK;
    fFirstRunRet = false;
    DBErrors nLoadWalletRet = CWalletDB(strWalletFile, "cr+").LoadWallet(this);
    if (nLoadWalletRet == DB_NEED_REWRITE)
    {
        if (CDB::Rewrite(strWalletFile, "\x04pool"))
        {
            LOCK(cs_wallet);
            setKeyPool.clear();
            // Note: can't top-up keypool here, because wallet is locked.
            // User will be prompted to unlock wallet the next operation
            // that requires a new key.
        }
    }

    if (nLoadWalletRet != DB_LOAD_OK)
        return nLoadWalletRet;
    fFirstRunRet = !vchDefaultKey.IsValid();

    uiInterface.LoadWallet(this);

    return DB_LOAD_OK;
}

DBErrors CWallet::ZapSelectTx(vector<uint256> &vHashIn, vector<uint256> &vHashOut)
{
    if (!fFileBacked)
        return DB_LOAD_OK;
    DBErrors nZapSelectTxRet = CWalletDB(strWalletFile, "cr+").ZapSelectTx(this, vHashIn, vHashOut);
    if (nZapSelectTxRet == DB_NEED_REWRITE)
    {
        if (CDB::Rewrite(strWalletFile, "\x04pool"))
        {
            LOCK(cs_wallet);
            setKeyPool.clear();
            // Note: can't top-up keypool here, because wallet is locked.
            // User will be prompted to unlock wallet the next operation
            // that requires a new key.
        }
    }

    if (nZapSelectTxRet != DB_LOAD_OK)
        return nZapSelectTxRet;

    MarkDirty();

    return DB_LOAD_OK;
}

DBErrors CWallet::ZapWalletTx(std::vector<CWalletTx> &vWtx, std::string txType)
{
    if (!fFileBacked)
        return DB_LOAD_OK;
    DBErrors nZapWalletTxRet = CWalletDB(strWalletFile, "cr+").ZapWalletTx(this, vWtx, txType);
    if (nZapWalletTxRet == DB_NEED_REWRITE)
    {
        if (CDB::Rewrite(strWalletFile, "\x04pool"))
        {
            LOCK(cs_wallet);
            setKeyPool.clear();
            // Note: can't top-up keypool here, because wallet is locked.
            // User will be prompted to unlock wallet the next operation
            // that requires a new key.
        }
    }

    if (nZapWalletTxRet != DB_LOAD_OK)
        return nZapWalletTxRet;

    return DB_LOAD_OK;
}

void CWallet::ZapSpentTopPublicLabels()
{
    // Delete/remove all public label txs with spent outputs
    std::vector<CWalletTx> vWtx;
    CAmount minPublicLabelSatoshis = GetArg("-toppubliclabels", DEFAULT_TOPPUBLICLABELS);
    for (PAIRTYPE(uint256, CWalletTx) item: mapWalletTopPublicLabels)
    {
        const uint256& wtxid = item.first;
        CWalletTx wtx = item.second;
        assert(wtx.GetHash() == wtxid);

        std::pair<CAmount, int> utxoPublicLabel = UnspentPublicLabelAmount(wtx, "");
        if (utxoPublicLabel.first < minPublicLabelSatoshis) vWtx.push_back(wtx);

    } // for mapWalletTopPublicLabels
    if (!vWtx.empty()) ZapWalletTx(vWtx, "pl");
}


bool CWallet::SetAddressBook(const CTxDestination &address, const string &strName, const string &strPurpose)
{
    bool fUpdated = false;
    {
        LOCK(cs_wallet); // mapAddressBook
        std::map<CTxDestination, CAddressBookData>::iterator mi = mapAddressBook.find(address);
        fUpdated = mi != mapAddressBook.end();
        mapAddressBook[address].name = strName;
        if (!strPurpose.empty()) /* update purpose only if requested */
            mapAddressBook[address].purpose = strPurpose;
    }
    // double negative means it IS mine
    NotifyAddressBookChanged(this, address, strName, ::IsMine(*this, address, chainActive.Tip()) != ISMINE_NO,
        strPurpose, (fUpdated ? CT_UPDATED : CT_NEW));
    if (!fFileBacked)
        return false;

    if (!strPurpose.empty() && !CWalletDB(strWalletFile).WritePurpose(address, strPurpose))
    {
        return false;
    }

    return CWalletDB(strWalletFile).WriteName(address, strName);
}

bool CWallet::DelAddressBook(const CTxDestination &address)
{
    {
        LOCK(cs_wallet); // mapAddressBook

        if (fFileBacked)
        {
            // Delete destdata tuples associated with address.
            for (const std::pair<std::string, std::string> &item : mapAddressBook[address].destdata)
            {
                CWalletDB(strWalletFile).EraseDestData(address, item.first);
            }
        }
        mapAddressBook.erase(address);
    }

    NotifyAddressBookChanged(
        this, address, "", ::IsMine(*this, address, chainActive.Tip()) != ISMINE_NO, "", CT_DELETED);

    if (!fFileBacked)
        return false;

    CWalletDB(strWalletFile).ErasePurpose(address);
    return CWalletDB(strWalletFile).EraseName(address);
}

bool CWallet::SetDefaultKey(const CPubKey &vchPubKey)
{
    if (fFileBacked)
    {
        if (!CWalletDB(strWalletFile).WriteDefaultKey(vchPubKey))
            return false;
    }
    vchDefaultKey = vchPubKey;
    return true;
}

/**
 * Mark old keypool keys as used,
 * and generate all new keys
 */
bool CWallet::NewKeyPool()
{
    LOCK(cs_wallet);
    CWalletDB walletdb(strWalletFile);
    for (int64_t nIndex : setKeyPool)
    {
        walletdb.ErasePool(nIndex);
    }
    setKeyPool.clear();

    if (IsLocked())
        return false;

    int64_t nKeys = max(GetArg("-keypool", DEFAULT_KEYPOOL_SIZE), (int64_t)0);
    for (int i = 0; i < nKeys; i++)
    {
        int64_t nIndex = i + 1;
        walletdb.WritePool(nIndex, CKeyPool(GenerateNewKey()));
        setKeyPool.insert(nIndex);
    }
    LOGA("CWallet::NewKeyPool wrote %d new keys\n", nKeys);
    return true;
}

bool CWallet::TopUpKeyPool(unsigned int kpSize)
{
    LOCK(cs_wallet);

    if (IsLocked())
        return false;

    CWalletDB walletdb(strWalletFile);

    // Top up key pool
    unsigned int nTargetSize;
    if (kpSize > 0)
        nTargetSize = kpSize;
    else
        nTargetSize = max(GetArg("-keypool", DEFAULT_KEYPOOL_SIZE), (int64_t)0);

    while (setKeyPool.size() < (nTargetSize + 1))
    {
        int64_t nEnd = 1;
        if (!setKeyPool.empty())
            nEnd = *(--setKeyPool.end()) + 1;
        if (!walletdb.WritePool(nEnd, CKeyPool(GenerateNewKey())))
            throw runtime_error("TopUpKeyPool(): writing generated key failed");
        setKeyPool.insert(nEnd);
        LOGA("keypool added key %d, size=%u\n", nEnd, setKeyPool.size());
    }
    return true;
}

void CWallet::ReserveKeyFromKeyPool(int64_t &nIndex, CKeyPool &keypool)
{
    nIndex = -1;
    keypool.vchPubKey = CPubKey();
    {
        LOCK(cs_wallet);

        if (!IsLocked())
            TopUpKeyPool();

        // Get the oldest key
        if (setKeyPool.empty())
            return;

        CWalletDB walletdb(strWalletFile);

        nIndex = *(setKeyPool.begin());
        setKeyPool.erase(setKeyPool.begin());
        if (!walletdb.ReadPool(nIndex, keypool))
            throw runtime_error("ReserveKeyFromKeyPool(): read failed");
        if (!HaveKey(keypool.vchPubKey.GetID()))
            throw runtime_error("ReserveKeyFromKeyPool(): unknown key in key pool");
        assert(keypool.vchPubKey.IsValid());
        LOG(DBASE, "keypool reserve %d\n", nIndex);
    }
}

void CWallet::KeepKey(int64_t nIndex)
{
    // Remove from key pool
    if (fFileBacked)
    {
        CWalletDB walletdb(strWalletFile);
        walletdb.ErasePool(nIndex);
    }
    LOG(DBASE, "keypool keep %d\n", nIndex);
}

void CWallet::ReturnKey(int64_t nIndex)
{
    // Return to key pool
    {
        LOCK(cs_wallet);
        setKeyPool.insert(nIndex);
    }
    LOG(DBASE, "keypool return %d\n", nIndex);
}

bool CWallet::GetKeyFromPool(CPubKey &result)
{
    int64_t nIndex = 0;
    CKeyPool keypool;
    {
        LOCK(cs_wallet);
        ReserveKeyFromKeyPool(nIndex, keypool);
        if (nIndex == -1)
        {
            if (IsLocked())
                return false;
            result = GenerateNewKey();
            return true;
        }
        KeepKey(nIndex);
        result = keypool.vchPubKey;
    }
    return true;
}

int64_t CWallet::GetOldestKeyPoolTime()
{
    int64_t nIndex = 0;
    CKeyPool keypool;
    ReserveKeyFromKeyPool(nIndex, keypool);
    if (nIndex == -1)
        return GetTime();
    ReturnKey(nIndex);
    return keypool.nTime;
}

std::map<CTxDestination, CAmount> CWallet::GetAddressBalances()
{
    map<CTxDestination, CAmount> balances;

    {
        LOCK(cs_wallet);
        for (PAIRTYPE(uint256, CWalletTx) walletEntry : mapWallet)
        {
            CWalletTx *pcoin = &walletEntry.second;

            if (!CheckFinalTx(*pcoin) || !pcoin->IsTrusted())
                continue;

            if (pcoin->IsCoinBase() && pcoin->GetBlocksToMaturity() > 0)
                continue;

            int nDepth = pcoin->GetDepthInMainChain();
            if (nDepth < (pcoin->IsFromMe(ISMINE_ALL) ? 0 : 1))
                continue;

            for (unsigned int i = 0; i < pcoin->vout.size(); i++)
            {
                CTxDestination addr;
                if (!IsMine(pcoin->vout[i]))
                    continue;
                if (!ExtractDestination(pcoin->vout[i].scriptPubKey, addr))
                    continue;

                CAmount n = IsSpent(walletEntry.first, i) ? 0 : pcoin->vout[i].nValue;

                if (!balances.count(addr))
                    balances[addr] = 0;
                balances[addr] += n;
            }
        }
    }

    return balances;
}

set<set<CTxDestination> > CWallet::GetAddressGroupings()
{
    AssertLockHeld(cs_wallet); // mapWallet
    set<set<CTxDestination> > groupings;
    set<CTxDestination> grouping;

    for (PAIRTYPE(uint256, CWalletTx) walletEntry : mapWallet)
    {
        CWalletTx *pcoin = &walletEntry.second;

        if (pcoin->vin.size() > 0)
        {
            bool any_mine = false;
            // group all input addresses with each other
            for (CTxIn txin : pcoin->vin)
            {
                CTxDestination address;
                if (!IsMine(txin)) /* If this input isn't mine, ignore it */
                    continue;
                if (!ExtractDestination(mapWallet[txin.prevout.hash].vout[txin.prevout.n].scriptPubKey, address))
                    continue;
                grouping.insert(address);
                any_mine = true;
            }

            // group change with input addresses
            if (any_mine)
            {
                for (CTxOut txout : pcoin->vout)
                {
                    if (IsChange(txout))
                    {
                        CTxDestination txoutAddr;
                        if (!ExtractDestination(txout.scriptPubKey, txoutAddr))
                            continue;
                        grouping.insert(txoutAddr);
                    }
                }
            }
            if (grouping.size() > 0)
            {
                groupings.insert(grouping);
                grouping.clear();
            }
        }

        // group lone addrs by themselves
        for (unsigned int i = 0; i < pcoin->vout.size(); i++)
        {
            if (IsMine(pcoin->vout[i]))
            {
                CTxDestination address;
                if (!ExtractDestination(pcoin->vout[i].scriptPubKey, address))
                    continue;
                grouping.insert(address);
                groupings.insert(grouping);
                grouping.clear();
            }
        }
    }

    set<set<CTxDestination> *> uniqueGroupings; // a set of pointers to groups of addresses
    map<CTxDestination, set<CTxDestination> *> setmap; // map addresses to the unique group containing it
    for (set<CTxDestination> grouping2 : groupings)
    {
        // make a set of all the groups hit by this new group
        set<set<CTxDestination> *> hits;
        map<CTxDestination, set<CTxDestination> *>::iterator it;
        for (CTxDestination address : grouping2)
        {
            if ((it = setmap.find(address)) != setmap.end())
                hits.insert((*it).second);
        }

        // merge all hit groups into a new single group and delete old groups
        set<CTxDestination> *merged = new set<CTxDestination>(grouping2);
        for (set<CTxDestination> *hit : hits)
        {
            merged->insert(hit->begin(), hit->end());
            uniqueGroupings.erase(hit);
            delete hit;
        }
        uniqueGroupings.insert(merged);

        // update setmap
        for (CTxDestination element : *merged)
        {
            setmap[element] = merged;
        }
    }

    set<set<CTxDestination> > ret;
    for (set<CTxDestination> *uniqueGrouping : uniqueGroupings)
    {
        ret.insert(*uniqueGrouping);
        delete uniqueGrouping;
    }

    return ret;
}

std::set<CTxDestination> CWallet::GetAccountAddresses(const std::string &strAccount) const
{
    LOCK(cs_wallet);
    set<CTxDestination> result;
    for (const PAIRTYPE(CTxDestination, CAddressBookData) & item : mapAddressBook)
    {
        const CTxDestination &address = item.first;
        const string &strName = item.second.name;
        if (strName == strAccount)
            result.insert(address);
    }
    return result;
}

bool CReserveKey::GetReservedKey(CPubKey &pubkey)
{
    if (nIndex == -1)
    {
        CKeyPool keypool;
        pwallet->ReserveKeyFromKeyPool(nIndex, keypool);
        if (nIndex != -1)
            vchPubKey = keypool.vchPubKey;
        else
        {
            return false;
        }
    }
    assert(vchPubKey.IsValid());
    pubkey = vchPubKey;
    return true;
}

void CReserveKey::KeepKey()
{
    if (nIndex != -1)
        pwallet->KeepKey(nIndex);
    nIndex = -1;
    vchPubKey = CPubKey();
}

void CReserveKey::ReturnKey()
{
    if (nIndex != -1)
        pwallet->ReturnKey(nIndex);
    nIndex = -1;
    vchPubKey = CPubKey();
}

void CWallet::GetAllReserveKeys(set<CKeyID> &setAddress) const
{
    setAddress.clear();

    CWalletDB walletdb(strWalletFile);

    LOCK2(cs_main, cs_wallet);
    for (const int64_t &id : setKeyPool)
    {
        CKeyPool keypool;
        if (!walletdb.ReadPool(id, keypool))
            throw runtime_error("GetAllReserveKeyHashes(): read failed");
        assert(keypool.vchPubKey.IsValid());
        CKeyID keyID = keypool.vchPubKey.GetID();
        if (!HaveKey(keyID))
            throw runtime_error("GetAllReserveKeyHashes(): unknown key in key pool");
        setAddress.insert(keyID);
    }
}

void CWallet::UpdatedTransaction(const uint256 &hashTx)
{
    LOCK(cs_wallet);
    // Only notify UI if this transaction is in this wallet
    map<uint256, CWalletTx>::const_iterator mi = mapWallet.find(hashTx);
    if (mi != mapWallet.end())
        NotifyTransactionChanged(this, hashTx, CT_UPDATED);
}

void CWallet::GetScriptForMining(boost::shared_ptr<CReserveScript> &script)
{
    boost::shared_ptr<CReserveKey> rKey(new CReserveKey(this));
    CPubKey pubkey;
    if (!rKey->GetReservedKey(pubkey))
        return;

    script = rKey;
    script->reserveScript = CScript() << ToByteVector(pubkey) << OP_CHECKSIG;
}

void CWallet::LockCoin(COutPoint &output)
{
    AssertLockHeld(cs_wallet); // setLockedCoins
    setLockedCoins.insert(output);
}

void CWallet::UnlockCoin(COutPoint &output)
{
    AssertLockHeld(cs_wallet); // setLockedCoins
    setLockedCoins.erase(output);
}

void CWallet::UnlockAllCoins()
{
    AssertLockHeld(cs_wallet); // setLockedCoins
    setLockedCoins.clear();
}

bool CWallet::IsLockedCoin(uint256 hash, unsigned int n) const
{
    AssertLockHeld(cs_wallet); // setLockedCoins
    COutPoint outpt(hash, n);

    return (setLockedCoins.count(outpt) > 0);
}

void CWallet::ListLockedCoins(std::vector<COutPoint> &vOutpts)
{
    AssertLockHeld(cs_wallet); // setLockedCoins
    for (std::set<COutPoint>::iterator it = setLockedCoins.begin(); it != setLockedCoins.end(); it++)
    {
        COutPoint outpt = (*it);
        vOutpts.push_back(outpt);
    }
}

/** @} */ // end of Actions

class CAffectedKeysVisitor : public boost::static_visitor<void>
{
private:
    const CKeyStore &keystore;
    std::vector<CKeyID> &vKeys;

public:
    CAffectedKeysVisitor(const CKeyStore &keystoreIn, std::vector<CKeyID> &vKeysIn)
        : keystore(keystoreIn), vKeys(vKeysIn)
    {
    }

    void Process(const CScript &script)
    {
        txnouttype type;
        std::vector<CTxDestination> vDest;
        int nRequired;
        if (ExtractDestinations(script, type, vDest, nRequired))
        {
            for (const CTxDestination &dest : vDest)
            {
                boost::apply_visitor(*this, dest);
            }
        }
    }

    void operator()(const CKeyID &keyId)
    {
        if (keystore.HaveKey(keyId))
            vKeys.push_back(keyId);
    }

    void operator()(const CScriptID &scriptId)
    {
        CScript script;
        if (keystore.GetCScript(scriptId, script))
            Process(script);
    }

    void operator()(const CNoDestination &none) {}
};

void CWallet::GetKeyBirthTimes(std::map<CKeyID, int64_t> &mapKeyBirth) const
{
    AssertLockHeld(cs_wallet); // mapKeyMetadata
    mapKeyBirth.clear();

    // get birth times for keys with metadata
    for (std::map<CKeyID, CKeyMetadata>::const_iterator it = mapKeyMetadata.begin(); it != mapKeyMetadata.end(); it++)
        if (it->second.nCreateTime)
            mapKeyBirth[it->first] = it->second.nCreateTime;

    // map in which we'll infer heights of other keys
    // the tip can be reorganised; use a 144-block safety margin
    CBlockIndex *pindexMax = chainActive[std::max(0, chainActive.Height() - 144)];
    std::map<CKeyID, CBlockIndex *> mapKeyFirstBlock;
    std::set<CKeyID> setKeys;
    GetKeys(setKeys);
    for (const CKeyID &keyid : setKeys)
    {
        if (mapKeyBirth.count(keyid) == 0)
            mapKeyFirstBlock[keyid] = pindexMax;
    }
    setKeys.clear();

    // if there are no such keys, we're done
    if (mapKeyFirstBlock.empty())
        return;

    // find first block that affects those keys, if there are any left
    std::vector<CKeyID> vAffected;
    for (std::map<uint256, CWalletTx>::const_iterator it = mapWallet.begin(); it != mapWallet.end(); it++)
    {
        // iterate over all wallet transactions...
        const CWalletTx &wtx = (*it).second;
        BlockMap::const_iterator blit = mapBlockIndex.find(wtx.hashBlock);
        if (blit != mapBlockIndex.end() && chainActive.Contains(blit->second))
        {
            // ... which are already in a block
            int nHeight = blit->second->nHeight;
            for (const CTxOut &txout : wtx.vout)
            {
                // iterate over all their outputs
                CAffectedKeysVisitor(*this, vAffected).Process(txout.scriptPubKey);
                for (const CKeyID &keyid : vAffected)
                {
                    // ... and all their affected keys
                    std::map<CKeyID, CBlockIndex *>::iterator rit = mapKeyFirstBlock.find(keyid);
                    if (rit != mapKeyFirstBlock.end() && nHeight < rit->second->nHeight)
                        rit->second = blit->second;
                }
                vAffected.clear();
            }
        }
    }

    // Extract block timestamps for those keys
    for (std::map<CKeyID, CBlockIndex *>::const_iterator it = mapKeyFirstBlock.begin(); it != mapKeyFirstBlock.end();
         it++)
        mapKeyBirth[it->first] = it->second->GetBlockTime() - 7200; // block times can be 2h off
}

bool CWallet::AddDestData(const CTxDestination &dest, const std::string &key, const std::string &value)
{
    if (boost::get<CNoDestination>(&dest))
        return false;

    mapAddressBook[dest].destdata.insert(std::make_pair(key, value));
    if (!fFileBacked)
        return true;

    return CWalletDB(strWalletFile).WriteDestData(dest, key, value);
}

bool CWallet::EraseDestData(const CTxDestination &dest, const std::string &key)
{
    if (!mapAddressBook[dest].destdata.erase(key))
        return false;
    if (!fFileBacked)
        return true;

    return CWalletDB(strWalletFile).EraseDestData(dest, key);
}

bool CWallet::LoadDestData(const CTxDestination &dest, const std::string &key, const std::string &value)
{
    mapAddressBook[dest].destdata.insert(std::make_pair(key, value));
    return true;
}

bool CWallet::GetDestData(const CTxDestination &dest, const std::string &key, std::string *value) const
{
    std::map<CTxDestination, CAddressBookData>::const_iterator i = mapAddressBook.find(dest);
    if (i != mapAddressBook.end())
    {
        CAddressBookData::StringMap::const_iterator j = i->second.destdata.find(key);
        if (j != i->second.destdata.end())
        {
            if (value)
                *value = j->second;
            return true;
        }
    }
    return false;
}

bool CWallet::InitLoadWallet()
{
    std::string walletFile = GetArg("-wallet", DEFAULT_WALLET_DAT);

    // needed to restore wallet transaction meta data after -zapwallettxes
    std::vector<CWalletTx> vWtx;

    if (GetBoolArg("-zapwallettxes", false))
    {
        uiInterface.InitMessage(_("Zapping all transactions from wallet..."));

        CWallet *tempWallet = new CWallet(walletFile);
        DBErrors nZapWalletRet = tempWallet->ZapWalletTx(vWtx, "tx");
        if (nZapWalletRet != DB_LOAD_OK)
        {
            return InitError(strprintf(_("Error loading %s: Wallet corrupted"), walletFile));
        }

        delete tempWallet;
        tempWallet = nullptr;
    }

    if (GetArg("-toppubliclabels", DEFAULT_TOPPUBLICLABELS) == 0)
    {
        uiInterface.InitMessage(_("Zapping all top public label transactions from wallet..."));

        CWallet *tempWallet = new CWallet(walletFile);
        DBErrors nZapWalletRet = tempWallet->ZapWalletTx(vWtx, "pl");
        if (nZapWalletRet != DB_LOAD_OK)
        {
            return InitError(strprintf(_("Error loading %s: Wallet corrupted"), walletFile));
        }

        delete tempWallet;
        tempWallet = nullptr;
    }

    uiInterface.InitMessage(_("Loading wallet..."));

    int64_t nStart = GetTimeMillis();
    bool fFirstRun = true;
    CWallet *walletInstance = new CWallet(walletFile);
    DBErrors nLoadWalletRet = walletInstance->LoadWallet(fFirstRun);
    if (nLoadWalletRet != DB_LOAD_OK)
    {
        if (nLoadWalletRet == DB_CORRUPT)
            return InitError(strprintf(_("Error loading %s: Wallet corrupted"), walletFile));
        else if (nLoadWalletRet == DB_NONCRITICAL_ERROR)
        {
            InitWarning(strprintf(_("Error reading %s! All keys read correctly, but transaction data"
                                    " or address book entries might be missing or incorrect."),
                walletFile));
        }
        else if (nLoadWalletRet == DB_TOO_NEW)
            return InitError(
                strprintf(_("Error loading %s: Wallet requires newer version of %s"), walletFile, _(PACKAGE_NAME)));
        else if (nLoadWalletRet == DB_NEED_REWRITE)
        {
            return InitError(strprintf(_("Wallet needed to be rewritten: restart %s to complete"), _(PACKAGE_NAME)));
        }
        else
            return InitError(strprintf(_("Error loading %s"), walletFile));
    }

    if (GetBoolArg("-upgradewallet", fFirstRun))
    {
        int nMaxVersion = GetArg("-upgradewallet", 0);
        if (nMaxVersion == 0) // the -upgradewallet without argument case
        {
            LOGA("Performing wallet upgrade to %i\n", FEATURE_LATEST);
            nMaxVersion = CLIENT_VERSION;
            walletInstance->SetMinVersion(FEATURE_LATEST); // permanently upgrade the wallet immediately
        }
        else
            LOGA("Allowing wallet upgrade up to %i\n", nMaxVersion);
        if (nMaxVersion < walletInstance->GetVersion())
        {
            return InitError(_("Cannot downgrade wallet"));
        }
        walletInstance->SetMaxVersion(nMaxVersion);
    }

    if (fFirstRun)
    {
        // Create new keyUser and set as default key
        RandAddSeedPerfmon();

        if (GetBoolArg("-usehd", DEFAULT_USE_HD_WALLET) && !walletInstance->IsHDEnabled())
        {
            // generate a new master key
            CKey key;
            CPubKey masterPubKey = walletInstance->GenerateNewHDMasterKey();
            if (!walletInstance->SetHDMasterKey(masterPubKey))
                throw std::runtime_error("CWallet::GenerateNewKey(): Storing master key failed");

            // ensure this wallet.dat can only be opened by clients supporting HD
            walletInstance->SetMinVersion(FEATURE_HD);
        }
        CPubKey newDefaultKey;
        if (walletInstance->GetKeyFromPool(newDefaultKey))
        {
            walletInstance->SetDefaultKey(newDefaultKey);
            if (!walletInstance->SetAddressBook(walletInstance->vchDefaultKey.GetID(), "", "receive"))
                return InitError(_("Cannot write default address") += "\n");
        }

        walletInstance->SetBestChain(chainActive.GetLocator());
    }
    else if (mapArgs.count("-usehd"))
    {
        bool useHD = GetBoolArg("-usehd", DEFAULT_USE_HD_WALLET);
        if (walletInstance->IsHDEnabled() && !useHD)
            return InitError(
                strprintf(_("Error loading %s: You can't disable HD on a already existing HD wallet"), walletFile));
        if (!walletInstance->IsHDEnabled() && useHD)
            return InitError(
                strprintf(_("Error loading %s: You can't enable HD on a already existing non-HD wallet"), walletFile));
    }

    // If -toppubliclabels mode and public labels map is empty then rescan to find public label transactions
    if (GetArg("-toppubliclabels", DEFAULT_TOPPUBLICLABELS) > 0
            && walletInstance->mapWalletTopPublicLabels.begin() == walletInstance->mapWalletTopPublicLabels.end())
    {
        if (SoftSetBoolArg("-rescan", true))
            LOGA("%s: Top public labels mode (-toppubliclabels>0) but public labels map is empty so setting -rescan=1\n", __func__);
    }

    LOGA(" wallet      %15dms\n", GetTimeMillis() - nStart);

    RegisterValidationInterface(walletInstance);

    CBlockIndex *pindexRescan = nullptr;
    if (GetBoolArg("-rescan", false))
        pindexRescan = chainActive.Genesis();
    else
    {
        CWalletDB walletdb(walletFile);
        CBlockLocator locator;
        if (walletdb.ReadBestBlock(locator))
            pindexRescan = FindForkInGlobalIndex(chainActive, locator);
        else
            pindexRescan = chainActive.Genesis();
    }

    if (chainActive.Tip() && chainActive.Tip() != pindexRescan)
    {
        // We can't rescan beyond non-pruned blocks, stop and throw an error
        // this might happen if a user uses a old wallet within a pruned node
        // or if he ran -disablewallet for a longer time, then decided to re-enable
        if (fPruneMode)
        {
            CBlockIndex *block = chainActive.Tip();
            while (block && block->pprev && (block->pprev->nStatus & BLOCK_HAVE_DATA) && block->pprev->nTx > 0 &&
                   pindexRescan != block)
                block = block->pprev;

            if (pindexRescan != block)
                return InitError(_("Prune: last wallet synchronisation goes beyond pruned data. You need to -reindex "
                                   "(download the whole blockchain again in case of pruned node)"));
        }

        uiInterface.InitMessage(_("Rescanning..."));
        nStart = GetTimeMillis();
        walletInstance->ScanForWalletTransactions(pindexRescan, true);
        LOGA(" rescan      %15dms\n", GetTimeMillis() - nStart);
        walletInstance->SetBestChain(chainActive.GetLocator());
        nWalletDBUpdated++;

        // Restore wallet transaction metadata after -zapwallettxes=1
        if (GetBoolArg("-zapwallettxes", false) && GetArg("-zapwallettxes", "1") != "2")
        {
            CWalletDB walletdb(walletFile);

            for (const CWalletTx &wtxOld : vWtx)
            {
                uint256 hash = wtxOld.GetHash();
                std::map<uint256, CWalletTx>::iterator mi = walletInstance->mapWallet.find(hash);
                if (mi != walletInstance->mapWallet.end())
                {
                    const CWalletTx *copyFrom = &wtxOld;
                    CWalletTx *copyTo = &mi->second;
                    copyTo->mapValue = copyFrom->mapValue;
                    copyTo->vOrderForm = copyFrom->vOrderForm;
                    copyTo->nTimeReceived = copyFrom->nTimeReceived;
                    copyTo->nTimeSmart = copyFrom->nTimeSmart;
                    copyTo->fFromMe = copyFrom->fFromMe;
                    copyTo->strFromAccount = copyFrom->strFromAccount;
                    copyTo->nOrderPos = copyFrom->nOrderPos;
                    copyTo->WriteToDisk(&walletdb);
                }
            }
        }
    }
    walletInstance->SetBroadcastTransactions(GetBoolArg("-walletbroadcast", DEFAULT_WALLETBROADCAST));

    pwalletMain = walletInstance;
    return true;
}

bool CWallet::ParameterInteraction()
{
    if (mapArgs.count("-mintxfee"))
    {
        CAmount n = 0;
        if (ParseMoney(mapArgs["-mintxfee"], n) && n > 0)
            CWallet::minTxFee = CFeeRate(n);
        else
            return InitError(AmountErrMsg("mintxfee", mapArgs["-mintxfee"]));
    }
    if (mapArgs.count("-fallbackfee"))
    {
        CAmount nFeePerK = 0;
        if (!ParseMoney(mapArgs["-fallbackfee"], nFeePerK))
            return InitError(strprintf(_("Invalid amount for -fallbackfee=<amount>: '%s'"), mapArgs["-fallbackfee"]));
        if (nFeePerK > HIGH_TX_FEE_PER_KB)
            InitWarning(_("-fallbackfee is set very high! This is the transaction fee you may pay when fee estimates "
                          "are not available."));
        CWallet::fallbackFee = CFeeRate(nFeePerK);
    }
    if (mapArgs.count("-paytxfee"))
    {
        CAmount nFeePerK = 0;
        if (!ParseMoney(mapArgs["-paytxfee"], nFeePerK))
            return InitError(AmountErrMsg("paytxfee", mapArgs["-paytxfee"]));
        if (nFeePerK > HIGH_TX_FEE_PER_KB)
            InitWarning(
                _("-paytxfee is set very high! This is the transaction fee you will pay if you send a transaction."));
        payTxFee = CFeeRate(nFeePerK, 1000);
        if (payTxFee < ::minRelayTxFee)
        {
            return InitError(strprintf(_("Invalid amount for -paytxfee=<amount>: '%s' (must be at least %s)"),
                mapArgs["-paytxfee"], ::minRelayTxFee.ToString()));
        }
    }
    if (mapArgs.count("-maxtxfee"))
    {
        CAmount nMaxFee = 0;
        if (!ParseMoney(mapArgs["-maxtxfee"], nMaxFee))
            return InitError(AmountErrMsg("maxtxfee", mapArgs["-maxtxfee"]));
        if (nMaxFee > HIGH_MAX_TX_FEE)
            InitWarning(_("-maxtxfee is set very high! Fees this large could be paid on a single transaction."));
        maxTxFee.Set(nMaxFee);
        if (CFeeRate(maxTxFee.Value(), 1000) < ::minRelayTxFee)
        {
            return InitError(strprintf(_("Invalid amount for -maxtxfee=<amount>: '%s' (must be at least the minrelay "
                                         "fee of %s to prevent stuck transactions)"),
                mapArgs["-maxtxfee"], ::minRelayTxFee.ToString()));
        }
    }
    nTxConfirmTarget = GetArg("-txconfirmtarget", DEFAULT_TX_CONFIRM_TARGET);
    bSpendZeroConfChange = GetBoolArg("-spendzeroconfchange", DEFAULT_SPEND_ZEROCONF_CHANGE);
    fSendFreeTransactions = GetBoolArg("-sendfreetransactions", DEFAULT_SEND_FREE_TRANSACTIONS);

    return true;
}

CKeyPool::CKeyPool() { nTime = GetTime(); }
CKeyPool::CKeyPool(const CPubKey &vchPubKeyIn)
{
    nTime = GetTime();
    vchPubKey = vchPubKeyIn;
}

CWalletKey::CWalletKey(int64_t nExpires)
{
    nTimeCreated = (nExpires ? GetTime() : 0);
    nTimeExpires = nExpires;
}

int CMerkleTx::SetMerkleBranch(const CBlock &block, int txIdx)
{
    AssertLockHeld(cs_main);
    // if a bad txIdx is passed, then in release builds set the tx index to "I don't know". In debug builds assert.
    DbgAssert(txIdx >= -1, txIdx = -1);
    CBlock blockTmp;

    // Update the tx's hashBlock
    hashBlock = block.GetHash();

    if (txIdx != -1)
    {
        nIndex = txIdx;
    }
    else
    {
        // Locate the transaction
        nIndex = block.find(((CTransactionRef) this)->GetHash());
        if (nIndex == -1)
        {
            LOGA("ERROR: SetMerkleBranch(): couldn't find tx in block\n");
            return 0;
        }
    }

    // Is the tx in a block that's in the main chain
    BlockMap::iterator mi = mapBlockIndex.find(hashBlock);
    if (mi == mapBlockIndex.end())
        return 0;
    const CBlockIndex *pindex = (*mi).second;
    if (!pindex || !chainActive.Contains(pindex))
        return 0;

    return chainActive.Height() - pindex->nHeight + 1;
}

int CMerkleTx::GetDepthInMainChain(const CBlockIndex *&pindexRet) const
{
    if (hashUnset())
        return 0;

    LOCK(cs_main);

    // Find the block it claims to be in
    BlockMap::iterator mi = mapBlockIndex.find(hashBlock);
    if (mi == mapBlockIndex.end())
        return 0;
    CBlockIndex *pindex = (*mi).second;
    if (!pindex || !chainActive.Contains(pindex))
        return 0;

    pindexRet = pindex; // we can return a pindex out of the lock because block headers are never deleted
    return ((nIndex == -1) ? (-1) : 1) * (chainActive.Height() - pindex->nHeight + 1);
}

int CMerkleTx::GetBlocksToMaturity() const
{
    if (!IsCoinBase())
        return 0;
    return max(0, (COINBASE_MATURITY + 1) - GetDepthInMainChain());
}


bool CMerkleTx::AcceptToMemoryPool(bool fLimitFree, bool fRejectAbsurdFee)
{
    CValidationState state;
    // Skip mempool commit because the commit informs the wallet but with the accounts stripped.
    // By not committing inline, the caller wallet code can place this tx into the wallet first
    return ::AcceptToMemoryPool(mempool, state, MakeTransactionRef(*this), fLimitFree, nullptr, false, fRejectAbsurdFee,
        TransactionClass::DEFAULT);
}


void ThreadRescan()
{
    pwalletMain->ScanForWalletTransactions(chainActive.Genesis(), true);
    pwalletMain->ReacceptWalletTransactions();
    pwalletMain->Flush();
    statusStrings.Clear("rescanning");
}

void StartWalletRescanThread()
{
    statusStrings.Set("rescanning");
    boost::thread rescanThread(boost::bind(&TraceThread<void (*)()>, "rescan", &ThreadRescan));
    rescanThread.detach();
}<|MERGE_RESOLUTION|>--- conflicted
+++ resolved
@@ -871,13 +871,6 @@
             }
         }
 
-<<<<<<< HEAD
-=======
-        // Only useful if debugging wallet
-        // LOGA("AddToWallet %s  %s%s\n", wtxIn.GetHash().ToString(), (fInsertedNew ? "new" : ""),
-        //    (fUpdated ? "update" : ""));
-
->>>>>>> d6dcacc5
         // Write to disk
         if (fInsertedNew || fUpdated)
         {
