// Copyright (c) 2009-2010 Satoshi Nakamoto
// Copyright (c) 2009-2015 The Bitcoin Core developers
// Copyright (c) 2015-2017 The Bitcoin Unlimited developers
// Distributed under the MIT software license, see the accompanying
// file COPYING or http://www.opensource.org/licenses/mit-license.php.

#include "wallet/wallet.h"

#include "base58.h"
#include "buip055fork.h"
#include "checkpoints.h"
#include "chain.h"
#include "coincontrol.h"
#include "consensus/consensus.h"
#include "consensus/validation.h"
#include "key.h"
#include "keystore.h"
#include "main.h"
#include "net.h"
#include "policy/policy.h"
#include "primitives/block.h"
#include "primitives/transaction.h"
#include "script/script.h"
#include "script/sign.h"
#include "timedata.h"
#include "txmempool.h"
#include "util.h"
#include "utilmoneystr.h"
#include "core_io.h" // Freeze for debug only

#include <assert.h>

#include <boost/algorithm/string/replace.hpp>
#include <boost/filesystem.hpp>
#include <boost/thread.hpp>

using namespace std;

CWallet* pwalletMain = NULL;
const int MAX_FEE_PERCENT_OF_VALUE = 25;
/** Transaction fee set by the user */
CFeeRate payTxFee(DEFAULT_TRANSACTION_FEE);
unsigned int nTxConfirmTarget = DEFAULT_TX_CONFIRM_TARGET;
bool bSpendZeroConfChange = DEFAULT_SPEND_ZEROCONF_CHANGE;
bool fSendFreeTransactions = DEFAULT_SEND_FREE_TRANSACTIONS;

const unsigned int P2PKH_LEN = 34;
const unsigned int TX_HEADER_LEN = 4;

const char * DEFAULT_WALLET_DAT = "wallet.dat";

/**
 * Fees smaller than this (in satoshi) are considered zero fee (for transaction creation)
 * Override with -mintxfee
 */
CFeeRate CWallet::minTxFee = CFeeRate(DEFAULT_TRANSACTION_MINFEE);
/**
 * If fee estimation does not have enough data to provide estimates, use this fee instead.
 * Has no effect if not using fee estimation
 * Override with -fallbackfee
 */
CFeeRate CWallet::fallbackFee = CFeeRate(DEFAULT_FALLBACK_FEE);

const uint256 CMerkleTx::ABANDON_HASH(uint256S("0000000000000000000000000000000000000000000000000000000000000001"));

/** @defgroup mapWallet
 *
 * @{
 */

struct CompareValueOnly
{
    bool operator()(const pair<CAmount, pair<const CWalletTx*, unsigned int> >& t1,
                    const pair<CAmount, pair<const CWalletTx*, unsigned int> >& t2) const
    {
        return t1.first < t2.first;
    }
};

std::string COutput::ToString() const
{
    return strprintf("COutput(%s, %d, %d) [%s]", tx->GetHash().ToString(), i, nDepth, FormatMoney(tx->vout[i].nValue));
}

const CWalletTx* CWallet::GetWalletTx(const uint256& hash) const
{
    LOCK(cs_wallet);
    std::map<uint256, CWalletTx>::const_iterator it = mapWallet.find(hash);
    if (it == mapWallet.end())
        return NULL;
    return &(it->second);
}

CPubKey CWallet::GenerateNewKey()
{
    AssertLockHeld(cs_wallet); // mapKeyMetadata
    bool fCompressed = CanSupportFeature(FEATURE_COMPRPUBKEY); // default to compressed public keys if we want 0.6.0 wallets

    CKey secret;
    secret.MakeNewKey(fCompressed);

    // Compressed public keys were introduced in version 0.6.0
    if (fCompressed)
        SetMinVersion(FEATURE_COMPRPUBKEY);

    CPubKey pubkey = secret.GetPubKey();
    assert(secret.VerifyPubKey(pubkey));

    // Create new metadata
    int64_t nCreationTime = GetTime();
    mapKeyMetadata[pubkey.GetID()] = CKeyMetadata(nCreationTime);
    if (!nTimeFirstKey || nCreationTime < nTimeFirstKey)
        nTimeFirstKey = nCreationTime;

    if (!AddKeyPubKey(secret, pubkey))
        throw std::runtime_error("CWallet::GenerateNewKey(): AddKey failed");
    return pubkey;
}

bool CWallet::AddKeyPubKey(const CKey& secret, const CPubKey &pubkey)
{
    AssertLockHeld(cs_wallet); // mapKeyMetadata
    if (!CCryptoKeyStore::AddKeyPubKey(secret, pubkey))
        return false;

    // check if we need to remove from watch-only
    CScript script;
    script = GetScriptForDestination(pubkey.GetID());
    if (HaveWatchOnly(script))
        RemoveWatchOnly(script);
    script = GetScriptForRawPubKey(pubkey);
    if (HaveWatchOnly(script))
        RemoveWatchOnly(script);

    if (!fFileBacked)
        return true;
    if (!IsCrypted()) {
        return CWalletDB(strWalletFile).WriteKey(pubkey,
                                                 secret.GetPrivKey(),
                                                 mapKeyMetadata[pubkey.GetID()]);
    }
    return true;
}

bool CWallet::AddCryptedKey(const CPubKey &vchPubKey,
                            const vector<unsigned char> &vchCryptedSecret)
{
    if (!CCryptoKeyStore::AddCryptedKey(vchPubKey, vchCryptedSecret))
        return false;
    if (!fFileBacked)
        return true;
    {
        LOCK(cs_wallet);
        if (pwalletdbEncryption)
            return pwalletdbEncryption->WriteCryptedKey(vchPubKey,
                                                        vchCryptedSecret,
                                                        mapKeyMetadata[vchPubKey.GetID()]);
        else
            return CWalletDB(strWalletFile).WriteCryptedKey(vchPubKey,
                                                            vchCryptedSecret,
                                                            mapKeyMetadata[vchPubKey.GetID()]);
    }
    return false;
}

bool CWallet::LoadKeyMetadata(const CPubKey &pubkey, const CKeyMetadata &meta)
{
    AssertLockHeld(cs_wallet); // mapKeyMetadata
    if (meta.nCreateTime && (!nTimeFirstKey || meta.nCreateTime < nTimeFirstKey))
        nTimeFirstKey = meta.nCreateTime;

    mapKeyMetadata[pubkey.GetID()] = meta;
    return true;
}

bool CWallet::LoadCryptedKey(const CPubKey &vchPubKey, const std::vector<unsigned char> &vchCryptedSecret)
{
    return CCryptoKeyStore::AddCryptedKey(vchPubKey, vchCryptedSecret);
}

bool CWallet::AddCScript(const CScript& redeemScript)
{
    if (!CCryptoKeyStore::AddCScript(redeemScript))
        return false;
    if (!fFileBacked)
        return true;
    return CWalletDB(strWalletFile).WriteCScript(Hash160(redeemScript), redeemScript);
}

bool CWallet::LoadCScript(const CScript& redeemScript)
{
    /* A sanity check was added in pull #3843 to avoid adding redeemScripts
     * that never can be redeemed. However, old wallets may still contain
     * these. Do not add them to the wallet and warn. */
    if (redeemScript.size() > MAX_SCRIPT_ELEMENT_SIZE)
    {
        std::string strAddr = CBitcoinAddress(CScriptID(redeemScript)).ToString();
        LogPrintf("%s: Warning: This wallet contains a redeemScript of size %i which exceeds maximum size %i thus can never be redeemed. Do not use address %s.\n",
            __func__, redeemScript.size(), MAX_SCRIPT_ELEMENT_SIZE, strAddr);
        return true;
    }

    return CCryptoKeyStore::AddCScript(redeemScript);
}

bool CWallet::LoadFreezeScript(CPubKey newKey, CScriptNum nFreezeLockTime, std::string strLabel, std::string &address)
{
    // Template rpcdump.cpp::ImportAddress();

    // Get Freeze Script
    CScript freezeScript = GetScriptForFreeze(nFreezeLockTime, newKey);

    // Test and Add Script to wallet
    if (!this->HaveCScript(freezeScript) && !this->AddCScript(freezeScript))
    {
        LogPrintf("LoadFreezeScript: Error adding p2sh freeze redeemScript to wallet. \n ");
        return false;
    }
    else
    {
        // If just added then return P2SH for user
        CBitcoinAddress freezeP2SH = CBitcoinAddress(CScriptID(freezeScript));
        address = freezeP2SH.ToString();
        LogPrintf("CLTV Freeze Script Load \n %s => %s \n ", ::ScriptToAsmStr(freezeScript), address);
        return true;
    }
}

bool CWallet::AddWatchOnly(const CScript &dest)
{
    if (!CCryptoKeyStore::AddWatchOnly(dest))
        return false;
    nTimeFirstKey = 1; // No birthday information for watch-only keys.
    NotifyWatchonlyChanged(true);
    if (!fFileBacked)
        return true;
    return CWalletDB(strWalletFile).WriteWatchOnly(dest);
}

bool CWallet::RemoveWatchOnly(const CScript &dest)
{
    AssertLockHeld(cs_wallet);
    if (!CCryptoKeyStore::RemoveWatchOnly(dest))
        return false;
    if (!HaveWatchOnly())
        NotifyWatchonlyChanged(false);
    if (fFileBacked)
        if (!CWalletDB(strWalletFile).EraseWatchOnly(dest))
            return false;

    return true;
}

bool CWallet::LoadWatchOnly(const CScript &dest)
{
    return CCryptoKeyStore::AddWatchOnly(dest);
}

bool CWallet::Unlock(const SecureString& strWalletPassphrase)
{
    CCrypter crypter;
    CKeyingMaterial vMasterKey;

    {
        LOCK(cs_wallet);
        BOOST_FOREACH(const MasterKeyMap::value_type& pMasterKey, mapMasterKeys)
        {
            if(!crypter.SetKeyFromPassphrase(strWalletPassphrase, pMasterKey.second.vchSalt, pMasterKey.second.nDeriveIterations, pMasterKey.second.nDerivationMethod))
                return false;
            if (!crypter.Decrypt(pMasterKey.second.vchCryptedKey, vMasterKey))
                continue; // try another master key
            if (CCryptoKeyStore::Unlock(vMasterKey))
                return true;
        }
    }
    return false;
}

bool CWallet::ChangeWalletPassphrase(const SecureString& strOldWalletPassphrase, const SecureString& strNewWalletPassphrase)
{
    bool fWasLocked = IsLocked();

    {
        LOCK(cs_wallet);
        Lock();

        CCrypter crypter;
        CKeyingMaterial vMasterKey;
        BOOST_FOREACH(MasterKeyMap::value_type& pMasterKey, mapMasterKeys)
        {
            if(!crypter.SetKeyFromPassphrase(strOldWalletPassphrase, pMasterKey.second.vchSalt, pMasterKey.second.nDeriveIterations, pMasterKey.second.nDerivationMethod))
                return false;
            if (!crypter.Decrypt(pMasterKey.second.vchCryptedKey, vMasterKey))
                return false;
            if (CCryptoKeyStore::Unlock(vMasterKey))
            {
                int64_t nStartTime = GetTimeMillis();
                crypter.SetKeyFromPassphrase(strNewWalletPassphrase, pMasterKey.second.vchSalt, pMasterKey.second.nDeriveIterations, pMasterKey.second.nDerivationMethod);
                pMasterKey.second.nDeriveIterations = pMasterKey.second.nDeriveIterations * (100 / ((double)(GetTimeMillis() - nStartTime)));

                nStartTime = GetTimeMillis();
                crypter.SetKeyFromPassphrase(strNewWalletPassphrase, pMasterKey.second.vchSalt, pMasterKey.second.nDeriveIterations, pMasterKey.second.nDerivationMethod);
                pMasterKey.second.nDeriveIterations = (pMasterKey.second.nDeriveIterations + pMasterKey.second.nDeriveIterations * 100 / ((double)(GetTimeMillis() - nStartTime))) / 2;

                if (pMasterKey.second.nDeriveIterations < 25000)
                    pMasterKey.second.nDeriveIterations = 25000;

                LogPrintf("Wallet passphrase changed to an nDeriveIterations of %i\n", pMasterKey.second.nDeriveIterations);

                if (!crypter.SetKeyFromPassphrase(strNewWalletPassphrase, pMasterKey.second.vchSalt, pMasterKey.second.nDeriveIterations, pMasterKey.second.nDerivationMethod))
                    return false;
                if (!crypter.Encrypt(vMasterKey, pMasterKey.second.vchCryptedKey))
                    return false;
                CWalletDB(strWalletFile).WriteMasterKey(pMasterKey.first, pMasterKey.second);
                if (fWasLocked)
                    Lock();
                return true;
            }
        }
    }

    return false;
}

void CWallet::SetBestChain(const CBlockLocator& loc)
{
    CWalletDB walletdb(strWalletFile);
    walletdb.WriteBestBlock(loc);
}

bool CWallet::SetMinVersion(enum WalletFeature nVersion, CWalletDB* pwalletdbIn, bool fExplicit)
{
    LOCK(cs_wallet); // nWalletVersion
    if (nWalletVersion >= nVersion)
        return true;

    // when doing an explicit upgrade, if we pass the max version permitted, upgrade all the way
    if (fExplicit && nVersion > nWalletMaxVersion)
            nVersion = FEATURE_LATEST;

    nWalletVersion = nVersion;

    if (nVersion > nWalletMaxVersion)
        nWalletMaxVersion = nVersion;

    if (fFileBacked)
    {
        CWalletDB* pwalletdb = pwalletdbIn ? pwalletdbIn : new CWalletDB(strWalletFile);
        if (nWalletVersion > 40000)
            pwalletdb->WriteMinVersion(nWalletVersion);
        if (!pwalletdbIn)
            delete pwalletdb;
    }

    return true;
}

bool CWallet::SetMaxVersion(int nVersion)
{
    LOCK(cs_wallet); // nWalletVersion, nWalletMaxVersion
    // cannot downgrade below current version
    if (nWalletVersion > nVersion)
        return false;

    nWalletMaxVersion = nVersion;

    return true;
}

set<uint256> CWallet::GetConflicts(const uint256& txid) const
{
    set<uint256> result;
    AssertLockHeld(cs_wallet);

    std::map<uint256, CWalletTx>::const_iterator it = mapWallet.find(txid);
    if (it == mapWallet.end())
        return result;
    const CWalletTx& wtx = it->second;

    std::pair<TxSpends::const_iterator, TxSpends::const_iterator> range;

    BOOST_FOREACH(const CTxIn& txin, wtx.vin)
    {
        if (mapTxSpends.count(txin.prevout) <= 1)
            continue;  // No conflict if zero or one spends
        range = mapTxSpends.equal_range(txin.prevout);
        for (TxSpends::const_iterator it = range.first; it != range.second; ++it)
            result.insert(it->second);
    }
    return result;
}

void CWallet::Flush(bool shutdown)
{
    bitdb.Flush(shutdown);
}

bool static UIError(const std::string &str)
{
    uiInterface.ThreadSafeMessageBox(str, "", CClientUIInterface::MSG_ERROR);
    return false;
}

void static UIWarning(const std::string &str)
{
    uiInterface.ThreadSafeMessageBox(str, "", CClientUIInterface::MSG_WARNING);
}

static std::string AmountErrMsg(const char * const optname, const std::string& strValue)
{
    return strprintf(_("Invalid amount for -%s=<amount>: '%s'"), optname, strValue);
}

bool CWallet::Verify()
{
    std::string walletFile = GetArg("-wallet", DEFAULT_WALLET_DAT);

    LogPrintf("Using wallet %s\n", walletFile);
    uiInterface.InitMessage(_("Verifying wallet..."));

    // Wallet file must be a plain filename without a directory
    if (walletFile != boost::filesystem::basename(walletFile) + boost::filesystem::extension(walletFile))
        return UIError(strprintf(_("Wallet %s resides outside data directory %s"), walletFile, GetDataDir().string()));

    if (!bitdb.Open(GetDataDir()))
    {
        // try moving the database env out of the way
        boost::filesystem::path pathDatabase = GetDataDir() / "database";
        boost::filesystem::path pathDatabaseBak = GetDataDir() / strprintf("database.%d.bak", GetTime());
        try {
            boost::filesystem::rename(pathDatabase, pathDatabaseBak);
            LogPrintf("Moved old %s to %s. Retrying.\n", pathDatabase.string(), pathDatabaseBak.string());
        } catch (const boost::filesystem::filesystem_error&) {
            // failure is ok (well, not really, but it's not worse than what we started with)
        }

        // try again
        if (!bitdb.Open(GetDataDir())) {
            // if it still fails, it probably means we can't even create the database env
            return UIError(strprintf(_("Error initializing wallet database environment %s!"), GetDataDir()));
        }
    }

    if (GetBoolArg("-salvagewallet", false))
    {
        // Recover readable keypairs:
        if (!CWalletDB::Recover(bitdb, walletFile, true))
            return false;
    }

    if (boost::filesystem::exists(GetDataDir() / walletFile))
    {
        CDBEnv::VerifyResult r = bitdb.Verify(walletFile, CWalletDB::Recover);
        if (r == CDBEnv::RECOVER_OK)
        {
            UIWarning(strprintf(_("Warning: Wallet file corrupt, data salvaged!"
                                         " Original %s saved as %s in %s; if"
                                         " your balance or transactions are incorrect you should"
                                         " restore from a backup."),
                walletFile, "wallet.{timestamp}.bak", GetDataDir()));
        }
        if (r == CDBEnv::RECOVER_FAIL)
            return UIError(strprintf(_("%s corrupt, salvage failed"), walletFile));
    }

    return true;
}

void CWallet::SyncMetaData(pair<TxSpends::iterator, TxSpends::iterator> range)
{
    // We want all the wallet transactions in range to have the same metadata as
    // the oldest (smallest nOrderPos).
    // So: find smallest nOrderPos:

    int nMinOrderPos = std::numeric_limits<int>::max();
    const CWalletTx* copyFrom = NULL;
    for (TxSpends::iterator it = range.first; it != range.second; ++it)
    {
        const uint256& hash = it->second;
        int n = mapWallet[hash].nOrderPos;
        if (n < nMinOrderPos)
        {
            nMinOrderPos = n;
            copyFrom = &mapWallet[hash];
        }
    }
    // Now copy data from copyFrom to rest:
    for (TxSpends::iterator it = range.first; it != range.second; ++it)
    {
        const uint256& hash = it->second;
        CWalletTx* copyTo = &mapWallet[hash];
        if (copyFrom == copyTo) continue;
        if (!copyFrom->IsEquivalentTo(*copyTo)) continue;
        copyTo->mapValue = copyFrom->mapValue;
        copyTo->vOrderForm = copyFrom->vOrderForm;
        // fTimeReceivedIsTxTime not copied on purpose
        // nTimeReceived not copied on purpose
        copyTo->nTimeSmart = copyFrom->nTimeSmart;
        copyTo->fFromMe = copyFrom->fFromMe;
        copyTo->strFromAccount = copyFrom->strFromAccount;
        // nOrderPos not copied on purpose
        // cached members not copied on purpose
    }
}

/**
 * Outpoint is spent if any non-conflicted transaction
 * spends it:
 */
bool CWallet::IsSpent(const uint256& hash, unsigned int n) const
{
    const COutPoint outpoint(hash, n);
    pair<TxSpends::const_iterator, TxSpends::const_iterator> range;
    range = mapTxSpends.equal_range(outpoint);

    for (TxSpends::const_iterator it = range.first; it != range.second; ++it)
    {
        const uint256& wtxid = it->second;
        std::map<uint256, CWalletTx>::const_iterator mit = mapWallet.find(wtxid);
        if (mit != mapWallet.end()) {
            int depth = mit->second.GetDepthInMainChain();
            if (depth > 0  || (depth == 0 && !mit->second.isAbandoned()))
                return true; // Spent
        }
    }
    return false;
}

void CWallet::AddToSpends(const COutPoint& outpoint, const uint256& wtxid)
{
    mapTxSpends.insert(make_pair(outpoint, wtxid));

    pair<TxSpends::iterator, TxSpends::iterator> range;
    range = mapTxSpends.equal_range(outpoint);
    SyncMetaData(range);
}


void CWallet::AddToSpends(const uint256& wtxid)
{
    assert(mapWallet.count(wtxid));
    CWalletTx& thisTx = mapWallet[wtxid];
    if (thisTx.IsCoinBase()) // Coinbases don't spend anything!
        return;

    BOOST_FOREACH(const CTxIn& txin, thisTx.vin)
        AddToSpends(txin.prevout, wtxid);
}

bool CWallet::EncryptWallet(const SecureString& strWalletPassphrase)
{
    if (IsCrypted())
        return false;

    CKeyingMaterial vMasterKey;
    RandAddSeedPerfmon();

    vMasterKey.resize(WALLET_CRYPTO_KEY_SIZE);
    GetRandBytes(&vMasterKey[0], WALLET_CRYPTO_KEY_SIZE);

    CMasterKey kMasterKey;
    RandAddSeedPerfmon();

    kMasterKey.vchSalt.resize(WALLET_CRYPTO_SALT_SIZE);
    GetRandBytes(&kMasterKey.vchSalt[0], WALLET_CRYPTO_SALT_SIZE);

    CCrypter crypter;
    int64_t nStartTime = GetTimeMillis();
    crypter.SetKeyFromPassphrase(strWalletPassphrase, kMasterKey.vchSalt, 25000, kMasterKey.nDerivationMethod);
    kMasterKey.nDeriveIterations = 2500000 / ((double)(GetTimeMillis() - nStartTime));

    nStartTime = GetTimeMillis();
    crypter.SetKeyFromPassphrase(strWalletPassphrase, kMasterKey.vchSalt, kMasterKey.nDeriveIterations, kMasterKey.nDerivationMethod);
    kMasterKey.nDeriveIterations = (kMasterKey.nDeriveIterations + kMasterKey.nDeriveIterations * 100 / ((double)(GetTimeMillis() - nStartTime))) / 2;

    if (kMasterKey.nDeriveIterations < 25000)
        kMasterKey.nDeriveIterations = 25000;

    LogPrintf("Encrypting Wallet with an nDeriveIterations of %i\n", kMasterKey.nDeriveIterations);

    if (!crypter.SetKeyFromPassphrase(strWalletPassphrase, kMasterKey.vchSalt, kMasterKey.nDeriveIterations, kMasterKey.nDerivationMethod))
        return false;
    if (!crypter.Encrypt(vMasterKey, kMasterKey.vchCryptedKey))
        return false;

    {
        LOCK(cs_wallet);
        mapMasterKeys[++nMasterKeyMaxID] = kMasterKey;
        if (fFileBacked)
        {
            assert(!pwalletdbEncryption);
            pwalletdbEncryption = new CWalletDB(strWalletFile);
            if (!pwalletdbEncryption->TxnBegin()) {
                delete pwalletdbEncryption;
                pwalletdbEncryption = NULL;
                return false;
            }
            pwalletdbEncryption->WriteMasterKey(nMasterKeyMaxID, kMasterKey);
        }

        if (!EncryptKeys(vMasterKey))
        {
            if (fFileBacked) {
                pwalletdbEncryption->TxnAbort();
                delete pwalletdbEncryption;
            }
            // We now probably have half of our keys encrypted in memory, and half not...
            // die and let the user reload the unencrypted wallet.
            assert(false);
        }

        // Encryption was introduced in version 0.4.0
        SetMinVersion(FEATURE_WALLETCRYPT, pwalletdbEncryption, true);

        if (fFileBacked)
        {
            if (!pwalletdbEncryption->TxnCommit()) {
                delete pwalletdbEncryption;
                // We now have keys encrypted in memory, but not on disk...
                // die to avoid confusion and let the user reload the unencrypted wallet.
                assert(false);
            }

            delete pwalletdbEncryption;
            pwalletdbEncryption = NULL;
        }

        Lock();
        Unlock(strWalletPassphrase);
        NewKeyPool();
        Lock();

        // Need to completely rewrite the wallet file; if we don't, bdb might keep
        // bits of the unencrypted private key in slack space in the database file.
        CDB::Rewrite(strWalletFile);

    }
    NotifyStatusChanged(this);

    return true;
}

int64_t CWallet::IncOrderPosNext(CWalletDB *pwalletdb)
{
    AssertLockHeld(cs_wallet); // nOrderPosNext
    int64_t nRet = nOrderPosNext++;
    if (pwalletdb) {
        pwalletdb->WriteOrderPosNext(nOrderPosNext);
    } else {
        CWalletDB(strWalletFile).WriteOrderPosNext(nOrderPosNext);
    }
    return nRet;
}

void CWallet::MarkDirty()
{
    {
        LOCK(cs_wallet);
        BOOST_FOREACH(PAIRTYPE(const uint256, CWalletTx)& item, mapWallet)
            item.second.MarkDirty();
    }
}

bool CWallet::AddToWallet(const CWalletTx& wtxIn, bool fFromLoadWallet, CWalletDB* pwalletdb)
{
    uint256 hash = wtxIn.GetHash();

    if (fFromLoadWallet)
    {
        mapWallet[hash] = wtxIn;
        CWalletTx& wtx = mapWallet[hash];
        wtx.BindWallet(this);
        wtxOrdered.insert(make_pair(wtx.nOrderPos, TxPair(&wtx, (CAccountingEntry*)0)));
        AddToSpends(hash);
        BOOST_FOREACH(const CTxIn& txin, wtx.vin) {
            if (mapWallet.count(txin.prevout.hash)) {
                CWalletTx& prevtx = mapWallet[txin.prevout.hash];
                if (prevtx.nIndex == -1 && !prevtx.hashUnset()) {
                    MarkConflicted(prevtx.hashBlock, wtx.GetHash());
                }
            }
        }
    }
    else
    {
        LOCK(cs_wallet);
        // Inserts only if not already there, returns tx inserted or tx found
        pair<map<uint256, CWalletTx>::iterator, bool> ret = mapWallet.insert(make_pair(hash, wtxIn));
        CWalletTx& wtx = (*ret.first).second;
        wtx.BindWallet(this);
        bool fInsertedNew = ret.second;
        if (fInsertedNew)
        {
            wtx.nTimeReceived = GetAdjustedTime();
            wtx.nOrderPos = IncOrderPosNext(pwalletdb);
            wtxOrdered.insert(make_pair(wtx.nOrderPos, TxPair(&wtx, (CAccountingEntry*)0)));

            wtx.nTimeSmart = wtx.nTimeReceived;
            if (!wtxIn.hashUnset())
            {
                if (mapBlockIndex.count(wtxIn.hashBlock))
                {
                    int64_t latestNow = wtx.nTimeReceived;
                    int64_t latestEntry = 0;
                    {
                        // Tolerate times up to the last timestamp in the wallet not more than 5 minutes into the future
                        int64_t latestTolerated = latestNow + 300;
                        const TxItems & txOrdered = wtxOrdered;
                        for (TxItems::const_reverse_iterator it = txOrdered.rbegin(); it != txOrdered.rend(); ++it)
                        {
                            CWalletTx *const pwtx = (*it).second.first;
                            if (pwtx == &wtx)
                                continue;
                            CAccountingEntry *const pacentry = (*it).second.second;
                            int64_t nSmartTime;
                            if (pwtx)
                            {
                                nSmartTime = pwtx->nTimeSmart;
                                if (!nSmartTime)
                                    nSmartTime = pwtx->nTimeReceived;
                            }
                            else
                                nSmartTime = pacentry->nTime;
                            if (nSmartTime <= latestTolerated)
                            {
                                latestEntry = nSmartTime;
                                if (nSmartTime > latestNow)
                                    latestNow = nSmartTime;
                                break;
                            }
                        }
                    }

                    int64_t blocktime = mapBlockIndex[wtxIn.hashBlock]->GetBlockTime();
                    wtx.nTimeSmart = std::max(latestEntry, std::min(blocktime, latestNow));
                }
                else
                    LogPrintf("AddToWallet(): found %s in block %s not in index\n",
                             wtxIn.GetHash().ToString(),
                             wtxIn.hashBlock.ToString());
            }
            AddToSpends(hash);
        }

        bool fUpdated = false;
        if (!fInsertedNew)
        {
            // Merge
            if (!wtxIn.hashUnset() && wtxIn.hashBlock != wtx.hashBlock)
            {
                wtx.hashBlock = wtxIn.hashBlock;
                fUpdated = true;
            }
            // If no longer abandoned, update
            if (wtxIn.hashBlock.IsNull() && wtx.isAbandoned())
            {
                wtx.hashBlock = wtxIn.hashBlock;
                fUpdated = true;
            }
            if (wtxIn.nIndex != -1 && (wtxIn.nIndex != wtx.nIndex))
            {
                wtx.nIndex = wtxIn.nIndex;
                fUpdated = true;
            }
            if (wtxIn.fFromMe && wtxIn.fFromMe != wtx.fFromMe)
            {
                wtx.fFromMe = wtxIn.fFromMe;
                fUpdated = true;
            }
        }

        //// debug print
        LogPrint("wallet","AddToWallet %s  %s%s\n", wtxIn.GetHash().ToString(), (fInsertedNew ? "new" : ""), (fUpdated ? "update" : ""));

        // Write to disk
        if (fInsertedNew || fUpdated)
            if (!wtx.WriteToDisk(pwalletdb))
                return false;

        // Break debit/credit balance caches:
        wtx.MarkDirty();

        // Notify UI of new or updated transaction
        NotifyTransactionChanged(this, hash, fInsertedNew ? CT_NEW : CT_UPDATED);

        // notify an external script when a wallet transaction comes in or is updated
        std::string strCmd = GetArg("-walletnotify", "");

        if ( !strCmd.empty())
        {
            boost::replace_all(strCmd, "%s", wtxIn.GetHash().GetHex());
            boost::thread t(runCommand, strCmd); // thread runs free
        }

    }
    return true;
}

/**
 * Add a transaction to the wallet, or update it.
 * pblock is optional, but should be provided if the transaction is known to be in a block.
 * If fUpdate is true, existing transactions will be updated.
 */
bool CWallet::AddToWalletIfInvolvingMe(const CTransaction& tx, const CBlock* pblock, bool fUpdate)
{
    {
        AssertLockHeld(cs_wallet);

        if (pblock) {
            BOOST_FOREACH(const CTxIn& txin, tx.vin) {
                std::pair<TxSpends::const_iterator, TxSpends::const_iterator> range = mapTxSpends.equal_range(txin.prevout);
                while (range.first != range.second) {
                    if (range.first->second != tx.GetHash()) {
                        LogPrintf("Transaction %s (in block %s) conflicts with wallet transaction %s (both spend %s:%i)\n", tx.GetHash().ToString(), pblock->GetHash().ToString(), range.first->second.ToString(), range.first->first.hash.ToString(), range.first->first.n);
                        MarkConflicted(pblock->GetHash(), range.first->second);
                    }
                    range.first++;
                }
            }
        }

        bool fExisted = mapWallet.count(tx.GetHash()) != 0;
        if (fExisted && !fUpdate) return false;
        if (fExisted || IsMine(tx) || IsFromMe(tx))
        {
            CWalletTx wtx(this,tx);

            // Get merkle branch if transaction was found in a block
            if (pblock)
                wtx.SetMerkleBranch(*pblock);

            // Do not flush the wallet here for performance reasons
            // this is safe, as in case of a crash, we rescan the necessary blocks on startup through our SetBestChain-mechanism
            CWalletDB walletdb(strWalletFile, "r+", false);

            return AddToWallet(wtx, false, &walletdb);
        }
    }
    return false;
}

bool CWallet::AbandonTransaction(const uint256& hashTx)
{
    LOCK2(cs_main, cs_wallet);

    // Do not flush the wallet here for performance reasons
    CWalletDB walletdb(strWalletFile, "r+", false);

    std::set<uint256> todo;
    std::set<uint256> done;

    // Can't mark abandoned if confirmed or in mempool
    assert(mapWallet.count(hashTx));
    CWalletTx& origtx = mapWallet[hashTx];
    if (origtx.GetDepthInMainChain() > 0 || origtx.InMempool()) {
        return false;
    }

    todo.insert(hashTx);

    while (!todo.empty()) {
        uint256 now = *todo.begin();
        todo.erase(now);
        done.insert(now);
        assert(mapWallet.count(now));
        CWalletTx& wtx = mapWallet[now];
        int currentconfirm = wtx.GetDepthInMainChain();
        // If the orig tx was not in block, none of its spends can be
        assert(currentconfirm <= 0);
        // if (currentconfirm < 0) {Tx and spends are already conflicted, no need to abandon}
        if (currentconfirm == 0 && !wtx.isAbandoned()) {
            // If the orig tx was not in block/mempool, none of its spends can be in mempool
            assert(!wtx.InMempool());
            wtx.nIndex = -1;
            wtx.setAbandoned();
            wtx.MarkDirty();
            wtx.WriteToDisk(&walletdb);
            NotifyTransactionChanged(this, wtx.GetHash(), CT_UPDATED);
            // Iterate over all its outputs, and mark transactions in the wallet that spend them abandoned too
            TxSpends::const_iterator iter = mapTxSpends.lower_bound(COutPoint(hashTx, 0));
            while (iter != mapTxSpends.end() && iter->first.hash == now) {
                if (!done.count(iter->second)) {
                    todo.insert(iter->second);
                }
                iter++;
            }
            // If a transaction changes 'conflicted' state, that changes the balance
            // available of the outputs it spends. So force those to be recomputed
            BOOST_FOREACH(const CTxIn& txin, wtx.vin)
            {
                if (mapWallet.count(txin.prevout.hash))
                    mapWallet[txin.prevout.hash].MarkDirty();
            }
        }
    }

    return true;
}

void CWallet::MarkConflicted(const uint256& hashBlock, const uint256& hashTx)
{
    LOCK2(cs_main, cs_wallet);

    int conflictconfirms = 0;
    if (mapBlockIndex.count(hashBlock)) {
        CBlockIndex* pindex = mapBlockIndex[hashBlock];
        if (chainActive.Contains(pindex)) {
            conflictconfirms = -(chainActive.Height() - pindex->nHeight + 1);
        }
    }
    // If number of conflict confirms cannot be determined, this means
    // that the block is still unknown or not yet part of the main chain,
    // for example when loading the wallet during a reindex. Do nothing in that
    // case.
    if (conflictconfirms >= 0)
        return;

    // Do not flush the wallet here for performance reasons
    CWalletDB walletdb(strWalletFile, "r+", false);

    std::set<uint256> todo;
    std::set<uint256> done;

    todo.insert(hashTx);

    while (!todo.empty()) {
        uint256 now = *todo.begin();
        todo.erase(now);
        done.insert(now);
        assert(mapWallet.count(now));
        CWalletTx& wtx = mapWallet[now];
        int currentconfirm = wtx.GetDepthInMainChain();
        if (conflictconfirms < currentconfirm) {
            // Block is 'more conflicted' than current confirm; update.
            // Mark transaction as conflicted with this block.
            wtx.nIndex = -1;
            wtx.hashBlock = hashBlock;
            wtx.MarkDirty();
            wtx.WriteToDisk(&walletdb);
            // Iterate over all its outputs, and mark transactions in the wallet that spend them conflicted too
            TxSpends::const_iterator iter = mapTxSpends.lower_bound(COutPoint(now, 0));
            while (iter != mapTxSpends.end() && iter->first.hash == now) {
                 if (!done.count(iter->second)) {
                     todo.insert(iter->second);
                 }
                 iter++;
            }
            // If a transaction changes 'conflicted' state, that changes the balance
            // available of the outputs it spends. So force those to be recomputed
            BOOST_FOREACH(const CTxIn& txin, wtx.vin)
            {
                if (mapWallet.count(txin.prevout.hash))
                    mapWallet[txin.prevout.hash].MarkDirty();
            }
        }
    }
}

void CWallet::SyncTransaction(const CTransaction& tx, const CBlock* pblock)
{
    LOCK2(cs_main, cs_wallet);

    if (!AddToWalletIfInvolvingMe(tx, pblock, true))
        return; // Not one of ours

    // If a transaction changes 'conflicted' state, that changes the balance
    // available of the outputs it spends. So force those to be
    // recomputed, also:
    BOOST_FOREACH(const CTxIn& txin, tx.vin)
    {
        if (mapWallet.count(txin.prevout.hash))
            mapWallet[txin.prevout.hash].MarkDirty();
    }
}

CAmount CWallet::GetDebit(const CTxIn &txin, const isminefilter& filter) const
{
    {
        LOCK(cs_wallet);
        map<uint256, CWalletTx>::const_iterator mi = mapWallet.find(txin.prevout.hash);
        if (mi != mapWallet.end())
        {
            const CWalletTx& prev = (*mi).second;
            if (txin.prevout.n < prev.vout.size())
                if (IsMine(prev.vout[txin.prevout.n]) & filter)
                    return prev.vout[txin.prevout.n].nValue;
        }
    }
    return 0;
}

isminetype CWallet::IsMine(const CTxDestination &dest) const
{
	return ::IsMine(*this, dest, chainActive.Tip());
}

isminetype CWallet::IsMine(const CTxOut& txout) const
{
    return ::IsMine(*this, txout.scriptPubKey, chainActive.Tip());
}

isminetype CWallet::IsMine(const CTxIn &txin) const
{
    {
        LOCK(cs_wallet);
        map<uint256, CWalletTx>::const_iterator mi = mapWallet.find(txin.prevout.hash);
        if (mi != mapWallet.end())
        {
            const CWalletTx& prev = (*mi).second;
            if (txin.prevout.n < prev.vout.size())
                return IsMine(prev.vout[txin.prevout.n]);
        }
    }
    return ISMINE_NO;
}

bool CWallet::IsMine(const CTransaction &tx) const
{
    BOOST_FOREACH (const CTxOut &txout, tx.vout)
    {
        if (IsMine(txout) != ISMINE_NO)
            return true;
    }
    return false;
}

CAmount CWallet::GetCredit(const CTxOut& txout, const isminefilter& filter) const
{
    if (!MoneyRange(txout.nValue))
        throw std::runtime_error("CWallet::GetCredit(): value out of range");
    return ((IsMine(txout) & filter) ? txout.nValue : 0);
}

bool CWallet::IsChange(const CTxOut& txout) const
{
    // TODO: fix handling of 'change' outputs. The assumption is that any
    // payment to a script that is ours, but is not in the address book
    // is change. That assumption is likely to break when we implement multisignature
    // wallets that return change back into a multi-signature-protected address;
    // a better way of identifying which outputs are 'the send' and which are
    // 'the change' will need to be implemented (maybe extend CWalletTx to remember
    // which output, if any, was change).
    if (::IsMine(*this, txout.scriptPubKey, chainActive.Tip()))
    {
        CTxDestination address;
        if (!ExtractDestination(txout.scriptPubKey, address))
            return true;

        LOCK(cs_wallet);
        if (!mapAddressBook.count(address))
            return true;
    }
    return false;
}

CAmount CWallet::GetChange(const CTxOut& txout) const
{
    if (!MoneyRange(txout.nValue))
        throw std::runtime_error("CWallet::GetChange(): value out of range");
    return (IsChange(txout) ? txout.nValue : 0);
}

bool CWallet::IsFromMe(const CTransaction& tx) const
{
    return (GetDebit(tx, ISMINE_ALL) > 0);
}

CAmount CWallet::GetDebit(const CTransaction& tx, const isminefilter& filter) const
{
    CAmount nDebit = 0;
    BOOST_FOREACH(const CTxIn& txin, tx.vin)
    {
        nDebit += GetDebit(txin, filter);
        if (!MoneyRange(nDebit))
            throw std::runtime_error("CWallet::GetDebit(): value out of range");
    }
    return nDebit;
}

CAmount CWallet::GetCredit(const CTransaction& tx, const isminefilter& filter) const
{
    CAmount nCredit = 0;
    BOOST_FOREACH(const CTxOut& txout, tx.vout)
    {
        nCredit += GetCredit(txout, filter);
        if (!MoneyRange(nCredit))
            throw std::runtime_error("CWallet::GetCredit(): value out of range");
    }
    return nCredit;
}

CAmount CWallet::GetChange(const CTransaction& tx) const
{
    CAmount nChange = 0;
    BOOST_FOREACH(const CTxOut& txout, tx.vout)
    {
        nChange += GetChange(txout);
        if (!MoneyRange(nChange))
            throw std::runtime_error("CWallet::GetChange(): value out of range");
    }
    return nChange;
}

int64_t CWalletTx::GetTxTime() const
{
    int64_t n = nTimeSmart;
    return n ? n : nTimeReceived;
}

int CWalletTx::GetRequestCount() const
{
    // Returns -1 if it wasn't being tracked
    int nRequests = -1;
    {
        LOCK(pwallet->cs_wallet);
        if (IsCoinBase())
        {
            // Generated block
            if (!hashUnset())
            {
                map<uint256, int>::const_iterator mi = pwallet->mapRequestCount.find(hashBlock);
                if (mi != pwallet->mapRequestCount.end())
                    nRequests = (*mi).second;
            }
        }
        else
        {
            // Did anyone request this transaction?
            map<uint256, int>::const_iterator mi = pwallet->mapRequestCount.find(GetHash());
            if (mi != pwallet->mapRequestCount.end())
            {
                nRequests = (*mi).second;

                // How about the block it's in?
                if (nRequests == 0 && !hashUnset())
                {
                    map<uint256, int>::const_iterator mi = pwallet->mapRequestCount.find(hashBlock);
                    if (mi != pwallet->mapRequestCount.end())
                        nRequests = (*mi).second;
                    else
                        nRequests = 1; // If it's in someone else's block it must have got out
                }
            }
        }
    }
    return nRequests;
}

void CWalletTx::GetAmounts(list<COutputEntry>& listReceived,
                           list<COutputEntry>& listSent, CAmount& nFee, string& strSentAccount, const isminefilter& filter) const
{
    nFee = 0;
    listReceived.clear();
    listSent.clear();
    strSentAccount = strFromAccount;

    // Compute fee:
    CAmount nDebit = GetDebit(filter);
    if (nDebit > 0) // debit>0 means we signed/sent this transaction
    {
        CAmount nValueOut = GetValueOut();
        nFee = nDebit - nValueOut;
    }

    // Sent/received.
    for (unsigned int i = 0; i < vout.size(); ++i)
    {
        const CTxOut& txout = vout[i];
        isminetype fIsMine = pwallet->IsMine(txout);
        // Only need to handle txouts if AT LEAST one of these is true:
        //   1) they debit from us (sent)
        //   2) the output is to us (received)
        if (nDebit > 0)
        {
            // Don't report 'change' txouts
            if (pwallet->IsChange(txout))
                continue;
        }
        else if (!(fIsMine & filter))
            continue;

        // In either case, we need to get the destination address
        CTxDestination address;

        if (!ExtractDestination(txout.scriptPubKey, address) && !txout.scriptPubKey.IsUnspendable())
        {
            LogPrintf("CWalletTx::GetAmounts: Unknown transaction type found, txid %s\n",
                     this->GetHash().ToString());
            address = CNoDestination();
        }

        COutputEntry output = {address, txout.nValue, (int)i};

        // If we are debited by the transaction, add the output as a "sent" entry
        if (nDebit > 0)
            listSent.push_back(output);

        // If we are receiving the output, add it as a "received" entry
        if (fIsMine & filter)
            listReceived.push_back(output);
    }

}

void CWalletTx::GetAccountAmounts(const string& strAccount, CAmount& nReceived,
                                  CAmount& nSent, CAmount& nFee, const isminefilter& filter) const
{
    nReceived = nSent = nFee = 0;

    CAmount allFee;
    string strSentAccount;
    list<COutputEntry> listReceived;
    list<COutputEntry> listSent;
    GetAmounts(listReceived, listSent, allFee, strSentAccount, filter);

    if (strAccount == strSentAccount)
    {
        BOOST_FOREACH(const COutputEntry& s, listSent)
            nSent += s.amount;
        nFee = allFee;
    }
    {
        LOCK(pwallet->cs_wallet);
        BOOST_FOREACH(const COutputEntry& r, listReceived)
        {
            if (pwallet->mapAddressBook.count(r.destination))
            {
                map<CTxDestination, CAddressBookData>::const_iterator mi = pwallet->mapAddressBook.find(r.destination);
                if (mi != pwallet->mapAddressBook.end() && (*mi).second.name == strAccount)
                    nReceived += r.amount;
            }
            else if (strAccount.empty())
            {
                nReceived += r.amount;
            }
        }
    }
}


bool CWalletTx::WriteToDisk(CWalletDB *pwalletdb)
{
    return pwalletdb->WriteTx(GetHash(), *this);
}

/**
 * Scan the block chain (starting in pindexStart) for transactions
 * from or to us. If fUpdate is true, found transactions that already
 * exist in the wallet will be updated.
 */
int CWallet::ScanForWalletTransactions(CBlockIndex* pindexStart, bool fUpdate)
{
    int ret = 0;
    int64_t nNow = GetTime();
    const CChainParams& chainParams = Params();

    CBlockIndex* pindex = pindexStart;
    {
        LOCK2(cs_main, cs_wallet);

        // no need to read and scan block, if block was created before
        // our wallet birthday (as adjusted for block time variability)
        while (pindex && nTimeFirstKey && (pindex->GetBlockTime() < (nTimeFirstKey - 7200)))
            pindex = chainActive.Next(pindex);

        ShowProgress(_("Rescanning..."), 0); // show rescan progress in GUI as dialog or on splashscreen, if -rescan on startup
        double dProgressStart = Checkpoints::GuessVerificationProgress(chainParams.Checkpoints(), pindex, false);
        double dProgressTip = Checkpoints::GuessVerificationProgress(chainParams.Checkpoints(), chainActive.Tip(), false);
        while (pindex)
        {
            if (pindex->nHeight % 100 == 0 && dProgressTip - dProgressStart > 0.0)
                ShowProgress(_("Rescanning..."), std::max(1, std::min(99, (int)((Checkpoints::GuessVerificationProgress(chainParams.Checkpoints(), pindex, false) - dProgressStart) / (dProgressTip - dProgressStart) * 100))));

            CBlock block;
            ReadBlockFromDisk(block, pindex, Params().GetConsensus());
            BOOST_FOREACH(CTransaction& tx, block.vtx)
            {
                if (AddToWalletIfInvolvingMe(tx, &block, fUpdate))
                    ret++;
            }
            pindex = chainActive.Next(pindex);
            if (GetTime() >= nNow + 60) {
                nNow = GetTime();
                LogPrintf("Still rescanning. At block %d. Progress=%f\n", pindex->nHeight, Checkpoints::GuessVerificationProgress(chainParams.Checkpoints(), pindex));
            }
        }
        ShowProgress(_("Rescanning..."), 100); // hide progress dialog in GUI
    }
    return ret;
}

void CWallet::ReacceptWalletTransactions()
{
    // If transactions aren't being broadcasted, don't let them into local mempool either
    if (!fBroadcastTransactions)
        return;
    LOCK2(cs_main, cs_wallet);
    std::map<int64_t, CWalletTx*> mapSorted;

    // Sort pending wallet transactions based on their initial wallet insertion order
    BOOST_FOREACH(PAIRTYPE(const uint256, CWalletTx)& item, mapWallet)
    {
        const uint256& wtxid = item.first;
        CWalletTx& wtx = item.second;
        assert(wtx.GetHash() == wtxid);

        int nDepth = wtx.GetDepthInMainChain();

        if (!wtx.IsCoinBase() && (nDepth == 0 && !wtx.isAbandoned())) {
            mapSorted.insert(std::make_pair(wtx.nOrderPos, &wtx));
        }
    }

    // Try to add wallet transactions to memory pool
    BOOST_FOREACH(PAIRTYPE(const int64_t, CWalletTx*)& item, mapSorted)
    {
        CWalletTx& wtx = *(item.second);

        LOCK(mempool.cs);
        wtx.AcceptToMemoryPool(false);
        SyncWithWallets(wtx,NULL);
    }
}

bool CWalletTx::RelayWalletTransaction()
{
    assert(pwallet->GetBroadcastTransactions());
    if (!IsCoinBase())
    {
        if (GetDepthInMainChain() == 0 && !isAbandoned() && InMempool()) {
	  // LogPrintf("Relaying wtx %s\n", GetHash().ToString());
            RelayTransaction((CTransaction)*this);
            return true;
        }
    }
    return false;
}

set<uint256> CWalletTx::GetConflicts() const
{
    set<uint256> result;
    if (pwallet != NULL)
    {
        uint256 myHash = GetHash();
        result = pwallet->GetConflicts(myHash);
        result.erase(myHash);
    }
    return result;
}

CAmount CWalletTx::GetDebit(const isminefilter& filter) const
{
    if (vin.empty())
        return 0;

    CAmount debit = 0;
    if(filter & ISMINE_SPENDABLE)
    {
        if (fDebitCached)
            debit += nDebitCached;
        else
        {
            nDebitCached = pwallet->GetDebit(*this, ISMINE_SPENDABLE);
            fDebitCached = true;
            debit += nDebitCached;
        }
    }
    if(filter & ISMINE_WATCH_ONLY)
    {
        if(fWatchDebitCached)
            debit += nWatchDebitCached;
        else
        {
            nWatchDebitCached = pwallet->GetDebit(*this, ISMINE_WATCH_ONLY);
            fWatchDebitCached = true;
            debit += nWatchDebitCached;
        }
    }
    return debit;
}

CAmount CWalletTx::GetCredit(const isminefilter& filter) const
{
    // Must wait until coinbase is safely deep enough in the chain before valuing it
    if (IsCoinBase() && GetBlocksToMaturity() > 0)
        return 0;

    int64_t credit = 0;
    if (filter & ISMINE_SPENDABLE)
    {
        // GetBalance can assume transactions in mapWallet won't change
        if (fCreditCached)
            credit += nCreditCached;
        else
        {
            nCreditCached = pwallet->GetCredit(*this, ISMINE_SPENDABLE);
            fCreditCached = true;
            credit += nCreditCached;
        }
    }
    if (filter & ISMINE_WATCH_ONLY)
    {
        if (fWatchCreditCached)
            credit += nWatchCreditCached;
        else
        {
            nWatchCreditCached = pwallet->GetCredit(*this, ISMINE_WATCH_ONLY);
            fWatchCreditCached = true;
            credit += nWatchCreditCached;
        }
    }
    return credit;
}

CAmount CWalletTx::GetImmatureCredit(bool fUseCache) const
{
    if (IsCoinBase() && GetBlocksToMaturity() > 0 && IsInMainChain())
    {
        if (fUseCache && fImmatureCreditCached)
            return nImmatureCreditCached;
        nImmatureCreditCached = pwallet->GetCredit(*this, ISMINE_SPENDABLE);
        fImmatureCreditCached = true;
        return nImmatureCreditCached;
    }

    return 0;
}

CAmount CWalletTx::GetAvailableCredit(bool fUseCache) const
{
    if (pwallet == 0)
        return 0;

    // Must wait until coinbase is safely deep enough in the chain before valuing it
    if (IsCoinBase() && GetBlocksToMaturity() > 0)
        return 0;

    if (fUseCache && fAvailableCreditCached)
        return nAvailableCreditCached;

    CAmount nCredit = 0;
    uint256 hashTx = GetHash();
    for (unsigned int i = 0; i < vout.size(); i++)
    {
        if (!pwallet->IsSpent(hashTx, i))
        {
            const CTxOut &txout = vout[i];
            nCredit += pwallet->GetCredit(txout, ISMINE_SPENDABLE);
            if (!MoneyRange(nCredit))
                throw std::runtime_error("CWalletTx::GetAvailableCredit(false) : value out of range");
        }
    }

    nAvailableCreditCached = nCredit;
    fAvailableCreditCached = true;
    return nCredit;
}

CAmount CWalletTx::GetImmatureWatchOnlyCredit(const bool& fUseCache) const
{
    if (IsCoinBase() && GetBlocksToMaturity() > 0 && IsInMainChain())
    {
        if (fUseCache && fImmatureWatchCreditCached)
            return nImmatureWatchCreditCached;
        nImmatureWatchCreditCached = pwallet->GetCredit(*this, ISMINE_WATCH_ONLY);
        fImmatureWatchCreditCached = true;
        return nImmatureWatchCreditCached;
    }

    return 0;
}

CAmount CWalletTx::GetAvailableWatchOnlyCredit(const bool& fUseCache) const
{
    if (pwallet == 0)
        return 0;

    // Must wait until coinbase is safely deep enough in the chain before valuing it
    if (IsCoinBase() && GetBlocksToMaturity() > 0)
        return 0;

    if (fUseCache && fAvailableWatchCreditCached)
        return nAvailableWatchCreditCached;

    CAmount nCredit = 0;
    for (unsigned int i = 0; i < vout.size(); i++)
    {
        if (!pwallet->IsSpent(GetHash(), i))
        {
            const CTxOut &txout = vout[i];
            nCredit += pwallet->GetCredit(txout, ISMINE_WATCH_ONLY);
            if (!MoneyRange(nCredit))
                throw std::runtime_error("CWalletTx::GetAvailableCredit(false) : value out of range");
        }
    }

    nAvailableWatchCreditCached = nCredit;
    fAvailableWatchCreditCached = true;
    return nCredit;
}

CAmount CWalletTx::GetChange() const
{
    if (fChangeCached)
        return nChangeCached;
    nChangeCached = pwallet->GetChange(*this);
    fChangeCached = true;
    return nChangeCached;
}

bool CWalletTx::InMempool() const
{
    LOCK(mempool.cs);
    if (mempool.exists(GetHash())) {
        return true;
    }
    return false;
}

bool CWalletTx::IsTrusted() const
{
    // Quick answer in most cases
    if (!CheckFinalTx(*this))
        return false;
    int nDepth = GetDepthInMainChain();
    if (nDepth >= 1)
        return true;
    if (nDepth < 0)
        return false;
    if (!bSpendZeroConfChange || !IsFromMe(ISMINE_ALL)) // using wtx's cached debit
        return false;

    // Don't trust unconfirmed transactions from us unless they are in the mempool.
    if (!InMempool())
        return false;

    // Trusted if all inputs are from us and are in the mempool:
    BOOST_FOREACH(const CTxIn& txin, vin)
    {
        // Transactions not sent by us: not trusted
        const CWalletTx* parent = pwallet->GetWalletTx(txin.prevout.hash);
        if (parent == NULL)
            return false;
        const CTxOut& parentOut = parent->vout[txin.prevout.n];
        if (pwallet->IsMine(parentOut) != ISMINE_SPENDABLE)
            return false;
    }
    return true;
}

bool CWalletTx::IsEquivalentTo(const CWalletTx& tx) const
{
        CMutableTransaction tx1 = *this;
        CMutableTransaction tx2 = tx;
        for (unsigned int i = 0; i < tx1.vin.size(); i++) tx1.vin[i].scriptSig = CScript();
        for (unsigned int i = 0; i < tx2.vin.size(); i++) tx2.vin[i].scriptSig = CScript();
        return CTransaction(tx1) == CTransaction(tx2);
}

std::vector<uint256> CWallet::ResendWalletTransactionsBefore(int64_t nTime)
{
    std::vector<uint256> result;

    LOCK(cs_wallet);
    // Sort them in chronological order
    multimap<unsigned int, CWalletTx*> mapSorted;
    BOOST_FOREACH(PAIRTYPE(const uint256, CWalletTx)& item, mapWallet)
    {
        CWalletTx& wtx = item.second;
        // Don't rebroadcast if newer than nTime:
        if (wtx.nTimeReceived > nTime)
            continue;
        mapSorted.insert(make_pair(wtx.nTimeReceived, &wtx));
    }
    BOOST_FOREACH(PAIRTYPE(const unsigned int, CWalletTx*)& item, mapSorted)
    {
        CWalletTx& wtx = *item.second;
        if (wtx.RelayWalletTransaction())
            result.push_back(wtx.GetHash());
    }
    return result;
}

void CWallet::ResendWalletTransactions(int64_t nBestBlockTime)
{
    // Do this infrequently and randomly to avoid giving away
    // that these are our transactions.
    if (GetTime() < nNextResend || !fBroadcastTransactions)
        return;
    bool fFirst = (nNextResend == 0);
    nNextResend = GetTime() + GetRand(30 * 60);
    if (fFirst)
        return;

    // Only do it if there's been a new block since last time
    if (nBestBlockTime < nLastResend)
        return;
    nLastResend = GetTime();

    // Rebroadcast unconfirmed txes older than 5 minutes before the last
    // block was found:
    std::vector<uint256> relayed = ResendWalletTransactionsBefore(nBestBlockTime-5*60);
    if (!relayed.empty())
        LogPrintf("%s: rebroadcast %u unconfirmed transactions\n", __func__, relayed.size());
}

/** @} */ // end of mapWallet




/** @defgroup Actions
 *
 * @{
 */


CAmount CWallet::GetBalance() const
{
    CAmount nTotal = 0;
    {
        LOCK2(cs_main, cs_wallet);
        for (map<uint256, CWalletTx>::const_iterator it = mapWallet.begin(); it != mapWallet.end(); ++it)
        {
            const CWalletTx* pcoin = &(*it).second;
            if (pcoin->IsTrusted())
                nTotal += pcoin->GetAvailableCredit(false);
        }
    }

    return nTotal;
}

CAmount CWallet::GetUnconfirmedBalance() const
{
    CAmount nTotal = 0;
    {
        LOCK2(cs_main, cs_wallet);
        for (map<uint256, CWalletTx>::const_iterator it = mapWallet.begin(); it != mapWallet.end(); ++it)
        {
            const CWalletTx* pcoin = &(*it).second;
            if (!pcoin->IsTrusted() && pcoin->GetDepthInMainChain() == 0 && pcoin->InMempool())
                nTotal += pcoin->GetAvailableCredit(false);
        }
    }
    return nTotal;
}

CAmount CWallet::GetImmatureBalance() const
{
    CAmount nTotal = 0;
    {
        LOCK2(cs_main, cs_wallet);
        for (map<uint256, CWalletTx>::const_iterator it = mapWallet.begin(); it != mapWallet.end(); ++it)
        {
            const CWalletTx* pcoin = &(*it).second;
            nTotal += pcoin->GetImmatureCredit(false);
        }
    }
    return nTotal;
}

CAmount CWallet::GetWatchOnlyBalance() const
{
    CAmount nTotal = 0;
    {
        LOCK2(cs_main, cs_wallet);
        for (map<uint256, CWalletTx>::const_iterator it = mapWallet.begin(); it != mapWallet.end(); ++it)
        {
            const CWalletTx* pcoin = &(*it).second;
            if (pcoin->IsTrusted())
                nTotal += pcoin->GetAvailableWatchOnlyCredit(false);
        }
    }

    return nTotal;
}

CAmount CWallet::GetUnconfirmedWatchOnlyBalance() const
{
    CAmount nTotal = 0;
    {
        LOCK2(cs_main, cs_wallet);
        for (map<uint256, CWalletTx>::const_iterator it = mapWallet.begin(); it != mapWallet.end(); ++it)
        {
            const CWalletTx* pcoin = &(*it).second;
            if (!pcoin->IsTrusted() && pcoin->GetDepthInMainChain() == 0 && pcoin->InMempool())
                nTotal += pcoin->GetAvailableWatchOnlyCredit(false);
        }
    }
    return nTotal;
}

CAmount CWallet::GetImmatureWatchOnlyBalance() const
{
    CAmount nTotal = 0;
    {
        LOCK2(cs_main, cs_wallet);
        for (map<uint256, CWalletTx>::const_iterator it = mapWallet.begin(); it != mapWallet.end(); ++it)
        {
            const CWalletTx* pcoin = &(*it).second;
            nTotal += pcoin->GetImmatureWatchOnlyCredit(false);
        }
    }
    return nTotal;
}

void CWallet::AvailableCoins(vector<COutput>& vCoins, bool fOnlyConfirmed, const CCoinControl *coinControl, bool fIncludeZeroValue) const
{
    vCoins.clear();

    {
        LOCK2(cs_main, cs_wallet);
        for (map<uint256, CWalletTx>::const_iterator it = mapWallet.begin(); it != mapWallet.end(); ++it)
        {
            const uint256& wtxid = it->first;
            const CWalletTx* pcoin = &(*it).second;

            if (!CheckFinalTx(*pcoin))
                continue;

            if (fOnlyConfirmed && !pcoin->IsTrusted())
                continue;

            if (pcoin->IsCoinBase() && pcoin->GetBlocksToMaturity() > 0)
                continue;

            int nDepth = pcoin->GetDepthInMainChain();
            if (nDepth < 0)
                continue;

            // We should not consider coins which aren't at least in our mempool
            // It's possible for these to be conflicted via ancestors which we may never be able to detect
            if (nDepth == 0 && !pcoin->InMempool())
                continue;

<<<<<<< HEAD
            LOCK(cs_KeyStore); // BU move lock out of inner loop
            for (unsigned int i = 0; i < pcoin->vout.size(); i++) {
	        isminetype mine =  _IsMine(*this,pcoin->vout[i].scriptPubKey); // BU optimize
=======
            for (unsigned int i = 0; i < pcoin->vout.size(); i++)
            {
                isminetype mine = IsMine(pcoin->vout[i]);
                LogPrintf("Freeze Available %s MINE=%s\n ",pcoin->vout[i].ToString(), mine);
>>>>>>> f7b4771e
                if (!(IsSpent(wtxid, i)) && mine != ISMINE_NO &&
                    !IsLockedCoin((*it).first, i) && (pcoin->vout[i].nValue > 0 || fIncludeZeroValue) &&
                    (!coinControl || !coinControl->HasSelected() || coinControl->fAllowOtherInputs || coinControl->IsSelected((*it).first, i)))
                {
                    // The UTXO is available
                    COutput outpoint(pcoin, i, nDepth,
                        ((mine & ISMINE_SPENDABLE) != ISMINE_NO) || (coinControl && coinControl->fAllowWatchOnly &&
                                                                        (mine & ISMINE_WATCH_SOLVABLE) != ISMINE_NO));
                    vCoins.push_back(outpoint);
                }

            }
        }
    }
}

static void ApproximateBestSubset(vector<pair<CAmount, pair<const CWalletTx*,unsigned int> > >vValue, const CAmount& nTotalLower, const CAmount& nTargetValue,
                                  vector<char>& vfBest, CAmount& nBest, int iterations = 1000)
{
    vector<char> vfIncluded;

    vfBest.assign(vValue.size(), true);
    nBest = nTotalLower;

    seed_insecure_rand();

    for (int nRep = 0; nRep < iterations && nBest != nTargetValue; nRep++)
    {
        vfIncluded.assign(vValue.size(), false);
        CAmount nTotal = 0;
        bool fReachedTarget = false;
        for (int nPass = 0; nPass < 2 && !fReachedTarget; nPass++)
        {
            for (unsigned int i = 0; i < vValue.size(); i++)
            {
                //The solver here uses a randomized algorithm,
                //the randomness serves no real security purpose but is just
                //needed to prevent degenerate behavior and it is important
                //that the rng is fast. We do not use a constant random sequence,
                //because there may be some privacy improvement by making
                //the selection random.
                if (nPass == 0 ? insecure_rand()&1 : !vfIncluded[i])
                {
                    nTotal += vValue[i].first;
                    vfIncluded[i] = true;
                    if (nTotal >= nTargetValue)
                    {
                        fReachedTarget = true;
                        if (nTotal < nBest)
                        {
                            nBest = nTotal;
                            vfBest = vfIncluded;
                        }
                        nTotal -= vValue[i].first;
                        vfIncluded[i] = false;
                    }
                }
            }
        }
    }

    //Reduces the approximate best subset by removing any inputs that are smaller than the surplus of nTotal beyond nTargetValue.
    for (unsigned int i = 0; i < vValue.size(); i++)
    {
        if (vfBest[i] && (nBest - vValue[i].first) >= nTargetValue )
        {
            vfBest[i] = false;
            nBest -= vValue[i].first;
        }
    }
}

bool CWallet::SelectCoinsMinConf(const CAmount& nTargetValue, int nConfMine, int nConfTheirs, vector<COutput> vCoins,
                                 set<pair<const CWalletTx*,unsigned int> >& setCoinsRet, CAmount& nValueRet) const
{
    setCoinsRet.clear();
    nValueRet = 0;

    // List of values less than target
    pair<CAmount, pair<const CWalletTx*,unsigned int> > coinLowestLarger;
    coinLowestLarger.first = std::numeric_limits<CAmount>::max();
    coinLowestLarger.second.first = NULL;
    vector<pair<CAmount, pair<const CWalletTx*,unsigned int> > > vValue;
    CAmount nTotalLower = 0;

    random_shuffle(vCoins.begin(), vCoins.end(), GetRandInt);

    BOOST_FOREACH(const COutput &output, vCoins)
    {
        if (!output.fSpendable)
            continue;

        const CWalletTx *pcoin = output.tx;

        if (output.nDepth < (pcoin->IsFromMe(ISMINE_ALL) ? nConfMine : nConfTheirs))
            continue;

        int i = output.i;
        CAmount n = pcoin->vout[i].nValue;

        pair<CAmount,pair<const CWalletTx*,unsigned int> > coin = make_pair(n,make_pair(pcoin, i));

        if (n == nTargetValue)
        {
            setCoinsRet.insert(coin.second);
            nValueRet += coin.first;
            return true;
        }
        else if (n < nTargetValue + MIN_CHANGE)
        {
            vValue.push_back(coin);
            nTotalLower += n;
        }
        else if (n < coinLowestLarger.first)
        {
            coinLowestLarger = coin;
        }
    }

    if (nTotalLower == nTargetValue)
    {
        for (unsigned int i = 0; i < vValue.size(); ++i)
        {
            setCoinsRet.insert(vValue[i].second);
            nValueRet += vValue[i].first;
        }
        return true;
    }

    if (nTotalLower < nTargetValue)
    {
        if (coinLowestLarger.second.first == NULL)
            return false;
        setCoinsRet.insert(coinLowestLarger.second);
        nValueRet += coinLowestLarger.first;
        return true;
    }

    // Solve subset sum by stochastic approximation
    sort(vValue.rbegin(), vValue.rend(), CompareValueOnly());
    vector<char> vfBest;
    CAmount nBest;

    ApproximateBestSubset(vValue, nTotalLower, nTargetValue, vfBest, nBest);
    if (nBest != nTargetValue && nTotalLower >= nTargetValue + MIN_CHANGE)
        ApproximateBestSubset(vValue, nTotalLower, nTargetValue + MIN_CHANGE, vfBest, nBest);

    // If we have a bigger coin and (either the stochastic approximation didn't find a good solution,
    //                                   or the next bigger coin is closer), return the bigger coin
    if (coinLowestLarger.second.first &&
        ((nBest != nTargetValue && nBest < nTargetValue + MIN_CHANGE) || coinLowestLarger.first <= nBest))
    {
        setCoinsRet.insert(coinLowestLarger.second);
        nValueRet += coinLowestLarger.first;
    }
    else {
        for (unsigned int i = 0; i < vValue.size(); i++)
            if (vfBest[i])
            {
                setCoinsRet.insert(vValue[i].second);
                nValueRet += vValue[i].first;
            }

        LogPrint("selectcoins", "SelectCoins() best subset: ");
        for (unsigned int i = 0; i < vValue.size(); i++)
            if (vfBest[i])
                LogPrint("selectcoins", "%s ", FormatMoney(vValue[i].first));
        LogPrint("selectcoins", "total %s\n", FormatMoney(nBest));
    }

    return true;
}




bool CWallet::IsTxSpendable(const CWalletTx* pcoin)
{
  if (!CheckFinalTx(*pcoin)) return false;

  if (fOnlyConfirmed && !pcoin->IsTrusted()) return false;

  if (pcoin->IsCoinBase() && pcoin->GetBlocksToMaturity() > 0) return false;

  int nDepth = pcoin->GetDepthInMainChain();
  if (nDepth < 0) return false;

  // We should not consider coins which aren't in our mempool if they are not mined.
  // It's possible for such coins to be conflicted via ancestors which we may never be able to detect
  if (nDepth == 0 && !pcoin->InMempool()) return false;

  return true;
}

void CWallet::FillAvailableCoins(const CCoinControl *coinControl)
{
  available.clear();
 
  LOCK2(cs_main, cs_wallet);
  for (map<uint256, CWalletTx>::const_iterator it = mapWallet.begin(); it != mapWallet.end(); ++it)
    {
      const uint256& wtxid = it->first;
      const CWalletTx* pcoin = &(*it).second;

      if (!IsTxSpendable(pcoin)) continue;

      int nDepth = pcoin->GetDepthInMainChain();  // IsTxSpendable also run this,  what is efficiency?

      LOCK(cs_KeyStore); // BU move lock out of inner loop
      for (unsigned int i = 0; i < pcoin->vout.size(); i++) 
	{
	  isminetype mine =  _IsMine(*this,pcoin->vout[i].scriptPubKey); // BU optimize

          bool alreadySelected = (coinControl && coinControl->HasSelected() && coinControl->IsSelected(wtxid,i));
  
	  if (!(IsSpent(wtxid, i)) && // If its not spent
	      mine != ISMINE_NO &&    // and its mine
              !alreadySelected  &&    // and coin control hasn't already chosen it
	      !IsLockedCoin((*it).first, i) && 
	      (pcoin->vout[i].nValue > 0))
	    {
	      bool spendable = ((mine & ISMINE_SPENDABLE) != ISMINE_NO);
              
	      available.insert(SpendableTxos::value_type(pcoin->vout[i].nValue, COutput(pcoin, i, nDepth,spendable)));
	    }
	}
    }
}


bool CWallet::SelectCoinsBU(const CAmount& nTargetValue, CFeeRate fee, unsigned int changeLen, std::set<std::pair<const CWalletTx*,unsigned int> >& setCoinsRet, CAmount& nValueRet, const CCoinControl* coinControl)
{
  setCoinsRet.clear();
  assert(nValueRet == 0);
  CAmount tgtValue = nTargetValue;
  bool filled = false;
  
  // coin control -> return all selected outputs (we want all selected to go into the transaction)
  if (coinControl)
    {
      if (coinControl->HasSelected())  // Some coins were selected, let's find out which ones and add them to the set
        {
          std::vector<COutPoint> selectedCoins;
          coinControl->ListSelected(selectedCoins);
          
	  BOOST_FOREACH(const COutPoint& outpt, selectedCoins) // for every selected coin
	    {
              std::map<uint256, CWalletTx>::iterator txfound = mapWallet.find(outpt.hash); // get its transaction
              if (txfound != mapWallet.end())
                {
                  // const uint256 hash = txfound->first;
                  CWalletTx& tx= txfound->second;
                  
                  //? if (!out.fSpendable) continue;
                  nValueRet += tx.vout[outpt.n].nValue;
                  tgtValue -= tx.vout[outpt.n].nValue;  // decrease the value we will auto-find by what the user hand-selected.
                  setCoinsRet.insert(make_pair(&tx, outpt.n));
                }
            }
	}

      if (!coinControl->fAllowOtherInputs)  // No other inputs allowed so stop here.
	return (nValueRet >= nTargetValue);

      FillAvailableCoins(coinControl); // If the user is manually selecting outputs (only way is via the GUI) this is not performance sensitive anyway (and we need to make sure coincontrol coins are not in the list)
      filled=true;
    }
  else if (available.size() < 100)  // If there are very few TXOs, then regenerate them.  If the wallet HAS few TXOs then regenerate every time -- its fast for few.
    {
      FillAvailableCoins(coinControl);
      filled=true;
    }

  TxoGroup g;
  CAmount dust = minRelayTxFee.GetDust();
  g =  CoinSelection(available, tgtValue,dust,fee,changeLen);  // 100 is about half of a normal transaction, so overpay the fee by about half to avoid change
  if ((!filled)&&(g.first == 0)) // Ok no solution was found.  So let's regenerate the TXOs and try again.
    {  
      FillAvailableCoins(coinControl);
      g =  CoinSelection(available, tgtValue, dust,fee,changeLen);
    }
  if (g.first == 0 ) return false;  // no solution found
  
  nValueRet = 0;
  for (TxoItVec::iterator i = g.second.begin(); i != g.second.end();)
    {
      SpendableTxos::iterator j = *i; // i is and iterator over iterators
      ++i;
      const COutput& out = j->second;
      nValueRet += j->first;
      setCoinsRet.insert(make_pair(out.tx, out.i));
      available.erase(j); // remove this txo from the list so it is not used next time.  TODO: if the wallet does not use this tx then the txo is temporarily lost (until available is refilled).
    }
  assert(nValueRet >= nTargetValue);
  return true;
}


bool CWallet::SelectCoins(const CAmount& nTargetValue, set<pair<const CWalletTx*,unsigned int> >& setCoinsRet, CAmount& nValueRet, const CCoinControl* coinControl) const
{
    vector<COutput> vCoins;
    AvailableCoins(vCoins, true, coinControl);

    // coin control -> return all selected outputs (we want all selected to go into the transaction for sure)
    if (coinControl && coinControl->HasSelected() && !coinControl->fAllowOtherInputs)
    {
        BOOST_FOREACH(const COutput& out, vCoins)
        {
            if (!out.fSpendable)
                 continue;
            nValueRet += out.tx->vout[out.i].nValue;
            setCoinsRet.insert(make_pair(out.tx, out.i));
        }
        return (nValueRet >= nTargetValue);
    }

    // calculate value from preset inputs and store them
    set<pair<const CWalletTx*, uint32_t> > setPresetCoins;
    CAmount nValueFromPresetInputs = 0;

    std::vector<COutPoint> vPresetInputs;
    if (coinControl)
        coinControl->ListSelected(vPresetInputs);
    BOOST_FOREACH(const COutPoint& outpoint, vPresetInputs)
    {
        map<uint256, CWalletTx>::const_iterator it = mapWallet.find(outpoint.hash);
        if (it != mapWallet.end())
        {
            const CWalletTx* pcoin = &it->second;
            // Clearly invalid input, fail
            if (pcoin->vout.size() <= outpoint.n)
                return false;
            nValueFromPresetInputs += pcoin->vout[outpoint.n].nValue;
            setPresetCoins.insert(make_pair(pcoin, outpoint.n));
        } else
            return false; // TODO: Allow non-wallet inputs
    }

    // remove preset inputs from vCoins
    for (vector<COutput>::iterator it = vCoins.begin(); it != vCoins.end() && coinControl && coinControl->HasSelected();)
    {
        if (setPresetCoins.count(make_pair(it->tx, it->i)))
            it = vCoins.erase(it);
        else
            ++it;
    }

    bool res = nTargetValue <= nValueFromPresetInputs ||
        SelectCoinsMinConf(nTargetValue - nValueFromPresetInputs, 1, 6, vCoins, setCoinsRet, nValueRet) ||
        SelectCoinsMinConf(nTargetValue - nValueFromPresetInputs, 1, 1, vCoins, setCoinsRet, nValueRet) ||
        (bSpendZeroConfChange && SelectCoinsMinConf(nTargetValue - nValueFromPresetInputs, 0, 1, vCoins, setCoinsRet, nValueRet));

    // because SelectCoinsMinConf clears the setCoinsRet, we now add the possible inputs to the coinset
    setCoinsRet.insert(setPresetCoins.begin(), setPresetCoins.end());

    // add preset inputs to the total value selected
    nValueRet += nValueFromPresetInputs;

    return res;
}

bool CWallet::FundTransaction(CMutableTransaction& tx, CAmount &nFeeRet, int& nChangePosRet, std::string& strFailReason, bool includeWatching)
{
    vector<CRecipient> vecSend;

    // Turn the txout set into a CRecipient vector
    BOOST_FOREACH(const CTxOut& txOut, tx.vout)
    {
        CRecipient recipient = {txOut.scriptPubKey, txOut.nValue, false};
        vecSend.push_back(recipient);
    }

    CCoinControl coinControl;
    coinControl.fAllowOtherInputs = true;
    coinControl.fAllowWatchOnly = includeWatching;
    BOOST_FOREACH(const CTxIn& txin, tx.vin)
        coinControl.Select(txin.prevout);

    CReserveKey reservekey(this);
    CWalletTx wtx;
    if (!CreateTransaction(vecSend, wtx, reservekey, nFeeRet, nChangePosRet, strFailReason, &coinControl, false))
        return false;

    if (nChangePosRet != -1)
    {
        tx.vout.insert(tx.vout.begin() + nChangePosRet, wtx.vout[nChangePosRet]);
        // we dont have the normal Create/Commit cycle, and dont want to risk reusing change,
        // so just remove the key from the keypool here.
        reservekey.KeepKey();
    }

    // Add new txins (keeping original txin scriptSig/order)
    BOOST_FOREACH(const CTxIn& txin, wtx.vin)
    {
        bool found = false;
        BOOST_FOREACH(const CTxIn& origTxIn, tx.vin)
        {
            if (txin.prevout.hash == origTxIn.prevout.hash && txin.prevout.n == origTxIn.prevout.n)
            {
                found = true;
                break;
            }
        }
        if (!found)
            tx.vin.push_back(txin);
    }

    if (tx.nLockTime == 0) tx.nLockTime = wtx.nLockTime;
    return true;
}

bool CWallet::CreateTransaction(const vector<CRecipient>& vecSend, CWalletTx& wtxNew, CReserveKey& reservekey, CAmount& nFeeRet,
                                int& nChangePosRet, std::string& strFailReason, const CCoinControl* coinControl, bool sign)
{
    CAmount nValue = 0;
    unsigned int nSubtractFeeFromAmount = 0;
    bool involvesPublicLabel = false;
    BOOST_FOREACH (const CRecipient& recipient, vecSend)
    {
        if (getLabelPublic(recipient.scriptPubKey) != "") involvesPublicLabel = true;
        if (nValue < 0 || recipient.nAmount < 0)
        {
            strFailReason = _("Transaction amounts must be positive");
            return false;
        }
        nValue += recipient.nAmount;

        if (recipient.fSubtractFeeFromAmount)
            nSubtractFeeFromAmount++;
    }
    if (vecSend.empty() || nValue < 0)
    {
        strFailReason = _("Transaction amounts must be positive");
        return false;
    }

    boost::scoped_ptr<CAmount> redundantValue(new CAmount);  // Store the value in 2 separated memory locations to reduce corruption chance
    *redundantValue = nValue;

    wtxNew.fTimeReceivedIsTxTime = true;
    wtxNew.BindWallet(this);
    CMutableTransaction txNew;

    // Discourage fee sniping.
    //
    // For a large miner the value of the transactions in the best block and
    // the mempool can exceed the cost of deliberately attempting to mine two
    // blocks to orphan the current best block. By setting nLockTime such that
    // only the next block can include the transaction, we discourage this
    // practice as the height restricted and limited blocksize gives miners
    // considering fee sniping fewer options for pulling off this attack.
    //
    // A simple way to think about this is from the wallet's point of view we
    // always want the blockchain to move forward. By setting nLockTime this
    // way we're basically making the statement that we only want this
    // transaction to appear in the next block; we don't want to potentially
    // encourage reorgs by allowing transactions to appear at lower heights
    // than the next block in forks of the best chain.
    //
    // Of course, the subsidy is high enough, and transaction volume low
    // enough, that fee sniping isn't a problem yet, but by implementing a fix
    // now we ensure code won't be written that makes assumptions about
    // nLockTime that preclude a fix later.
    txNew.nLockTime = chainActive.Height();

    // Secondly occasionally randomly pick a nLockTime even further back, so
    // that transactions that are delayed after signing for whatever reason,
    // e.g. high-latency mix networks and some CoinJoin implementations, have
    // better privacy.
    if (GetRandInt(10) == 0)
        txNew.nLockTime = std::max(0, (int)txNew.nLockTime - GetRandInt(100));

    assert(txNew.nLockTime <= (unsigned int)chainActive.Height());
    assert(txNew.nLockTime < LOCKTIME_THRESHOLD);

    {
        LOCK2(cs_main, cs_wallet);
        {
            CAmount nFeeNeeded = 0;
            nFeeRet = GetMinimumFee(200, nTxConfirmTarget, mempool); // BU estimate base fee from an approx minimum size tx
            // Loop until there is enough fee
            while (true)
	      {
                bool fFirst = true;

                CAmount nValueToSelect = nValue;
                if (nSubtractFeeFromAmount == 0)
		  nValueToSelect += nFeeRet;
                double dPriority = 0;

                int voutSize = 0;
                txNew.vout.clear();
                // Figure out how big the output part of the transaction is going to be
                BOOST_FOREACH (const CRecipient& recipient, vecSend)
                  {
                    CTxOut txout(recipient.nAmount, recipient.scriptPubKey);

                    if (recipient.fSubtractFeeFromAmount)
                      {
                        txout.nValue -= nFeeRet / nSubtractFeeFromAmount; // Subtract fee equally from each selected recipient

                        if (fFirst) // first receiver pays the remainder not divisible by output count
                          {
                            fFirst = false;
                            txout.nValue -= nFeeRet % nSubtractFeeFromAmount;
                          }
                      }

                    if (txout.IsDust(::minRelayTxFee))
                      {
                        if (recipient.fSubtractFeeFromAmount && nFeeRet > 0)
                          {
                            if (txout.nValue < 0)
                              strFailReason = _("The transaction amount is too small to pay the fee");
                            else
                              strFailReason = _("The transaction amount is too small to send after the fee has been deducted");
                          }
                        else
                          strFailReason = _("Transaction amount too small");
                        return false;
                      }
                    txNew.vout.push_back(txout);
                    voutSize += txout.GetSerializeSize(SER_NETWORK, PROTOCOL_VERSION);
                  }
                LogPrint("wallet","txout len %d\n", voutSize);

                    
                // Choose coins to use
                set<pair<const CWalletTx*,unsigned int> > setCoins;
                CAmount nValueIn = 0;
                // TODO fixup nValueIn based on TX_HEADER_LEN+voutSize
                CAmount feeperbyte = GetMinimumFee(1, nTxConfirmTarget, mempool);

<<<<<<< HEAD
                if (!SelectCoinsBU(nValueToSelect, CFeeRate(feeperbyte), P2PKH_LEN, setCoins, nValueIn, coinControl))
		  {
                    strFailReason = _("Insufficient funds or funds not confirmed");
=======
                    // coin control: send change to custom address
                    if (coinControl && !boost::get<CNoDestination>(&coinControl->destChange))
                        scriptChange = GetScriptForDestination(coinControl->destChange);

                    // no coin control: send change to newly generated address
                    else
                    {
                        // Note: We use a new key here to keep it from being obvious which side is the change.
                        //  The drawback is that by not reusing a previous key, the change may be lost if a
                        //  backup is restored, if the backup doesn't have the new private key for the change.
                        //  If we reused the old key, it would be possible to add code to look for and
                        //  rediscover unknown transactions that were written with keys of ours to recover
                        //  post-backup change.

                        // Reserve a new key pair from key pool
                        CPubKey vchPubKey;
                        bool ret;
                        ret = reservekey.GetReservedKey(vchPubKey);
                        if (!ret)
                        {
                            strFailReason = _("Keypool ran out, please call keypoolrefill first");
                            return false;
                        }

                        scriptChange = GetScriptForDestination(vchPubKey.GetID());
                    }

                    CTxOut newTxOut(nChange, scriptChange);

                    // We do not move dust-change to fees, because the sender would end up paying more than requested.
                    // This would be against the purpose of the all-inclusive feature.
                    // So instead we raise the change and deduct from the recipient.
                    if (nSubtractFeeFromAmount > 0 && newTxOut.IsDust(::minRelayTxFee))
                    {
                        CAmount nDust = newTxOut.GetDustThreshold(::minRelayTxFee) - newTxOut.nValue;
                        newTxOut.nValue += nDust; // raise change until no more dust
                        for (unsigned int i = 0; i < vecSend.size(); i++) // subtract from first recipient
                        {
                            if (vecSend[i].fSubtractFeeFromAmount)
                            {
                                txNew.vout[i].nValue -= nDust;
                                if (txNew.vout[i].IsDust(::minRelayTxFee))
                                {
                                    strFailReason = _("The transaction amount is too small to send after the fee has been deducted");
                                    return false;
                                }
                                break;
                            }
                        }
                    }

                    // Never create dust outputs; if we would, just
                    // add the dust to the fee.
                    if (newTxOut.IsDust(::minRelayTxFee))
                    {
                        nFeeRet += nChange;
                        reservekey.ReturnKey();
                    }
                    else
                    {
                        if (!involvesPublicLabel)
                        {
                        // Insert change txn at random position:
                        nChangePosRet = GetRandInt(txNew.vout.size()+1);
                        vector<CTxOut>::iterator position = txNew.vout.begin()+nChangePosRet;
                        txNew.vout.insert(position, newTxOut);
                        }
                        else
                            // Insert change at end position because original txout order is critical for public label
                            txNew.vout.insert(txNew.vout.end(), newTxOut);
                    }
                }
                else
                    reservekey.ReturnKey();

                // Fill vin
                //
                // Note how the sequence number is set to max()-1 so that the
                // nLockTime set above actually works.
                BOOST_FOREACH(const PAIRTYPE(const CWalletTx*,unsigned int)& coin, setCoins)
                {
                    txNew.vin.push_back(CTxIn(coin.first->GetHash(),coin.second,CScript(),
                                              std::numeric_limits<unsigned int>::max() - 1));

                    // If the input is a Freeze CLTV lock-by-blocktime then update the txNew.nLockTime
                    CScriptNum nFreezeLockTime(0);
                    if (isFreezeCLTV(*this, coin.first->vout[coin.second].scriptPubKey, nFreezeLockTime))
                    {
                        if (nFreezeLockTime.getint64() > LOCKTIME_THRESHOLD)
                            txNew.nLockTime = chainActive.Tip()->GetMedianTimePast();
                    }
                }

                // Sign
                unsigned int sighashType = SIGHASH_ALL;
                if (chainActive.Tip()->IsforkActiveOnNextBlock(miningForkTime.value) && walletSignWithForkSig.value) sighashType |= SIGHASH_FORKID;
                int nIn = 0;
                CTransaction txNewConst(txNew);
                BOOST_FOREACH(const PAIRTYPE(const CWalletTx*,unsigned int)& coin, setCoins)
                {
                    bool signSuccess;
                    const CScript& scriptPubKey = coin.first->vout[coin.second].scriptPubKey;
                    CAmount amountIn = coin.first->vout[coin.second].nValue;
                    CScript& scriptSigRes = txNew.vin[nIn].scriptSig;
                    if (sign)
                    {
                        signSuccess = ProduceSignature(TransactionSignatureCreator(this, &txNewConst, nIn, amountIn, sighashType), scriptPubKey, scriptSigRes);
                    }
                    else
                        signSuccess = ProduceSignature(DummySignatureCreator(this), scriptPubKey, scriptSigRes);

                    if (!signSuccess)
                    {
                        strFailReason = _("Signing transaction failed");
                        return false;
                    }
                    nIn++;
                }

                unsigned int nBytes = ::GetSerializeSize(txNew, SER_NETWORK, PROTOCOL_VERSION);

                // Remove scriptSigs if we used dummy signatures for fee calculation
                if (!sign) {
                    BOOST_FOREACH (CTxIn& vin, txNew.vin)
                        vin.scriptSig = CScript();
                }

                // Embed the constructed transaction data in wtxNew.
                *static_cast<CTransaction*>(&wtxNew) = CTransaction(txNew);

                // Limit size
                if (nBytes >= MAX_STANDARD_TX_SIZE)
                {
                    strFailReason = _("Transaction too large");
                    return false;
                }

                dPriority = wtxNew.ComputePriority(dPriority, nBytes);

                // Can we complete this as a free transaction?
                if (fSendFreeTransactions && nBytes <= MAX_FREE_TRANSACTION_CREATE_SIZE)
                {
                    // Not enough fee: enough priority?
                    double dPriorityNeeded = mempool.estimateSmartPriority(nTxConfirmTarget);
                    // Require at least hard-coded AllowFree.
                    if (dPriority >= dPriorityNeeded && AllowFree(dPriority))
                        break;
                }

                CAmount nFeeNeeded = GetMinimumFee(nBytes, nTxConfirmTarget, mempool);
                if (coinControl && nFeeNeeded > 0 && coinControl->nMinimumTotalFee > nFeeNeeded) {
                    nFeeNeeded = coinControl->nMinimumTotalFee;
                }

                // If we made it here and we aren't even able to meet the relay fee on the next pass, give up
                // because we must be at the maximum allowed fee.
                if (nFeeNeeded < ::minRelayTxFee.GetFee(nBytes))
                {
                    strFailReason = _("Transaction too large for fee policy");
>>>>>>> f7b4771e
                    return false;
		  }

                do  // BU if the fee does not match, there might be extra in the selected coins to increase the fee so loop
		  {
                    txNew.vin.clear();
                    wtxNew.fFromMe = true;
                    nChangePosRet = -1;

                    // If I can remove the added change output from the prior loop, I can get rid of clearing and recalculating this
		    // vouts to the payees
                    txNew.vout.clear();
		    BOOST_FOREACH (const CRecipient& recipient, vecSend)
		      {
			CTxOut txout(recipient.nAmount, recipient.scriptPubKey);

			if (recipient.fSubtractFeeFromAmount)
			  {
			    txout.nValue -= nFeeRet / nSubtractFeeFromAmount; // Subtract fee equally from each selected recipient

			    if (fFirst) // first receiver pays the remainder not divisible by output count
			      {
				fFirst = false;
				txout.nValue -= nFeeRet % nSubtractFeeFromAmount;
			      }
			  }

			if (txout.IsDust(::minRelayTxFee))
			  {
			    if (recipient.fSubtractFeeFromAmount && nFeeRet > 0)
			      {
				if (txout.nValue < 0)
				  strFailReason = _("The transaction amount is too small to pay the fee");
				else
				  strFailReason = _("The transaction amount is too small to send after the fee has been deducted");
			      }
			    else
			      strFailReason = _("Transaction amount too small");
			    return false;
			  }
			txNew.vout.push_back(txout);
		      }

		    BOOST_FOREACH(PAIRTYPE(const CWalletTx*, unsigned int) pcoin, setCoins)
		      {
			CAmount nCredit = pcoin.first->vout[pcoin.second].nValue;
			//The coin age after the next block (depth+1) is used instead of the current,
			//reflecting an assumption the user would accept a bit more delay for
			//a chance at a free transaction.
			//But mempool inputs might still be in the mempool, so their age stays 0
			int age = pcoin.first->GetDepthInMainChain();
			assert(age >= 0);
			if (age != 0)
			  age += 1;
			dPriority += (double)nCredit * age;
		      }

		    const CAmount nChange = nValueIn - nValueToSelect;
		    if (nChange > 0)
		      {
			// Fill a vout to ourself
			// TODO: pass in scriptChange instead of reservekey so
			// change transaction isn't always pay-to-bitcoin-address
			CScript scriptChange;

			// coin control: send change to custom address
			if (coinControl && !boost::get<CNoDestination>(&coinControl->destChange))
			  scriptChange = GetScriptForDestination(coinControl->destChange);

			// no coin control: send change to newly generated address
			else
			  {
			    // Note: We use a new key here to keep it from being obvious which side is the change.
			    //  The drawback is that by not reusing a previous key, the change may be lost if a
			    //  backup is restored, if the backup doesn't have the new private key for the change.
			    //  If we reused the old key, it would be possible to add code to look for and
			    //  rediscover unknown transactions that were written with keys of ours to recover
			    //  post-backup change.

			    // Reserve a new key pair from key pool
			    CPubKey vchPubKey;
			    bool ret;
			    ret = reservekey.GetReservedKey(vchPubKey);
			    assert(ret); // should never fail, as we just unlocked

			    scriptChange = GetScriptForDestination(vchPubKey.GetID());
			  }

			CTxOut newTxOut(nChange, scriptChange);

			// We do not move dust-change to fees, because the sender would end up paying more than requested.
			// This would be against the purpose of the all-inclusive feature.
			// So instead we raise the change and deduct from the recipient.
			if (nSubtractFeeFromAmount > 0 && newTxOut.IsDust(::minRelayTxFee))
			  {
                            CAmount nDust = newTxOut.GetDustThreshold(::minRelayTxFee) - newTxOut.nValue;
			    newTxOut.nValue += nDust; // raise change until no more dust
			    for (unsigned int i = 0; i < vecSend.size(); i++) // subtract from first recipient
			      {
				if (vecSend[i].fSubtractFeeFromAmount)
				  {
				    txNew.vout[i].nValue -= nDust;
				    if (txNew.vout[i].IsDust(::minRelayTxFee))
				      {
					strFailReason = _("The transaction amount is too small to send after the fee has been deducted");
					return false;
				      }
				    break;
				  }
			      }
			  }

			// Never create dust outputs; if we would, just add the dust to the fee.
			if (newTxOut.IsDust(::minRelayTxFee))
			  {
			    nFeeRet += nChange;
			    reservekey.ReturnKey();
                            LogPrint("wallet","No change transaction!  Dust %d is folded into the fee\n", nChange);
			  }
			else
			  {
			    // Insert change txn at random position:
			    nChangePosRet = GetRandInt(txNew.vout.size()+1);
			    vector<CTxOut>::iterator position = txNew.vout.begin()+nChangePosRet;
			    txNew.vout.insert(position, newTxOut);
			  }
		      }
		    else
		      reservekey.ReturnKey();

		    // Fill vin
		    //
		    // Note how the sequence number is set to max()-1 so that the
		    // nLockTime set above actually works.
		    BOOST_FOREACH(const PAIRTYPE(const CWalletTx*,unsigned int)& coin, setCoins)
		      txNew.vin.push_back(CTxIn(coin.first->GetHash(),coin.second,CScript(),
						std::numeric_limits<unsigned int>::max()-1));

		    // Sign
		    int nIn = 0;
		    CTransaction txNewConst(txNew);
		    BOOST_FOREACH(const PAIRTYPE(const CWalletTx*,unsigned int)& coin, setCoins)
		      {
			bool signSuccess;
			const CScript& scriptPubKey = coin.first->vout[coin.second].scriptPubKey;
			CScript& scriptSigRes = txNew.vin[nIn].scriptSig;
			if (sign)
			  signSuccess = ProduceSignature(TransactionSignatureCreator(this, &txNewConst, nIn, SIGHASH_ALL), scriptPubKey, scriptSigRes);
			else
			  signSuccess = ProduceSignature(DummySignatureCreator(this), scriptPubKey, scriptSigRes);

			if (!signSuccess)
			  {
			    strFailReason = _("Signing transaction failed");
			    return false;
			  }
			nIn++;
		      }

		    unsigned int nBytes = ::GetSerializeSize(txNew, SER_NETWORK, PROTOCOL_VERSION);

		    // Remove scriptSigs if we used dummy signatures for fee calculation
		    if (!sign) {
		      BOOST_FOREACH (CTxIn& vin, txNew.vin)
                        vin.scriptSig = CScript();
		    }
		    // Embed the constructed transaction data in wtxNew.
		    *static_cast<CTransaction*>(&wtxNew) = CTransaction(txNew);

		    // Limit size
		    if (nBytes >= MAX_STANDARD_TX_SIZE)
		      {
			strFailReason = _("Transaction too large");
			return false;
		      }

		    dPriority = wtxNew.ComputePriority(dPriority, nBytes);

		    // Can we complete this as a free transaction?
		    if (fSendFreeTransactions && nBytes <= MAX_FREE_TRANSACTION_CREATE_SIZE)
		      {
			// Not enough fee: enough priority?
			double dPriorityNeeded = mempool.estimateSmartPriority(nTxConfirmTarget);
			// Require at least hard-coded AllowFree.
			if (dPriority >= dPriorityNeeded && AllowFree(dPriority))
			  break;
		      }

		    nFeeNeeded = GetMinimumFee(nBytes, nTxConfirmTarget, mempool);
		    if (coinControl && nFeeNeeded > 0 && coinControl->nMinimumTotalFee > nFeeNeeded) {
		      nFeeNeeded = coinControl->nMinimumTotalFee;
		    }

		    // If we made it here and we aren't even able to meet the relay fee on the next pass, give up
		    // because we must be at the maximum allowed fee.
		    if (nFeeNeeded < ::minRelayTxFee.GetFee(nBytes))
		      {
			strFailReason = _("Transaction too large for fee policy");
			return false;
		      }

		    if (nFeeNeeded*100/MAX_FEE_PERCENT_OF_VALUE > nValue)
		      {
			strFailReason = _("Fee is larger than configured percent of transaction value");
			return false;
		      }

                    // try with these inputs again if the fee we allocated is less than what is needed, BUT the inputs contain enough coins to cover the needed fees.
		    if ((nFeeRet < nFeeNeeded)&&(nValueIn - nValue >= nFeeNeeded))
		      {
			nValueToSelect = nValue + nFeeNeeded;
                        nFeeRet = nFeeNeeded;
		      }
                    else break;
		    } while(1);

                if (nFeeRet >= nFeeNeeded)
                    break; // Done, enough fee included.

                // Include more fee and try again.
                LogPrint("wallet", "Warning: need fee of %d, got %d\n", nFeeNeeded, nFeeRet);
                nFeeRet = nFeeNeeded;
                continue;
            }
        }
    }
 
    if (*redundantValue != nValue) // Strange corruption.  DO NOT SPEND!
      {
        LogPrintf("Error: strange memory corruption.  Refusing to spend\n");        
	return false;
      }

    return true;
}

/**
 * Call after CreateTransaction unless you want to abort
 */
bool CWallet::CommitTransaction(CWalletTx& wtxNew, CReserveKey& reservekey)
{
    {
        LOCK2(cs_main, cs_wallet);
        LogPrint("wallet","CommitTransaction:\n%s", wtxNew.ToString());

#if 1
        if (fBroadcastTransactions)
        {
            // Broadcast
            if (!wtxNew.AcceptToMemoryPool(false))
            {
                // This must not fail. The transaction has already been signed and recorded.
                LogPrintf("CommitTransaction(): Error: Transaction not accepted into memory pool\n");
                return false;
            }
        }
#endif

        {
            // This is only to keep the database open to defeat the auto-flush for the
            // duration of this scope.  This is the only place where this optimization
            // maybe makes sense; please don't do it anywhere else.
            CWalletDB* pwalletdb = fFileBacked ? new CWalletDB(strWalletFile,"r+") : NULL;

            // Take key pair from key pool so it won't be used again
            reservekey.KeepKey();

            // Add tx to wallet, because if it has change it's also ours,
            // otherwise just for transaction history.
            AddToWallet(wtxNew, false, pwalletdb);

            // Notify that old coins are spent
            set<CWalletTx*> setCoins;
            BOOST_FOREACH(const CTxIn& txin, wtxNew.vin)
            {
                CWalletTx &coin = mapWallet[txin.prevout.hash];
                coin.BindWallet(this);
                NotifyTransactionChanged(this, coin.GetHash(), CT_UPDATED);
            }

            if (fFileBacked)
                delete pwalletdb;
        }

        // Track how many getdata requests our transaction gets
        mapRequestCount[wtxNew.GetHash()] = 0;

        if (fBroadcastTransactions)
        {
#if 0
            // Broadcast
            if (!wtxNew.AcceptToMemoryPool(false))
            {
                // This must not fail. The transaction has already been signed and recorded.
                LogPrintf("CommitTransaction(): Error: Transaction not valid\n");
                return false;
            }
#else
            SyncWithWallets(wtxNew,NULL);
#endif
            wtxNew.RelayWalletTransaction();
        }
    }
    return true;
}

bool CWallet::AddAccountingEntry(const CAccountingEntry& acentry, CWalletDB & pwalletdb)
{
    if (!pwalletdb.WriteAccountingEntry_Backend(acentry))
        return false;

    laccentries.push_back(acentry);
    CAccountingEntry & entry = laccentries.back();
    wtxOrdered.insert(make_pair(entry.nOrderPos, TxPair((CWalletTx*)0, &entry)));

    return true;
}

CAmount CWallet::GetRequiredFee(unsigned int nTxBytes)
{
  // LogPrintf("minRelayTxFee %lld\n",minRelayTxFee.GetFee(nTxBytes));
    return std::max(minTxFee.GetFee(nTxBytes), ::minRelayTxFee.GetFee(nTxBytes));
}

CAmount CWallet::GetMinimumFee(unsigned int nTxBytes, unsigned int nConfirmTarget, const CTxMemPool& pool)
{
    // payTxFee is user-set "I want to pay this much"
    CAmount nFeeNeeded = payTxFee.GetFee(nTxBytes);
    // User didn't set: use -txconfirmtarget to estimate...
    if (nFeeNeeded == 0) {
        int estimateFoundTarget = nConfirmTarget;
        CFeeRate smartFee = pool.estimateSmartFee(nConfirmTarget, &estimateFoundTarget);
        if (smartFee.GetFeePerK() > 100*1000)
	  {
	    LogPrint("mempool","pool.estimateSmartFee BROKEN.  Estimating %lld per KB\n",smartFee.GetFeePerK());
	  }
        else
	  {
          nFeeNeeded = smartFee.GetFee(nTxBytes);
          // LogPrint("mempool", "pool.estimateSmartFee %lld\n",nFeeNeeded);
	  }
    // User didn't set: use -txconfirmtarget to estimate...
        // ... unless we don't have enough mempool data for estimatefee, then use fallbackFee
        if (nFeeNeeded == 0)
            nFeeNeeded = fallbackFee.GetFee(nTxBytes);
    }
    // prevent user from paying a fee below minRelayTxFee or minTxFee
    // LogPrintf("GetRequiredFee %lld\n",GetRequiredFee(nTxBytes));
    nFeeNeeded = std::max(nFeeNeeded, GetRequiredFee(nTxBytes));
    // But always obey the maximum
    if (nFeeNeeded > maxTxFee.value)
        nFeeNeeded = maxTxFee.value;
    return nFeeNeeded;
}




DBErrors CWallet::LoadWallet(bool& fFirstRunRet)
{
    if (!fFileBacked)
        return DB_LOAD_OK;
    fFirstRunRet = false;
    DBErrors nLoadWalletRet = CWalletDB(strWalletFile,"cr+").LoadWallet(this);
    if (nLoadWalletRet == DB_NEED_REWRITE)
    {
        if (CDB::Rewrite(strWalletFile, "\x04pool"))
        {
            LOCK(cs_wallet);
            setKeyPool.clear();
            // Note: can't top-up keypool here, because wallet is locked.
            // User will be prompted to unlock wallet the next operation
            // that requires a new key.
        }
    }

    if (nLoadWalletRet != DB_LOAD_OK)
        return nLoadWalletRet;
    fFirstRunRet = !vchDefaultKey.IsValid();

    uiInterface.LoadWallet(this);

    return DB_LOAD_OK;
}

DBErrors CWallet::ZapSelectTx(vector<uint256>& vHashIn, vector<uint256>& vHashOut)
{
    if (!fFileBacked)
        return DB_LOAD_OK;
    DBErrors nZapSelectTxRet = CWalletDB(strWalletFile,"cr+").ZapSelectTx(this, vHashIn, vHashOut);
    if (nZapSelectTxRet == DB_NEED_REWRITE)
    {
        if (CDB::Rewrite(strWalletFile, "\x04pool"))
        {
            LOCK(cs_wallet);
            setKeyPool.clear();
            // Note: can't top-up keypool here, because wallet is locked.
            // User will be prompted to unlock wallet the next operation
            // that requires a new key.
        }
    }

    if (nZapSelectTxRet != DB_LOAD_OK)
        return nZapSelectTxRet;

    MarkDirty();

    return DB_LOAD_OK;

}

DBErrors CWallet::ZapWalletTx(std::vector<CWalletTx>& vWtx)
{
    if (!fFileBacked)
        return DB_LOAD_OK;
    DBErrors nZapWalletTxRet = CWalletDB(strWalletFile,"cr+").ZapWalletTx(this, vWtx);
    if (nZapWalletTxRet == DB_NEED_REWRITE)
    {
        if (CDB::Rewrite(strWalletFile, "\x04pool"))
        {
            LOCK(cs_wallet);
            setKeyPool.clear();
            // Note: can't top-up keypool here, because wallet is locked.
            // User will be prompted to unlock wallet the next operation
            // that requires a new key.
        }
    }

    if (nZapWalletTxRet != DB_LOAD_OK)
        return nZapWalletTxRet;

    return DB_LOAD_OK;
}


bool CWallet::SetAddressBook(const CTxDestination& address, const string& strName, const string& strPurpose)
{
    bool fUpdated = false;
    {
        LOCK(cs_wallet); // mapAddressBook
        std::map<CTxDestination, CAddressBookData>::iterator mi = mapAddressBook.find(address);
        fUpdated = mi != mapAddressBook.end();
        mapAddressBook[address].name = strName;
        if (!strPurpose.empty()) /* update purpose only if requested */
            mapAddressBook[address].purpose = strPurpose;
    }
    NotifyAddressBookChanged(this, address, strName, ::IsMine(*this, address, chainActive.Tip()) != ISMINE_NO, //double negative means it IS mine
                             strPurpose, (fUpdated ? CT_UPDATED : CT_NEW) );
    if (!fFileBacked)
        return false;
    if (!strPurpose.empty() && !CWalletDB(strWalletFile).WritePurpose(CBitcoinAddress(address).ToString(), strPurpose))
        return false;
    return CWalletDB(strWalletFile).WriteName(CBitcoinAddress(address).ToString(), strName);
}

bool CWallet::DelAddressBook(const CTxDestination& address)
{
    {
        LOCK(cs_wallet); // mapAddressBook

        if(fFileBacked)
        {
            // Delete destdata tuples associated with address
            std::string strAddress = CBitcoinAddress(address).ToString();
            BOOST_FOREACH(const PAIRTYPE(string, string) &item, mapAddressBook[address].destdata)
            {
                CWalletDB(strWalletFile).EraseDestData(strAddress, item.first);
            }
        }
        mapAddressBook.erase(address);
    }

    NotifyAddressBookChanged(this, address, "", ::IsMine(*this, address, chainActive.Tip()) != ISMINE_NO, "", CT_DELETED);

    if (!fFileBacked)
        return false;
    CWalletDB(strWalletFile).ErasePurpose(CBitcoinAddress(address).ToString());
    return CWalletDB(strWalletFile).EraseName(CBitcoinAddress(address).ToString());
}

bool CWallet::SetDefaultKey(const CPubKey &vchPubKey)
{
    if (fFileBacked)
    {
        if (!CWalletDB(strWalletFile).WriteDefaultKey(vchPubKey))
            return false;
    }
    vchDefaultKey = vchPubKey;
    return true;
}

/**
 * Mark old keypool keys as used,
 * and generate all new keys
 */
bool CWallet::NewKeyPool()
{
    {
        LOCK(cs_wallet);
        CWalletDB walletdb(strWalletFile);
        BOOST_FOREACH(int64_t nIndex, setKeyPool)
            walletdb.ErasePool(nIndex);
        setKeyPool.clear();

        if (IsLocked())
            return false;

        int64_t nKeys = max(GetArg("-keypool", DEFAULT_KEYPOOL_SIZE), (int64_t)0);
        for (int i = 0; i < nKeys; i++)
        {
            int64_t nIndex = i+1;
            walletdb.WritePool(nIndex, CKeyPool(GenerateNewKey()));
            setKeyPool.insert(nIndex);
        }
        LogPrintf("CWallet::NewKeyPool wrote %d new keys\n", nKeys);
    }
    return true;
}

bool CWallet::TopUpKeyPool(unsigned int kpSize)
{
    {
        LOCK(cs_wallet);

        if (IsLocked())
            return false;

        CWalletDB walletdb(strWalletFile);

        // Top up key pool
        unsigned int nTargetSize;
        if (kpSize > 0)
            nTargetSize = kpSize;
        else
            nTargetSize = max(GetArg("-keypool", DEFAULT_KEYPOOL_SIZE), (int64_t) 0);

        while (setKeyPool.size() < (nTargetSize + 1))
        {
            int64_t nEnd = 1;
            if (!setKeyPool.empty())
                nEnd = *(--setKeyPool.end()) + 1;
            if (!walletdb.WritePool(nEnd, CKeyPool(GenerateNewKey())))
                throw runtime_error("TopUpKeyPool(): writing generated key failed");
            setKeyPool.insert(nEnd);
            LogPrint("wallet", "keypool added key %d, size=%u\n", nEnd, setKeyPool.size());
        }
    }
    return true;
}

void CWallet::ReserveKeyFromKeyPool(int64_t& nIndex, CKeyPool& keypool)
{
    nIndex = -1;
    keypool.vchPubKey = CPubKey();
    {
        LOCK(cs_wallet);

        if (!IsLocked())
            TopUpKeyPool();

        // Get the oldest key
        if(setKeyPool.empty())
            return;

        CWalletDB walletdb(strWalletFile);

        nIndex = *(setKeyPool.begin());
        setKeyPool.erase(setKeyPool.begin());
        if (!walletdb.ReadPool(nIndex, keypool))
            throw runtime_error("ReserveKeyFromKeyPool(): read failed");
        if (!HaveKey(keypool.vchPubKey.GetID()))
            throw runtime_error("ReserveKeyFromKeyPool(): unknown key in key pool");
        assert(keypool.vchPubKey.IsValid());
<<<<<<< HEAD
        //LogPrint("wallet","keypool reserve %d\n", nIndex);
=======
        LogPrint("db","keypool reserve %d\n", nIndex);
>>>>>>> f7b4771e
    }
}

void CWallet::KeepKey(int64_t nIndex)
{
    // Remove from key pool
    if (fFileBacked)
    {
        CWalletDB walletdb(strWalletFile);
        walletdb.ErasePool(nIndex);
    }
<<<<<<< HEAD
    //LogPrint("wallet","keypool keep %d\n", nIndex);
=======
    LogPrint("db","keypool keep %d\n", nIndex);
>>>>>>> f7b4771e
}

void CWallet::ReturnKey(int64_t nIndex)
{
    // Return to key pool
    {
        LOCK(cs_wallet);
        setKeyPool.insert(nIndex);
    }
<<<<<<< HEAD
    //LogPrint("wallet","keypool return %d\n", nIndex);
=======
    LogPrint("db","keypool return %d\n", nIndex);
>>>>>>> f7b4771e
}

bool CWallet::GetKeyFromPool(CPubKey& result)
{
    int64_t nIndex = 0;
    CKeyPool keypool;
    {
        LOCK(cs_wallet);
        ReserveKeyFromKeyPool(nIndex, keypool);
        if (nIndex == -1)
        {
            if (IsLocked()) return false;
            result = GenerateNewKey();
            return true;
        }
        KeepKey(nIndex);
        result = keypool.vchPubKey;
    }
    return true;
}

int64_t CWallet::GetOldestKeyPoolTime()
{
    int64_t nIndex = 0;
    CKeyPool keypool;
    ReserveKeyFromKeyPool(nIndex, keypool);
    if (nIndex == -1)
        return GetTime();
    ReturnKey(nIndex);
    return keypool.nTime;
}

std::map<CTxDestination, CAmount> CWallet::GetAddressBalances()
{
    map<CTxDestination, CAmount> balances;

    {
        LOCK(cs_wallet);
        BOOST_FOREACH(PAIRTYPE(uint256, CWalletTx) walletEntry, mapWallet)
        {
            CWalletTx *pcoin = &walletEntry.second;

            if (!CheckFinalTx(*pcoin) || !pcoin->IsTrusted())
                continue;

            if (pcoin->IsCoinBase() && pcoin->GetBlocksToMaturity() > 0)
                continue;

            int nDepth = pcoin->GetDepthInMainChain();
            if (nDepth < (pcoin->IsFromMe(ISMINE_ALL) ? 0 : 1))
                continue;

            for (unsigned int i = 0; i < pcoin->vout.size(); i++)
            {
                CTxDestination addr;
                if (!IsMine(pcoin->vout[i]))
                    continue;
                if(!ExtractDestination(pcoin->vout[i].scriptPubKey, addr))
                    continue;

                CAmount n = IsSpent(walletEntry.first, i) ? 0 : pcoin->vout[i].nValue;

                if (!balances.count(addr))
                    balances[addr] = 0;
                balances[addr] += n;
            }
        }
    }

    return balances;
}

set< set<CTxDestination> > CWallet::GetAddressGroupings()
{
    AssertLockHeld(cs_wallet); // mapWallet
    set< set<CTxDestination> > groupings;
    set<CTxDestination> grouping;

    BOOST_FOREACH(PAIRTYPE(uint256, CWalletTx) walletEntry, mapWallet)
    {
        CWalletTx *pcoin = &walletEntry.second;

        if (pcoin->vin.size() > 0)
        {
            bool any_mine = false;
            // group all input addresses with each other
            BOOST_FOREACH(CTxIn txin, pcoin->vin)
            {
                CTxDestination address;
                if(!IsMine(txin)) /* If this input isn't mine, ignore it */
                    continue;
                if(!ExtractDestination(mapWallet[txin.prevout.hash].vout[txin.prevout.n].scriptPubKey, address))
                    continue;
                grouping.insert(address);
                any_mine = true;
            }

            // group change with input addresses
            if (any_mine)
            {
               BOOST_FOREACH(CTxOut txout, pcoin->vout)
                   if (IsChange(txout))
                   {
                       CTxDestination txoutAddr;
                       if(!ExtractDestination(txout.scriptPubKey, txoutAddr))
                           continue;
                       grouping.insert(txoutAddr);
                   }
            }
            if (grouping.size() > 0)
            {
                groupings.insert(grouping);
                grouping.clear();
            }
        }

        // group lone addrs by themselves
        for (unsigned int i = 0; i < pcoin->vout.size(); i++)
        {
            if (IsMine(pcoin->vout[i]))
            {
                CTxDestination address;
                if(!ExtractDestination(pcoin->vout[i].scriptPubKey, address))
                    continue;
                grouping.insert(address);
                groupings.insert(grouping);
                grouping.clear();
            }
        }
    }

    set< set<CTxDestination>* > uniqueGroupings; // a set of pointers to groups of addresses
    map< CTxDestination, set<CTxDestination>* > setmap;  // map addresses to the unique group containing it
    BOOST_FOREACH(set<CTxDestination> grouping, groupings)
    {
        // make a set of all the groups hit by this new group
        set< set<CTxDestination>* > hits;
        map< CTxDestination, set<CTxDestination>* >::iterator it;
        BOOST_FOREACH(CTxDestination address, grouping)
            if ((it = setmap.find(address)) != setmap.end())
                hits.insert((*it).second);

        // merge all hit groups into a new single group and delete old groups
        set<CTxDestination>* merged = new set<CTxDestination>(grouping);
        BOOST_FOREACH(set<CTxDestination>* hit, hits)
        {
            merged->insert(hit->begin(), hit->end());
            uniqueGroupings.erase(hit);
            delete hit;
        }
        uniqueGroupings.insert(merged);

        // update setmap
        BOOST_FOREACH(CTxDestination element, *merged)
            setmap[element] = merged;
    }

    set< set<CTxDestination> > ret;
    BOOST_FOREACH(set<CTxDestination>* uniqueGrouping, uniqueGroupings)
    {
        ret.insert(*uniqueGrouping);
        delete uniqueGrouping;
    }

    return ret;
}

std::set<CTxDestination> CWallet::GetAccountAddresses(const std::string& strAccount) const
{
    LOCK(cs_wallet);
    set<CTxDestination> result;
    BOOST_FOREACH(const PAIRTYPE(CTxDestination, CAddressBookData)& item, mapAddressBook)
    {
        const CTxDestination& address = item.first;
        const string& strName = item.second.name;
        if (strName == strAccount)
            result.insert(address);
    }
    return result;
}

bool CReserveKey::GetReservedKey(CPubKey& pubkey)
{
    if (nIndex == -1)
    {
        CKeyPool keypool;
        pwallet->ReserveKeyFromKeyPool(nIndex, keypool);
        if (nIndex != -1)
            vchPubKey = keypool.vchPubKey;
        else {
            return false;
        }
    }
    assert(vchPubKey.IsValid());
    pubkey = vchPubKey;
    return true;
}

void CReserveKey::KeepKey()
{
    if (nIndex != -1)
        pwallet->KeepKey(nIndex);
    nIndex = -1;
    vchPubKey = CPubKey();
}

void CReserveKey::ReturnKey()
{
    if (nIndex != -1)
        pwallet->ReturnKey(nIndex);
    nIndex = -1;
    vchPubKey = CPubKey();
}

void CWallet::GetAllReserveKeys(set<CKeyID>& setAddress) const
{
    setAddress.clear();

    CWalletDB walletdb(strWalletFile);

    LOCK2(cs_main, cs_wallet);
    BOOST_FOREACH(const int64_t& id, setKeyPool)
    {
        CKeyPool keypool;
        if (!walletdb.ReadPool(id, keypool))
            throw runtime_error("GetAllReserveKeyHashes(): read failed");
        assert(keypool.vchPubKey.IsValid());
        CKeyID keyID = keypool.vchPubKey.GetID();
        if (!HaveKey(keyID))
            throw runtime_error("GetAllReserveKeyHashes(): unknown key in key pool");
        setAddress.insert(keyID);
    }
}

void CWallet::UpdatedTransaction(const uint256 &hashTx)
{
    {
        LOCK(cs_wallet);
        // Only notify UI if this transaction is in this wallet
        map<uint256, CWalletTx>::const_iterator mi = mapWallet.find(hashTx);
        if (mi != mapWallet.end())
            NotifyTransactionChanged(this, hashTx, CT_UPDATED);
    }
}

void CWallet::GetScriptForMining(boost::shared_ptr<CReserveScript> &script)
{
    boost::shared_ptr<CReserveKey> rKey(new CReserveKey(this));
    CPubKey pubkey;
    if (!rKey->GetReservedKey(pubkey))
        return;

    script = rKey;
    script->reserveScript = CScript() << ToByteVector(pubkey) << OP_CHECKSIG;
}

void CWallet::LockCoin(COutPoint& output)
{
    AssertLockHeld(cs_wallet); // setLockedCoins
    setLockedCoins.insert(output);
}

void CWallet::UnlockCoin(COutPoint& output)
{
    AssertLockHeld(cs_wallet); // setLockedCoins
    setLockedCoins.erase(output);
}

void CWallet::UnlockAllCoins()
{
    AssertLockHeld(cs_wallet); // setLockedCoins
    setLockedCoins.clear();
}

bool CWallet::IsLockedCoin(uint256 hash, unsigned int n) const
{
    AssertLockHeld(cs_wallet); // setLockedCoins
    COutPoint outpt(hash, n);

    return (setLockedCoins.count(outpt) > 0);
}

void CWallet::ListLockedCoins(std::vector<COutPoint>& vOutpts)
{
    AssertLockHeld(cs_wallet); // setLockedCoins
    for (std::set<COutPoint>::iterator it = setLockedCoins.begin();
         it != setLockedCoins.end(); it++) {
        COutPoint outpt = (*it);
        vOutpts.push_back(outpt);
    }
}

/** @} */ // end of Actions

class CAffectedKeysVisitor : public boost::static_visitor<void> {
private:
    const CKeyStore &keystore;
    std::vector<CKeyID> &vKeys;

public:
    CAffectedKeysVisitor(const CKeyStore &keystoreIn, std::vector<CKeyID> &vKeysIn) : keystore(keystoreIn), vKeys(vKeysIn) {}

    void Process(const CScript &script) {
        txnouttype type;
        std::vector<CTxDestination> vDest;
        int nRequired;
        if (ExtractDestinations(script, type, vDest, nRequired)) {
            BOOST_FOREACH(const CTxDestination &dest, vDest)
                boost::apply_visitor(*this, dest);
        }
    }

    void operator()(const CKeyID &keyId) {
        if (keystore.HaveKey(keyId))
            vKeys.push_back(keyId);
    }

    void operator()(const CScriptID &scriptId) {
        CScript script;
        if (keystore.GetCScript(scriptId, script))
            Process(script);
    }

    void operator()(const CNoDestination &none) {}
};

void CWallet::GetKeyBirthTimes(std::map<CKeyID, int64_t> &mapKeyBirth) const {
    AssertLockHeld(cs_wallet); // mapKeyMetadata
    mapKeyBirth.clear();

    // get birth times for keys with metadata
    for (std::map<CKeyID, CKeyMetadata>::const_iterator it = mapKeyMetadata.begin(); it != mapKeyMetadata.end(); it++)
        if (it->second.nCreateTime)
            mapKeyBirth[it->first] = it->second.nCreateTime;

    // map in which we'll infer heights of other keys
    CBlockIndex *pindexMax = chainActive[std::max(0, chainActive.Height() - 144)]; // the tip can be reorganised; use a 144-block safety margin
    std::map<CKeyID, CBlockIndex*> mapKeyFirstBlock;
    std::set<CKeyID> setKeys;
    GetKeys(setKeys);
    BOOST_FOREACH(const CKeyID &keyid, setKeys) {
        if (mapKeyBirth.count(keyid) == 0)
            mapKeyFirstBlock[keyid] = pindexMax;
    }
    setKeys.clear();

    // if there are no such keys, we're done
    if (mapKeyFirstBlock.empty())
        return;

    // find first block that affects those keys, if there are any left
    std::vector<CKeyID> vAffected;
    for (std::map<uint256, CWalletTx>::const_iterator it = mapWallet.begin(); it != mapWallet.end(); it++) {
        // iterate over all wallet transactions...
        const CWalletTx &wtx = (*it).second;
        BlockMap::const_iterator blit = mapBlockIndex.find(wtx.hashBlock);
        if (blit != mapBlockIndex.end() && chainActive.Contains(blit->second)) {
            // ... which are already in a block
            int nHeight = blit->second->nHeight;
            BOOST_FOREACH(const CTxOut &txout, wtx.vout) {
                // iterate over all their outputs
                CAffectedKeysVisitor(*this, vAffected).Process(txout.scriptPubKey);
                BOOST_FOREACH(const CKeyID &keyid, vAffected) {
                    // ... and all their affected keys
                    std::map<CKeyID, CBlockIndex*>::iterator rit = mapKeyFirstBlock.find(keyid);
                    if (rit != mapKeyFirstBlock.end() && nHeight < rit->second->nHeight)
                        rit->second = blit->second;
                }
                vAffected.clear();
            }
        }
    }

    // Extract block timestamps for those keys
    for (std::map<CKeyID, CBlockIndex*>::const_iterator it = mapKeyFirstBlock.begin(); it != mapKeyFirstBlock.end(); it++)
        mapKeyBirth[it->first] = it->second->GetBlockTime() - 7200; // block times can be 2h off
}

bool CWallet::AddDestData(const CTxDestination &dest, const std::string &key, const std::string &value)
{
    if (boost::get<CNoDestination>(&dest))
        return false;

    mapAddressBook[dest].destdata.insert(std::make_pair(key, value));
    if (!fFileBacked)
        return true;
    return CWalletDB(strWalletFile).WriteDestData(CBitcoinAddress(dest).ToString(), key, value);
}

bool CWallet::EraseDestData(const CTxDestination &dest, const std::string &key)
{
    if (!mapAddressBook[dest].destdata.erase(key))
        return false;
    if (!fFileBacked)
        return true;
    return CWalletDB(strWalletFile).EraseDestData(CBitcoinAddress(dest).ToString(), key);
}

bool CWallet::LoadDestData(const CTxDestination &dest, const std::string &key, const std::string &value)
{
    mapAddressBook[dest].destdata.insert(std::make_pair(key, value));
    return true;
}

bool CWallet::GetDestData(const CTxDestination &dest, const std::string &key, std::string *value) const
{
    std::map<CTxDestination, CAddressBookData>::const_iterator i = mapAddressBook.find(dest);
    if(i != mapAddressBook.end())
    {
        CAddressBookData::StringMap::const_iterator j = i->second.destdata.find(key);
        if(j != i->second.destdata.end())
        {
            if(value)
                *value = j->second;
            return true;
        }
    }
    return false;
}

bool CWallet::InitLoadWallet()
{
    std::string walletFile = GetArg("-wallet", DEFAULT_WALLET_DAT);

    // needed to restore wallet transaction meta data after -zapwallettxes
    std::vector<CWalletTx> vWtx;

    if (GetBoolArg("-zapwallettxes", false)) {
        uiInterface.InitMessage(_("Zapping all transactions from wallet..."));

        CWallet *tempWallet = new CWallet(walletFile);
        DBErrors nZapWalletRet = tempWallet->ZapWalletTx(vWtx);
        if (nZapWalletRet != DB_LOAD_OK) {
            return UIError(strprintf(_("Error loading %s: Wallet corrupted"), walletFile));
        }

        delete tempWallet;
        tempWallet = NULL;
    }

    uiInterface.InitMessage(_("Loading wallet..."));

    int64_t nStart = GetTimeMillis();
    bool fFirstRun = true;
    CWallet *walletInstance = new CWallet(walletFile);
    DBErrors nLoadWalletRet = walletInstance->LoadWallet(fFirstRun);
    if (nLoadWalletRet != DB_LOAD_OK)
    {
        if (nLoadWalletRet == DB_CORRUPT)
            return UIError(strprintf(_("Error loading %s: Wallet corrupted"), walletFile));
        else if (nLoadWalletRet == DB_NONCRITICAL_ERROR)
        {
            UIWarning(strprintf(_("Error reading %s! All keys read correctly, but transaction data"
                                         " or address book entries might be missing or incorrect."),
                walletFile));
        }
        else if (nLoadWalletRet == DB_TOO_NEW)
            return UIError(strprintf(_("Error loading %s: Wallet requires newer version of %s"),
                               walletFile, _(PACKAGE_NAME)));
        else if (nLoadWalletRet == DB_NEED_REWRITE)
        {
            return UIError(strprintf(_("Wallet needed to be rewritten: restart %s to complete"), _(PACKAGE_NAME)));
        }
        else
            return UIError(strprintf(_("Error loading %s"), walletFile));
    }

    if (GetBoolArg("-upgradewallet", fFirstRun))
    {
        int nMaxVersion = GetArg("-upgradewallet", 0);
        if (nMaxVersion == 0) // the -upgradewallet without argument case
        {
            LogPrintf("Performing wallet upgrade to %i\n", FEATURE_LATEST);
            nMaxVersion = CLIENT_VERSION;
            walletInstance->SetMinVersion(FEATURE_LATEST); // permanently upgrade the wallet immediately
        }
        else
            LogPrintf("Allowing wallet upgrade up to %i\n", nMaxVersion);
        if (nMaxVersion < walletInstance->GetVersion())
        {
            return UIError(_("Cannot downgrade wallet"));
        }
        walletInstance->SetMaxVersion(nMaxVersion);
    }

    if (fFirstRun)
    {
        // Create new keyUser and set as default key
        RandAddSeedPerfmon();

        CPubKey newDefaultKey;
        if (walletInstance->GetKeyFromPool(newDefaultKey)) {
            walletInstance->SetDefaultKey(newDefaultKey);
            if (!walletInstance->SetAddressBook(walletInstance->vchDefaultKey.GetID(), "", "receive"))
                return UIError(_("Cannot write default address") += "\n");
        }

        walletInstance->SetBestChain(chainActive.GetLocator());
    }

    LogPrintf(" wallet      %15dms\n", GetTimeMillis() - nStart);

    RegisterValidationInterface(walletInstance);

    CBlockIndex *pindexRescan = chainActive.Tip();
    if (GetBoolArg("-rescan", false))
        pindexRescan = chainActive.Genesis();
    else
    {
        CWalletDB walletdb(walletFile);
        CBlockLocator locator;
        if (walletdb.ReadBestBlock(locator))
            pindexRescan = FindForkInGlobalIndex(chainActive, locator);
        else
            pindexRescan = chainActive.Genesis();
    }
    if (chainActive.Tip() && chainActive.Tip() != pindexRescan)
    {
        //We can't rescan beyond non-pruned blocks, stop and throw an error
        //this might happen if a user uses a old wallet within a pruned node
        // or if he ran -disablewallet for a longer time, then decided to re-enable
        if (fPruneMode)
        {
            CBlockIndex *block = chainActive.Tip();
            while (block && block->pprev && (block->pprev->nStatus & BLOCK_HAVE_DATA) && block->pprev->nTx > 0 && pindexRescan != block)
                block = block->pprev;

            if (pindexRescan != block)
                return UIError(_("Prune: last wallet synchronisation goes beyond pruned data. You need to -reindex (download the whole blockchain again in case of pruned node)"));
        }

        uiInterface.InitMessage(_("Rescanning..."));
        LogPrintf("Rescanning last %i blocks (from block %i)...\n", chainActive.Height() - pindexRescan->nHeight, pindexRescan->nHeight);
        nStart = GetTimeMillis();
        walletInstance->ScanForWalletTransactions(pindexRescan, true);
        LogPrintf(" rescan      %15dms\n", GetTimeMillis() - nStart);
        walletInstance->SetBestChain(chainActive.GetLocator());
        nWalletDBUpdated++;

        // Restore wallet transaction metadata after -zapwallettxes=1
        if (GetBoolArg("-zapwallettxes", false) && GetArg("-zapwallettxes", "1") != "2")
        {
            CWalletDB walletdb(walletFile);

            BOOST_FOREACH(const CWalletTx& wtxOld, vWtx)
            {
                uint256 hash = wtxOld.GetHash();
                std::map<uint256, CWalletTx>::iterator mi = walletInstance->mapWallet.find(hash);
                if (mi != walletInstance->mapWallet.end())
                {
                    const CWalletTx* copyFrom = &wtxOld;
                    CWalletTx* copyTo = &mi->second;
                    copyTo->mapValue = copyFrom->mapValue;
                    copyTo->vOrderForm = copyFrom->vOrderForm;
                    copyTo->nTimeReceived = copyFrom->nTimeReceived;
                    copyTo->nTimeSmart = copyFrom->nTimeSmart;
                    copyTo->fFromMe = copyFrom->fFromMe;
                    copyTo->strFromAccount = copyFrom->strFromAccount;
                    copyTo->nOrderPos = copyFrom->nOrderPos;
                    copyTo->WriteToDisk(&walletdb);
                }
            }
        }
    }
    walletInstance->SetBroadcastTransactions(GetBoolArg("-walletbroadcast", DEFAULT_WALLETBROADCAST));

    pwalletMain = walletInstance;
    return true;
}

bool CWallet::ParameterInteraction()
{
    if (mapArgs.count("-mintxfee"))
    {
        CAmount n = 0;
        if (ParseMoney(mapArgs["-mintxfee"], n) && n > 0)
            CWallet::minTxFee = CFeeRate(n);
        else
            return UIError(AmountErrMsg("mintxfee", mapArgs["-mintxfee"]));
    }
    if (mapArgs.count("-fallbackfee"))
    {
        CAmount nFeePerK = 0;
        if (!ParseMoney(mapArgs["-fallbackfee"], nFeePerK))
            return UIError(strprintf(_("Invalid amount for -fallbackfee=<amount>: '%s'"), mapArgs["-fallbackfee"]));
        if (nFeePerK > HIGH_TX_FEE_PER_KB)
            UIWarning(_("-fallbackfee is set very high! This is the transaction fee you may pay when fee estimates are not available."));
        CWallet::fallbackFee = CFeeRate(nFeePerK);
    }
    if (mapArgs.count("-paytxfee"))
    {
        CAmount nFeePerK = 0;
        if (!ParseMoney(mapArgs["-paytxfee"], nFeePerK))
            return UIError(AmountErrMsg("paytxfee", mapArgs["-paytxfee"]));
        if (nFeePerK > HIGH_TX_FEE_PER_KB)
            UIWarning(_("-paytxfee is set very high! This is the transaction fee you will pay if you send a transaction."));
        payTxFee = CFeeRate(nFeePerK, 1000);
        if (payTxFee < ::minRelayTxFee)
        {
            return UIError(strprintf(_("Invalid amount for -paytxfee=<amount>: '%s' (must be at least %s)"),
                                       mapArgs["-paytxfee"], ::minRelayTxFee.ToString()));
        }
    }
    if (mapArgs.count("-maxtxfee"))
    {
        CAmount nMaxFee = 0;
        if (!ParseMoney(mapArgs["-maxtxfee"], nMaxFee))
            return UIError(AmountErrMsg("maxtxfee", mapArgs["-maxtxfee"]));
        if (nMaxFee > HIGH_MAX_TX_FEE)
            UIWarning(_("-maxtxfee is set very high! Fees this large could be paid on a single transaction."));
        maxTxFee.value = nMaxFee;
        if (CFeeRate(maxTxFee.value, 1000) < ::minRelayTxFee)
        {
            return UIError(strprintf(_("Invalid amount for -maxtxfee=<amount>: '%s' (must be at least the minrelay fee of %s to prevent stuck transactions)"),
                                       mapArgs["-maxtxfee"], ::minRelayTxFee.ToString()));
        }
    }
    nTxConfirmTarget = GetArg("-txconfirmtarget", DEFAULT_TX_CONFIRM_TARGET);
    bSpendZeroConfChange = GetBoolArg("-spendzeroconfchange", DEFAULT_SPEND_ZEROCONF_CHANGE);
    fSendFreeTransactions = GetBoolArg("-sendfreetransactions", DEFAULT_SEND_FREE_TRANSACTIONS);

    return true;
}

CKeyPool::CKeyPool()
{
    nTime = GetTime();
}

CKeyPool::CKeyPool(const CPubKey& vchPubKeyIn)
{
    nTime = GetTime();
    vchPubKey = vchPubKeyIn;
}

CWalletKey::CWalletKey(int64_t nExpires)
{
    nTimeCreated = (nExpires ? GetTime() : 0);
    nTimeExpires = nExpires;
}

int CMerkleTx::SetMerkleBranch(const CBlock& block)
{
    AssertLockHeld(cs_main);
    CBlock blockTmp;

    // Update the tx's hashBlock
    hashBlock = block.GetHash();

    // Locate the transaction
    for (nIndex = 0; nIndex < (int)block.vtx.size(); nIndex++)
        if (block.vtx[nIndex] == *(CTransaction*)this)
            break;
    if (nIndex == (int)block.vtx.size())
    {
        nIndex = -1;
        LogPrintf("ERROR: SetMerkleBranch(): couldn't find tx in block\n");
        return 0;
    }

    // Is the tx in a block that's in the main chain
    BlockMap::iterator mi = mapBlockIndex.find(hashBlock);
    if (mi == mapBlockIndex.end())
        return 0;
    const CBlockIndex* pindex = (*mi).second;
    if (!pindex || !chainActive.Contains(pindex))
        return 0;

    return chainActive.Height() - pindex->nHeight + 1;
}

int CMerkleTx::GetDepthInMainChain(const CBlockIndex* &pindexRet) const
{
    if (hashUnset())
        return 0;

    AssertLockHeld(cs_main);

    // Find the block it claims to be in
    BlockMap::iterator mi = mapBlockIndex.find(hashBlock);
    if (mi == mapBlockIndex.end())
        return 0;
    CBlockIndex* pindex = (*mi).second;
    if (!pindex || !chainActive.Contains(pindex))
        return 0;

    pindexRet = pindex;
    return ((nIndex == -1) ? (-1) : 1) * (chainActive.Height() - pindex->nHeight + 1);
}

int CMerkleTx::GetBlocksToMaturity() const
{
    if (!IsCoinBase())
        return 0;
    return max(0, (COINBASE_MATURITY+1) - GetDepthInMainChain());
}


bool CMerkleTx::AcceptToMemoryPool(bool fLimitFree, bool fRejectAbsurdFee)
{
    CValidationState state;
    return ::AcceptToMemoryPool(mempool, state, *this, fLimitFree, NULL, false, fRejectAbsurdFee);
}<|MERGE_RESOLUTION|>--- conflicted
+++ resolved
@@ -1734,16 +1734,10 @@
             if (nDepth == 0 && !pcoin->InMempool())
                 continue;
 
-<<<<<<< HEAD
             LOCK(cs_KeyStore); // BU move lock out of inner loop
-            for (unsigned int i = 0; i < pcoin->vout.size(); i++) {
-	        isminetype mine =  _IsMine(*this,pcoin->vout[i].scriptPubKey); // BU optimize
-=======
             for (unsigned int i = 0; i < pcoin->vout.size(); i++)
             {
-                isminetype mine = IsMine(pcoin->vout[i]);
-                LogPrintf("Freeze Available %s MINE=%s\n ",pcoin->vout[i].ToString(), mine);
->>>>>>> f7b4771e
+                isminetype mine =  _IsMine(*this,pcoin->vout[i].scriptPubKey,chainActive.Tip()); // BU optimize
                 if (!(IsSpent(wtxid, i)) && mine != ISMINE_NO &&
                     !IsLockedCoin((*it).first, i) && (pcoin->vout[i].nValue > 0 || fIncludeZeroValue) &&
                     (!coinControl || !coinControl->HasSelected() || coinControl->fAllowOtherInputs || coinControl->IsSelected((*it).first, i)))
@@ -1940,105 +1934,119 @@
 
 void CWallet::FillAvailableCoins(const CCoinControl *coinControl)
 {
-  available.clear();
- 
-  LOCK2(cs_main, cs_wallet);
-  for (map<uint256, CWalletTx>::const_iterator it = mapWallet.begin(); it != mapWallet.end(); ++it)
-    {
-      const uint256& wtxid = it->first;
-      const CWalletTx* pcoin = &(*it).second;
-
-      if (!IsTxSpendable(pcoin)) continue;
-
-      int nDepth = pcoin->GetDepthInMainChain();  // IsTxSpendable also run this,  what is efficiency?
-
-      LOCK(cs_KeyStore); // BU move lock out of inner loop
-      for (unsigned int i = 0; i < pcoin->vout.size(); i++) 
-	{
-	  isminetype mine =  _IsMine(*this,pcoin->vout[i].scriptPubKey); // BU optimize
-
-          bool alreadySelected = (coinControl && coinControl->HasSelected() && coinControl->IsSelected(wtxid,i));
-  
-	  if (!(IsSpent(wtxid, i)) && // If its not spent
-	      mine != ISMINE_NO &&    // and its mine
-              !alreadySelected  &&    // and coin control hasn't already chosen it
-	      !IsLockedCoin((*it).first, i) && 
-	      (pcoin->vout[i].nValue > 0))
-	    {
-	      bool spendable = ((mine & ISMINE_SPENDABLE) != ISMINE_NO);
-              
-	      available.insert(SpendableTxos::value_type(pcoin->vout[i].nValue, COutput(pcoin, i, nDepth,spendable)));
-	    }
-	}
-    }
-}
-
-
-bool CWallet::SelectCoinsBU(const CAmount& nTargetValue, CFeeRate fee, unsigned int changeLen, std::set<std::pair<const CWalletTx*,unsigned int> >& setCoinsRet, CAmount& nValueRet, const CCoinControl* coinControl)
-{
-  setCoinsRet.clear();
-  assert(nValueRet == 0);
-  CAmount tgtValue = nTargetValue;
-  bool filled = false;
-  
-  // coin control -> return all selected outputs (we want all selected to go into the transaction)
-  if (coinControl)
-    {
-      if (coinControl->HasSelected())  // Some coins were selected, let's find out which ones and add them to the set
-        {
-          std::vector<COutPoint> selectedCoins;
-          coinControl->ListSelected(selectedCoins);
-          
-	  BOOST_FOREACH(const COutPoint& outpt, selectedCoins) // for every selected coin
-	    {
-              std::map<uint256, CWalletTx>::iterator txfound = mapWallet.find(outpt.hash); // get its transaction
-              if (txfound != mapWallet.end())
+    available.clear();
+
+    LOCK2(cs_main, cs_wallet);
+    for (map<uint256, CWalletTx>::const_iterator it = mapWallet.begin(); it != mapWallet.end(); ++it)
+    {
+        const uint256 &wtxid = it->first;
+        const CWalletTx *pcoin = &(*it).second;
+
+        if (!IsTxSpendable(pcoin))
+            continue;
+
+        int nDepth = pcoin->GetDepthInMainChain(); // IsTxSpendable also run this,  what is efficiency?
+
+        LOCK(cs_KeyStore); // BU move lock out of inner loop
+        CBlockIndex* tip = chainActive.Tip();
+        for (unsigned int i = 0; i < pcoin->vout.size(); i++)
+        {
+            isminetype mine = _IsMine(*this, pcoin->vout[i].scriptPubKey, tip); // BU optimize
+
+            bool alreadySelected = (coinControl && coinControl->HasSelected() && coinControl->IsSelected(wtxid, i));
+
+            if (!(IsSpent(wtxid, i)) && // If its not spent
+                mine != ISMINE_NO && // and its mine
+                !alreadySelected && // and coin control hasn't already chosen it
+                !IsLockedCoin((*it).first, i) && (pcoin->vout[i].nValue > 0))
+            {
+                bool spendable = ((mine & ISMINE_SPENDABLE) != ISMINE_NO);
+
+                available.insert(
+                    SpendableTxos::value_type(pcoin->vout[i].nValue, COutput(pcoin, i, nDepth, spendable)));
+            }
+        }
+    }
+}
+
+
+bool CWallet::SelectCoinsBU(const CAmount &nTargetValue,
+    CFeeRate fee,
+    unsigned int changeLen,
+    std::set<std::pair<const CWalletTx *, unsigned int> > &setCoinsRet,
+    CAmount &nValueRet,
+    const CCoinControl *coinControl)
+{
+    setCoinsRet.clear();
+    assert(nValueRet == 0);
+    CAmount tgtValue = nTargetValue;
+    bool filled = false;
+
+    // coin control -> return all selected outputs (we want all selected to go into the transaction)
+    if (coinControl)
+    {
+        if (coinControl->HasSelected()) // Some coins were selected, let's find out which ones and add them to the set
+        {
+            std::vector<COutPoint> selectedCoins;
+            coinControl->ListSelected(selectedCoins);
+
+            BOOST_FOREACH (const COutPoint &outpt, selectedCoins) // for every selected coin
+            {
+                std::map<uint256, CWalletTx>::iterator txfound = mapWallet.find(outpt.hash); // get its transaction
+                if (txfound != mapWallet.end())
                 {
-                  // const uint256 hash = txfound->first;
-                  CWalletTx& tx= txfound->second;
-                  
-                  //? if (!out.fSpendable) continue;
-                  nValueRet += tx.vout[outpt.n].nValue;
-                  tgtValue -= tx.vout[outpt.n].nValue;  // decrease the value we will auto-find by what the user hand-selected.
-                  setCoinsRet.insert(make_pair(&tx, outpt.n));
+                    // const uint256 hash = txfound->first;
+                    CWalletTx &tx = txfound->second;
+
+                    //? if (!out.fSpendable) continue;
+                    nValueRet += tx.vout[outpt.n].nValue;
+                    tgtValue -=
+                        tx.vout[outpt.n].nValue; // decrease the value we will auto-find by what the user hand-selected.
+                    setCoinsRet.insert(make_pair(&tx, outpt.n));
                 }
             }
-	}
-
-      if (!coinControl->fAllowOtherInputs)  // No other inputs allowed so stop here.
-	return (nValueRet >= nTargetValue);
-
-      FillAvailableCoins(coinControl); // If the user is manually selecting outputs (only way is via the GUI) this is not performance sensitive anyway (and we need to make sure coincontrol coins are not in the list)
-      filled=true;
-    }
-  else if (available.size() < 100)  // If there are very few TXOs, then regenerate them.  If the wallet HAS few TXOs then regenerate every time -- its fast for few.
-    {
-      FillAvailableCoins(coinControl);
-      filled=true;
-    }
-
-  TxoGroup g;
-  CAmount dust = minRelayTxFee.GetDust();
-  g =  CoinSelection(available, tgtValue,dust,fee,changeLen);  // 100 is about half of a normal transaction, so overpay the fee by about half to avoid change
-  if ((!filled)&&(g.first == 0)) // Ok no solution was found.  So let's regenerate the TXOs and try again.
-    {  
-      FillAvailableCoins(coinControl);
-      g =  CoinSelection(available, tgtValue, dust,fee,changeLen);
-    }
-  if (g.first == 0 ) return false;  // no solution found
-  
-  nValueRet = 0;
-  for (TxoItVec::iterator i = g.second.begin(); i != g.second.end();)
-    {
-      SpendableTxos::iterator j = *i; // i is and iterator over iterators
-      ++i;
-      const COutput& out = j->second;
-      nValueRet += j->first;
-      setCoinsRet.insert(make_pair(out.tx, out.i));
-      available.erase(j); // remove this txo from the list so it is not used next time.  TODO: if the wallet does not use this tx then the txo is temporarily lost (until available is refilled).
-    }
-  assert(nValueRet >= nTargetValue);
-  return true;
+        }
+
+        if (!coinControl->fAllowOtherInputs) // No other inputs allowed so stop here.
+            return (nValueRet >= nTargetValue);
+
+        FillAvailableCoins(coinControl); // If the user is manually selecting outputs (only way is via the GUI) this is
+                                         // not performance sensitive anyway (and we need to make sure coincontrol coins
+                                         // are not in the list)
+        filled = true;
+    }
+    else if (available.size() < 100) // If there are very few TXOs, then regenerate them.  If the wallet HAS few TXOs
+                                     // then regenerate every time -- its fast for few.
+    {
+        FillAvailableCoins(coinControl);
+        filled = true;
+    }
+
+    TxoGroup g;
+    CAmount dust = minRelayTxFee.GetDust();
+    g = CoinSelection(available, tgtValue, dust, fee,
+        changeLen); // 100 is about half of a normal transaction, so overpay the fee by about half to avoid change
+    if ((!filled) && (g.first == 0)) // Ok no solution was found.  So let's regenerate the TXOs and try again.
+    {
+        FillAvailableCoins(coinControl);
+        g = CoinSelection(available, tgtValue, dust, fee, changeLen);
+    }
+    if (g.first == 0)
+        return false; // no solution found
+
+    nValueRet = 0;
+    for (TxoItVec::iterator i = g.second.begin(); i != g.second.end();)
+    {
+        SpendableTxos::iterator j = *i; // i is and iterator over iterators
+        ++i;
+        const COutput &out = j->second;
+        nValueRet += j->first;
+        setCoinsRet.insert(make_pair(out.tx, out.i));
+        available.erase(j); // remove this txo from the list so it is not used next time.  TODO: if the wallet does not
+                            // use this tx then the txo is temporarily lost (until available is refilled).
+    }
+    assert(nValueRet >= nTargetValue);
+    return true;
 }
 
 
@@ -2270,178 +2278,15 @@
                   }
                 LogPrint("wallet","txout len %d\n", voutSize);
 
-                    
                 // Choose coins to use
                 set<pair<const CWalletTx*,unsigned int> > setCoins;
                 CAmount nValueIn = 0;
                 // TODO fixup nValueIn based on TX_HEADER_LEN+voutSize
                 CAmount feeperbyte = GetMinimumFee(1, nTxConfirmTarget, mempool);
 
-<<<<<<< HEAD
                 if (!SelectCoinsBU(nValueToSelect, CFeeRate(feeperbyte), P2PKH_LEN, setCoins, nValueIn, coinControl))
 		  {
                     strFailReason = _("Insufficient funds or funds not confirmed");
-=======
-                    // coin control: send change to custom address
-                    if (coinControl && !boost::get<CNoDestination>(&coinControl->destChange))
-                        scriptChange = GetScriptForDestination(coinControl->destChange);
-
-                    // no coin control: send change to newly generated address
-                    else
-                    {
-                        // Note: We use a new key here to keep it from being obvious which side is the change.
-                        //  The drawback is that by not reusing a previous key, the change may be lost if a
-                        //  backup is restored, if the backup doesn't have the new private key for the change.
-                        //  If we reused the old key, it would be possible to add code to look for and
-                        //  rediscover unknown transactions that were written with keys of ours to recover
-                        //  post-backup change.
-
-                        // Reserve a new key pair from key pool
-                        CPubKey vchPubKey;
-                        bool ret;
-                        ret = reservekey.GetReservedKey(vchPubKey);
-                        if (!ret)
-                        {
-                            strFailReason = _("Keypool ran out, please call keypoolrefill first");
-                            return false;
-                        }
-
-                        scriptChange = GetScriptForDestination(vchPubKey.GetID());
-                    }
-
-                    CTxOut newTxOut(nChange, scriptChange);
-
-                    // We do not move dust-change to fees, because the sender would end up paying more than requested.
-                    // This would be against the purpose of the all-inclusive feature.
-                    // So instead we raise the change and deduct from the recipient.
-                    if (nSubtractFeeFromAmount > 0 && newTxOut.IsDust(::minRelayTxFee))
-                    {
-                        CAmount nDust = newTxOut.GetDustThreshold(::minRelayTxFee) - newTxOut.nValue;
-                        newTxOut.nValue += nDust; // raise change until no more dust
-                        for (unsigned int i = 0; i < vecSend.size(); i++) // subtract from first recipient
-                        {
-                            if (vecSend[i].fSubtractFeeFromAmount)
-                            {
-                                txNew.vout[i].nValue -= nDust;
-                                if (txNew.vout[i].IsDust(::minRelayTxFee))
-                                {
-                                    strFailReason = _("The transaction amount is too small to send after the fee has been deducted");
-                                    return false;
-                                }
-                                break;
-                            }
-                        }
-                    }
-
-                    // Never create dust outputs; if we would, just
-                    // add the dust to the fee.
-                    if (newTxOut.IsDust(::minRelayTxFee))
-                    {
-                        nFeeRet += nChange;
-                        reservekey.ReturnKey();
-                    }
-                    else
-                    {
-                        if (!involvesPublicLabel)
-                        {
-                        // Insert change txn at random position:
-                        nChangePosRet = GetRandInt(txNew.vout.size()+1);
-                        vector<CTxOut>::iterator position = txNew.vout.begin()+nChangePosRet;
-                        txNew.vout.insert(position, newTxOut);
-                        }
-                        else
-                            // Insert change at end position because original txout order is critical for public label
-                            txNew.vout.insert(txNew.vout.end(), newTxOut);
-                    }
-                }
-                else
-                    reservekey.ReturnKey();
-
-                // Fill vin
-                //
-                // Note how the sequence number is set to max()-1 so that the
-                // nLockTime set above actually works.
-                BOOST_FOREACH(const PAIRTYPE(const CWalletTx*,unsigned int)& coin, setCoins)
-                {
-                    txNew.vin.push_back(CTxIn(coin.first->GetHash(),coin.second,CScript(),
-                                              std::numeric_limits<unsigned int>::max() - 1));
-
-                    // If the input is a Freeze CLTV lock-by-blocktime then update the txNew.nLockTime
-                    CScriptNum nFreezeLockTime(0);
-                    if (isFreezeCLTV(*this, coin.first->vout[coin.second].scriptPubKey, nFreezeLockTime))
-                    {
-                        if (nFreezeLockTime.getint64() > LOCKTIME_THRESHOLD)
-                            txNew.nLockTime = chainActive.Tip()->GetMedianTimePast();
-                    }
-                }
-
-                // Sign
-                unsigned int sighashType = SIGHASH_ALL;
-                if (chainActive.Tip()->IsforkActiveOnNextBlock(miningForkTime.value) && walletSignWithForkSig.value) sighashType |= SIGHASH_FORKID;
-                int nIn = 0;
-                CTransaction txNewConst(txNew);
-                BOOST_FOREACH(const PAIRTYPE(const CWalletTx*,unsigned int)& coin, setCoins)
-                {
-                    bool signSuccess;
-                    const CScript& scriptPubKey = coin.first->vout[coin.second].scriptPubKey;
-                    CAmount amountIn = coin.first->vout[coin.second].nValue;
-                    CScript& scriptSigRes = txNew.vin[nIn].scriptSig;
-                    if (sign)
-                    {
-                        signSuccess = ProduceSignature(TransactionSignatureCreator(this, &txNewConst, nIn, amountIn, sighashType), scriptPubKey, scriptSigRes);
-                    }
-                    else
-                        signSuccess = ProduceSignature(DummySignatureCreator(this), scriptPubKey, scriptSigRes);
-
-                    if (!signSuccess)
-                    {
-                        strFailReason = _("Signing transaction failed");
-                        return false;
-                    }
-                    nIn++;
-                }
-
-                unsigned int nBytes = ::GetSerializeSize(txNew, SER_NETWORK, PROTOCOL_VERSION);
-
-                // Remove scriptSigs if we used dummy signatures for fee calculation
-                if (!sign) {
-                    BOOST_FOREACH (CTxIn& vin, txNew.vin)
-                        vin.scriptSig = CScript();
-                }
-
-                // Embed the constructed transaction data in wtxNew.
-                *static_cast<CTransaction*>(&wtxNew) = CTransaction(txNew);
-
-                // Limit size
-                if (nBytes >= MAX_STANDARD_TX_SIZE)
-                {
-                    strFailReason = _("Transaction too large");
-                    return false;
-                }
-
-                dPriority = wtxNew.ComputePriority(dPriority, nBytes);
-
-                // Can we complete this as a free transaction?
-                if (fSendFreeTransactions && nBytes <= MAX_FREE_TRANSACTION_CREATE_SIZE)
-                {
-                    // Not enough fee: enough priority?
-                    double dPriorityNeeded = mempool.estimateSmartPriority(nTxConfirmTarget);
-                    // Require at least hard-coded AllowFree.
-                    if (dPriority >= dPriorityNeeded && AllowFree(dPriority))
-                        break;
-                }
-
-                CAmount nFeeNeeded = GetMinimumFee(nBytes, nTxConfirmTarget, mempool);
-                if (coinControl && nFeeNeeded > 0 && coinControl->nMinimumTotalFee > nFeeNeeded) {
-                    nFeeNeeded = coinControl->nMinimumTotalFee;
-                }
-
-                // If we made it here and we aren't even able to meet the relay fee on the next pass, give up
-                // because we must be at the maximum allowed fee.
-                if (nFeeNeeded < ::minRelayTxFee.GetFee(nBytes))
-                {
-                    strFailReason = _("Transaction too large for fee policy");
->>>>>>> f7b4771e
                     return false;
 		  }
 
@@ -3015,11 +2860,7 @@
         if (!HaveKey(keypool.vchPubKey.GetID()))
             throw runtime_error("ReserveKeyFromKeyPool(): unknown key in key pool");
         assert(keypool.vchPubKey.IsValid());
-<<<<<<< HEAD
-        //LogPrint("wallet","keypool reserve %d\n", nIndex);
-=======
         LogPrint("db","keypool reserve %d\n", nIndex);
->>>>>>> f7b4771e
     }
 }
 
@@ -3031,11 +2872,7 @@
         CWalletDB walletdb(strWalletFile);
         walletdb.ErasePool(nIndex);
     }
-<<<<<<< HEAD
-    //LogPrint("wallet","keypool keep %d\n", nIndex);
-=======
     LogPrint("db","keypool keep %d\n", nIndex);
->>>>>>> f7b4771e
 }
 
 void CWallet::ReturnKey(int64_t nIndex)
@@ -3045,11 +2882,7 @@
         LOCK(cs_wallet);
         setKeyPool.insert(nIndex);
     }
-<<<<<<< HEAD
-    //LogPrint("wallet","keypool return %d\n", nIndex);
-=======
     LogPrint("db","keypool return %d\n", nIndex);
->>>>>>> f7b4771e
 }
 
 bool CWallet::GetKeyFromPool(CPubKey& result)
