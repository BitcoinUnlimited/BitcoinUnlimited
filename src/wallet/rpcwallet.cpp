// Copyright (c) 2010 Satoshi Nakamoto
// Copyright (c) 2009-2015 The Bitcoin Core developers
// Copyright (c) 2015-2017 The Bitcoin Unlimited developers
// Distributed under the MIT software license, see the accompanying
// file COPYING or http://www.opensource.org/licenses/mit-license.php.

#include "amount.h"
#include "base58.h"
#include "chain.h"
#include "core_io.h"
#include "init.h"
#include "main.h"
#include "net.h"
#include "rpc/server.h"
#include "timedata.h"
#include "util.h"
#include "utilmoneystr.h"
#include "wallet.h"
#include "walletdb.h"

#include <stdint.h>

#include <boost/assign/list_of.hpp>

#include <univalue.h>

using namespace std;

int64_t nWalletUnlockTime;
static CCriticalSection cs_nWalletUnlockTime;

std::string HelpRequiringPassphrase()
{
    return pwalletMain && pwalletMain->IsCrypted()
        ? "\nRequires wallet passphrase to be set with walletpassphrase call."
        : "";
}

bool EnsureWalletIsAvailable(bool avoidException)
{
    if (!pwalletMain)
    {
        if (!avoidException)
            throw JSONRPCError(RPC_METHOD_NOT_FOUND, "Method not found (disabled)");
        else
            return false;
    }
    return true;
}

void EnsureWalletIsUnlocked()
{
    if (pwalletMain->IsLocked())
        throw JSONRPCError(RPC_WALLET_UNLOCK_NEEDED, "Error: Please enter the wallet passphrase with walletpassphrase first.");
}

void WalletTxToJSON(const CWalletTx& wtx, UniValue& entry)
{
    int confirms = wtx.GetDepthInMainChain();
    entry.push_back(Pair("confirmations", confirms));
    if (wtx.IsCoinBase())
        entry.push_back(Pair("generated", true));
    if (confirms > 0)
    {
        entry.push_back(Pair("blockhash", wtx.hashBlock.GetHex()));
        entry.push_back(Pair("blockindex", wtx.nIndex));
        entry.push_back(Pair("blocktime", mapBlockIndex[wtx.hashBlock]->GetBlockTime()));
    } else {
        entry.push_back(Pair("trusted", wtx.IsTrusted()));
    }
    uint256 hash = wtx.GetHash();
    entry.push_back(Pair("txid", hash.GetHex()));
    UniValue conflicts(UniValue::VARR);
    BOOST_FOREACH(const uint256& conflict, wtx.GetConflicts())
        conflicts.push_back(conflict.GetHex());
    entry.push_back(Pair("walletconflicts", conflicts));
    entry.push_back(Pair("time", wtx.GetTxTime()));
    entry.push_back(Pair("timereceived", (int64_t)wtx.nTimeReceived));

    BOOST_FOREACH(const PAIRTYPE(string,string)& item, wtx.mapValue)
        entry.push_back(Pair(item.first, item.second));
}

string AccountFromValue(const UniValue& value)
{
    string strAccount = value.get_str();
    if (strAccount == "*")
        throw JSONRPCError(RPC_WALLET_INVALID_ACCOUNT_NAME, "Invalid account name");
    return strAccount;
}

UniValue getnewaddress(const UniValue& params, bool fHelp)
{
    if (!EnsureWalletIsAvailable(fHelp))
        return NullUniValue;

    if (fHelp || params.size() > 1)
        throw runtime_error(
            "getnewaddress ( \"account\" )\n"
            "\nReturns a new Bitcoin address for receiving payments.\n"
            "If 'account' is specified (DEPRECATED), it is added to the address book \n"
            "so payments received with the address will be credited to 'account'.\n"
            "\nArguments:\n"
            "1. \"account\"        (string, optional) DEPRECATED. The account name for the address to be linked to. If not provided, the default account \"\" is used. It can also be set to the empty string \"\" to represent the default account. The account does not need to exist, it will be created if there is no account by the given name.\n"
            "\nResult:\n"
            "\"bitcoinaddress\"    (string) The new bitcoin address\n"
            "\nExamples:\n"
            + HelpExampleCli("getnewaddress", "")
            + HelpExampleRpc("getnewaddress", "")
        );

    LOCK2(cs_main, pwalletMain->cs_wallet);

    // Parse the account first so we don't generate a key if there's an error
    string strAccount;
    if (params.size() > 0)
        strAccount = AccountFromValue(params[0]);

    if (!pwalletMain->IsLocked())
        pwalletMain->TopUpKeyPool();

    // Generate a new key that is added to wallet
    CPubKey newKey;
    if (!pwalletMain->GetKeyFromPool(newKey))
        throw JSONRPCError(RPC_WALLET_KEYPOOL_RAN_OUT, "Error: Keypool ran out, please call keypoolrefill first");
    CKeyID keyID = newKey.GetID();

    pwalletMain->SetAddressBook(keyID, strAccount, "receive");

    return EncodeDestination(keyID);
}

CTxDestination GetAccountAddress(string strAccount, bool bForceNew=false)
{
    CWalletDB walletdb(pwalletMain->strWalletFile);

    CAccount account;
    walletdb.ReadAccount(strAccount, account);

    bool bKeyUsed = false;

    // Check if the current key has been used
    if (account.vchPubKey.IsValid())
    {
        CScript scriptPubKey = GetScriptForDestination(account.vchPubKey.GetID());
        for (map<uint256, CWalletTx>::iterator it = pwalletMain->mapWallet.begin();
             it != pwalletMain->mapWallet.end() && account.vchPubKey.IsValid();
             ++it)
        {
            const CWalletTx& wtx = (*it).second;
            BOOST_FOREACH(const CTxOut& txout, wtx.vout)
                if (txout.scriptPubKey == scriptPubKey)
                    bKeyUsed = true;
        }
    }

    // Generate a new key
    if (!account.vchPubKey.IsValid() || bForceNew || bKeyUsed)
    {
        if (!pwalletMain->GetKeyFromPool(account.vchPubKey))
            throw JSONRPCError(RPC_WALLET_KEYPOOL_RAN_OUT, "Error: Keypool ran out, please call keypoolrefill first");

        pwalletMain->SetAddressBook(account.vchPubKey.GetID(), strAccount, "receive");
        walletdb.WriteAccount(strAccount, account);
    }

    return account.vchPubKey.GetID();
}

UniValue getaccountaddress(const UniValue& params, bool fHelp)
{
    if (!EnsureWalletIsAvailable(fHelp))
        return NullUniValue;

    if (fHelp || params.size() != 1)
        throw runtime_error(
            "getaccountaddress \"account\"\n"
            "\nDEPRECATED. Returns the current Bitcoin address for receiving payments to this account.\n"
            "\nArguments:\n"
            "1. \"account\"       (string, required) The account name for the address. It can also be set to the empty string \"\" to represent the default account. The account does not need to exist, it will be created and a new address created  if there is no account by the given name.\n"
            "\nResult:\n"
            "\"bitcoinaddress\"   (string) The account bitcoin address\n"
            "\nExamples:\n"
            + HelpExampleCli("getaccountaddress", "")
            + HelpExampleCli("getaccountaddress", "\"\"")
            + HelpExampleCli("getaccountaddress", "\"myaccount\"")
            + HelpExampleRpc("getaccountaddress", "\"myaccount\"")
        );

    LOCK2(cs_main, pwalletMain->cs_wallet);

    // Parse the account first so we don't generate a key if there's an error
    string strAccount = AccountFromValue(params[0]);

    UniValue ret(UniValue::VSTR);

    ret = EncodeDestination(GetAccountAddress(strAccount));
    return ret;
}


UniValue getrawchangeaddress(const UniValue& params, bool fHelp)
{
    if (!EnsureWalletIsAvailable(fHelp))
        return NullUniValue;

    if (fHelp || params.size() > 1)
        throw runtime_error(
            "getrawchangeaddress\n"
            "\nReturns a new Bitcoin address, for receiving change.\n"
            "This is for use with raw transactions, NOT normal use.\n"
            "\nResult:\n"
            "\"address\"    (string) The address\n"
            "\nExamples:\n"
            + HelpExampleCli("getrawchangeaddress", "")
            + HelpExampleRpc("getrawchangeaddress", "")
       );

    LOCK2(cs_main, pwalletMain->cs_wallet);

    if (!pwalletMain->IsLocked())
        pwalletMain->TopUpKeyPool();

    CReserveKey reservekey(pwalletMain);
    CPubKey vchPubKey;
    if (!reservekey.GetReservedKey(vchPubKey))
        throw JSONRPCError(RPC_WALLET_KEYPOOL_RAN_OUT, "Error: Keypool ran out, please call keypoolrefill first");

    reservekey.KeepKey();

    CKeyID keyID = vchPubKey.GetID();

    return EncodeDestination(keyID);
}

UniValue setaccount(const UniValue& params, bool fHelp)
{
    if (!EnsureWalletIsAvailable(fHelp))
        return NullUniValue;

    if (fHelp || params.size() < 1 || params.size() > 2)
        throw runtime_error(
            "setaccount \"bitcoinaddress\" \"account\"\n"
            "\nDEPRECATED. Sets the account associated with the given address.\n"
            "\nArguments:\n"
            "1. \"bitcoinaddress\"  (string, required) The bitcoin address to be associated with an account.\n"
            "2. \"account\"         (string, required) The account to assign the address to.\n"
            "\nExamples:\n"
            + HelpExampleCli("setaccount", "\"1D1ZrZNe3JUo7ZycKEYQQiQAWd9y54F4XZ\" \"tabby\"")
            + HelpExampleRpc("setaccount", "\"1D1ZrZNe3JUo7ZycKEYQQiQAWd9y54F4XZ\", \"tabby\"")
        );

    LOCK2(cs_main, pwalletMain->cs_wallet);

    CTxDestination dest = DecodeDestination(params[0].get_str());
    if (!IsValidDestination(dest)) {
        throw JSONRPCError(RPC_INVALID_ADDRESS_OR_KEY,
                           "Invalid Bitcoin address");
    }

    string strAccount;
    if (params.size() > 1)
        strAccount = AccountFromValue(params[1]);

    // Only add the account if the address is yours.
    if (IsMine(*pwalletMain, dest, chainActive.Tip()))
    {
        // Detect when changing the account of an address that is the 'unused
        // current key' of another account:
        if (pwalletMain->mapAddressBook.count(dest))
        {
            std::string strOldAccount = pwalletMain->mapAddressBook[dest].name;
            if (dest == GetAccountAddress(strOldAccount))
                GetAccountAddress(strOldAccount, true);
        }
        pwalletMain->SetAddressBook(dest, strAccount, "receive");
    }
    else
        throw JSONRPCError(RPC_MISC_ERROR, "setaccount can only be used with own address");

    return NullUniValue;
}

UniValue getaccount(const UniValue& params, bool fHelp)
{
    if (!EnsureWalletIsAvailable(fHelp))
        return NullUniValue;

    if (fHelp || params.size() != 1)
        throw runtime_error(
            "getaccount \"bitcoinaddress\"\n"
            "\nDEPRECATED. Returns the account associated with the given address.\n"
            "\nArguments:\n"
            "1. \"bitcoinaddress\"  (string, required) The bitcoin address for account lookup.\n"
            "\nResult:\n"
            "\"accountname\"        (string) the account address\n"
            "\nExamples:\n"
            + HelpExampleCli("getaccount", "\"1D1ZrZNe3JUo7ZycKEYQQiQAWd9y54F4XZ\"")
            + HelpExampleRpc("getaccount", "\"1D1ZrZNe3JUo7ZycKEYQQiQAWd9y54F4XZ\"")
        );

    LOCK2(cs_main, pwalletMain->cs_wallet);

    CTxDestination dest = DecodeDestination(params[0].get_str());
    if (!IsValidDestination(dest)) {
        throw JSONRPCError(RPC_INVALID_ADDRESS_OR_KEY,
                           "Invalid Bitcoin address");
    }

    std::string strAccount;
    std::map<CTxDestination, CAddressBookData>::iterator mi =
        pwalletMain->mapAddressBook.find(dest);
    if (mi != pwalletMain->mapAddressBook.end() && !(*mi).second.name.empty()) {
        strAccount = (*mi).second.name;
    }
    return strAccount;
}

UniValue getaddressesbyaccount(const UniValue& params, bool fHelp)
{
    if (!EnsureWalletIsAvailable(fHelp))
        return NullUniValue;

    if (fHelp || params.size() != 1)
        throw runtime_error(
            "getaddressesbyaccount \"account\"\n"
            "\nDEPRECATED. Returns the list of addresses for the given account.\n"
            "\nArguments:\n"
            "1. \"account\"  (string, required) The account name.\n"
            "\nResult:\n"
            "[                     (json array of string)\n"
            "  \"bitcoinaddress\"  (string) a bitcoin address associated with the given account\n"
            "  ,...\n"
            "]\n"
            "\nExamples:\n"
            + HelpExampleCli("getaddressesbyaccount", "\"tabby\"")
            + HelpExampleRpc("getaddressesbyaccount", "\"tabby\"")
        );

    LOCK2(cs_main, pwalletMain->cs_wallet);

    string strAccount = AccountFromValue(params[0]);

    // Find all addresses that have the given account
    UniValue ret(UniValue::VARR);
    for (const std::pair<CTxDestination, CAddressBookData> &item :
         pwalletMain->mapAddressBook) {
        const CTxDestination &dest = item.first;
        const std::string &strName = item.second.name;
        if (strName == strAccount) {
            ret.push_back(EncodeDestination(dest));
        }
    }
    return ret;
}

static void SendMoney(const CTxDestination &address, CAmount nValue, bool fSubtractFeeFromAmount, CWalletTx& wtxNew)
{
    CAmount curBalance = pwalletMain->GetBalance();

    // Check amount
    if (nValue <= 0)
        throw JSONRPCError(RPC_INVALID_PARAMETER, "Invalid amount");

    if (nValue > curBalance)
        throw JSONRPCError(RPC_WALLET_INSUFFICIENT_FUNDS, "Insufficient funds");

    // Parse Bitcoin address
    CScript scriptPubKey = GetScriptForDestination(address);

    // Create and send the transaction
    CReserveKey reservekey(pwalletMain);
    CAmount nFeeRequired;
    std::string strError;
    vector<CRecipient> vecSend;
    int nChangePosRet = -1;
    CRecipient recipient = {scriptPubKey, nValue, fSubtractFeeFromAmount};
    vecSend.push_back(recipient);
    if (!pwalletMain->CreateTransaction(vecSend, wtxNew, reservekey, nFeeRequired, nChangePosRet, strError)) {
        if (!fSubtractFeeFromAmount && nValue + nFeeRequired > pwalletMain->GetBalance())
            strError = strprintf("Error: This transaction requires a transaction fee of at least %s because of its amount, complexity, or use of recently received funds!", FormatMoney(nFeeRequired));
        throw JSONRPCError(RPC_WALLET_ERROR, strError);
    }
    if (!pwalletMain->CommitTransaction(wtxNew, reservekey))
        throw JSONRPCError(RPC_WALLET_ERROR, "Error: The transaction was rejected! This might happen if some of the coins in your wallet were already spent, such as if you used a copy of wallet.dat and coins were spent in the copy but not marked as spent here.");
}

UniValue sendtoaddress(const UniValue& params, bool fHelp)
{
    if (!EnsureWalletIsAvailable(fHelp))
        return NullUniValue;

    if (fHelp || params.size() < 2 || params.size() > 5)
        throw runtime_error(
            "sendtoaddress \"bitcoinaddress\" amount ( \"comment\" \"comment-to\" subtractfeefromamount )\n"
            "\nSend an amount to a given address.\n"
            + HelpRequiringPassphrase() +
            "\nArguments:\n"
            "1. \"bitcoinaddress\"  (string, required) The bitcoin address to send to.\n"
            "2. \"amount\"      (numeric or string, required) The amount in " + CURRENCY_UNIT + " to send. eg 0.1\n"
            "3. \"comment\"     (string, optional) A comment used to store what the transaction is for. \n"
            "                             This is not part of the transaction, just kept in your wallet.\n"
            "4. \"comment-to\"  (string, optional) A comment to store the name of the person or organization \n"
            "                             to which you're sending the transaction. This is not part of the \n"
            "                             transaction, just kept in your wallet.\n"
            "5. subtractfeefromamount  (boolean, optional, default=false) The fee will be deducted from the amount being sent.\n"
            "                             The recipient will receive less bitcoins than you enter in the amount field.\n"
            "\nResult:\n"
            "\"transactionid\"  (string) The transaction id.\n"
            "\nExamples:\n"
            + HelpExampleCli("sendtoaddress", "\"1M72Sfpbz1BPpXFHz9m3CdqATR44Jvaydd\" 0.1")
            + HelpExampleCli("sendtoaddress", "\"1M72Sfpbz1BPpXFHz9m3CdqATR44Jvaydd\" 0.1 \"donation\" \"seans outpost\"")
            + HelpExampleCli("sendtoaddress", "\"1M72Sfpbz1BPpXFHz9m3CdqATR44Jvaydd\" 0.1 \"\" \"\" true")
            + HelpExampleRpc("sendtoaddress", "\"1M72Sfpbz1BPpXFHz9m3CdqATR44Jvaydd\", 0.1, \"donation\", \"seans outpost\"")
        );

    LOCK2(cs_main, pwalletMain->cs_wallet);

    CTxDestination dest = DecodeDestination(params[0].get_str());
    if (!IsValidDestination(dest)) {
        throw JSONRPCError(RPC_INVALID_ADDRESS_OR_KEY, "Invalid address");
    }

    // Amount
    CAmount nAmount = AmountFromValue(params[1]);
    if (nAmount <= 0)
        throw JSONRPCError(RPC_TYPE_ERROR, "Invalid amount for send");

    // Wallet comments
    CWalletTx wtx;
    if (params.size() > 2 && !params[2].isNull() && !params[2].get_str().empty())
        wtx.mapValue["comment"] = params[2].get_str();
    if (params.size() > 3 && !params[3].isNull() && !params[3].get_str().empty())
        wtx.mapValue["to"]      = params[3].get_str();

    bool fSubtractFeeFromAmount = false;
    if (params.size() > 4)
        fSubtractFeeFromAmount = params[4].get_bool();

    EnsureWalletIsUnlocked();

    SendMoney(dest, nAmount, fSubtractFeeFromAmount, wtx);

    return wtx.GetHash().GetHex();
}

UniValue listaddressgroupings(const UniValue& params, bool fHelp)
{
    if (!EnsureWalletIsAvailable(fHelp))
        return NullUniValue;

    if (fHelp)
        throw runtime_error(
            "listaddressgroupings\n"
            "\nLists groups of addresses which have had their common ownership\n"
            "made public by common use as inputs or as the resulting change\n"
            "in past transactions\n"
            "\nResult:\n"
            "[\n"
            "  [\n"
            "    [\n"
            "      \"bitcoinaddress\",     (string) The bitcoin address\n"
            "      amount,                 (numeric) The amount in " + CURRENCY_UNIT + "\n"
            "      \"account\"             (string, optional) The account (DEPRECATED)\n"
            "    ]\n"
            "    ,...\n"
            "  ]\n"
            "  ,...\n"
            "]\n"
            "\nExamples:\n"
            + HelpExampleCli("listaddressgroupings", "")
            + HelpExampleRpc("listaddressgroupings", "")
        );

    LOCK2(cs_main, pwalletMain->cs_wallet);

    UniValue jsonGroupings(UniValue::VARR);
    std::map<CTxDestination, CAmount> balances =
        pwalletMain->GetAddressBalances();
    for (const std::set<CTxDestination> &grouping :
         pwalletMain->GetAddressGroupings()) {
        UniValue jsonGrouping(UniValue::VARR);
        for (const CTxDestination &address : grouping) {
            UniValue addressInfo(UniValue::VARR);
            addressInfo.push_back(EncodeDestination(address));
            addressInfo.push_back(ValueFromAmount(balances[address]));

            if (pwalletMain->mapAddressBook.find(address) !=
                pwalletMain->mapAddressBook.end()) {
                addressInfo.push_back(
                    pwalletMain->mapAddressBook.find(address)->second.name);
            }
            jsonGrouping.push_back(addressInfo);
        }
        jsonGroupings.push_back(jsonGrouping);
    }
    return jsonGroupings;
}

UniValue signmessage(const UniValue& params, bool fHelp)
{
    if (!EnsureWalletIsAvailable(fHelp))
        return NullUniValue;

    if (fHelp || params.size() != 2)
        throw runtime_error(
            "signmessage \"bitcoinaddress\" \"message\"\n"
            "\nSign a message with the private key of an address"
            + HelpRequiringPassphrase() + "\n"
            "\nArguments:\n"
            "1. \"bitcoinaddress\"  (string, required) The bitcoin address to use for the private key.\n"
            "2. \"message\"         (string, required) The message to create a signature of.\n"
            "\nResult:\n"
            "\"signature\"          (string) The signature of the message encoded in base 64\n"
            "\nExamples:\n"
            "\nUnlock the wallet for 30 seconds\n"
            + HelpExampleCli("walletpassphrase", "\"mypassphrase\" 30") +
            "\nCreate the signature\n"
            + HelpExampleCli("signmessage", "\"1D1ZrZNe3JUo7ZycKEYQQiQAWd9y54F4XZ\" \"my message\"") +
            "\nVerify the signature\n"
            + HelpExampleCli("verifymessage", "\"1D1ZrZNe3JUo7ZycKEYQQiQAWd9y54F4XZ\" \"signature\" \"my message\"") +
            "\nAs json rpc\n"
            + HelpExampleRpc("signmessage", "\"1D1ZrZNe3JUo7ZycKEYQQiQAWd9y54F4XZ\", \"my message\"")
        );

    LOCK2(cs_main, pwalletMain->cs_wallet);

    EnsureWalletIsUnlocked();

    string strAddress = params[0].get_str();
    string strMessage = params[1].get_str();

    CTxDestination dest = DecodeDestination(strAddress);
    if (!IsValidDestination(dest))
        throw JSONRPCError(RPC_TYPE_ERROR, "Invalid address");

    const CKeyID *keyID = boost::get<CKeyID>(&dest);
    if (!keyID)
        throw JSONRPCError(RPC_TYPE_ERROR, "Address does not refer to key");

    CKey key;
    if (!pwalletMain->GetKey(*keyID, key))
        throw JSONRPCError(RPC_WALLET_ERROR, "Private key not available");

    CHashWriter ss(SER_GETHASH, 0);
    ss << strMessageMagic;
    ss << strMessage;

    vector<unsigned char> vchSig;
    if (!key.SignCompact(ss.GetHash(), vchSig))
        throw JSONRPCError(RPC_INVALID_ADDRESS_OR_KEY, "Sign failed");

    return EncodeBase64(&vchSig[0], vchSig.size());
}

UniValue getreceivedbyaddress(const UniValue& params, bool fHelp)
{
    if (!EnsureWalletIsAvailable(fHelp))
        return NullUniValue;

    if (fHelp || params.size() < 1 || params.size() > 2)
        throw runtime_error(
            "getreceivedbyaddress \"bitcoinaddress\" ( minconf )\n"
            "\nReturns the total amount received by the given bitcoinaddress in transactions with at least minconf confirmations.\n"
            "\nArguments:\n"
            "1. \"bitcoinaddress\"  (string, required) The bitcoin address for transactions.\n"
            "2. minconf             (numeric, optional, default=1) Only include transactions confirmed at least this many times.\n"
            "\nResult:\n"
            "amount   (numeric) The total amount in " + CURRENCY_UNIT + " received at this address.\n"
            "\nExamples:\n"
            "\nThe amount from transactions with at least 1 confirmation\n"
            + HelpExampleCli("getreceivedbyaddress", "\"1D1ZrZNe3JUo7ZycKEYQQiQAWd9y54F4XZ\"") +
            "\nThe amount including unconfirmed transactions, zero confirmations\n"
            + HelpExampleCli("getreceivedbyaddress", "\"1D1ZrZNe3JUo7ZycKEYQQiQAWd9y54F4XZ\" 0") +
            "\nThe amount with at least 6 confirmation, very safe\n"
            + HelpExampleCli("getreceivedbyaddress", "\"1D1ZrZNe3JUo7ZycKEYQQiQAWd9y54F4XZ\" 6") +
            "\nAs a json rpc call\n"
            + HelpExampleRpc("getreceivedbyaddress", "\"1D1ZrZNe3JUo7ZycKEYQQiQAWd9y54F4XZ\", 6")
       );

    LOCK2(cs_main, pwalletMain->cs_wallet);

    // Bitcoin address
    CTxDestination dest = DecodeDestination(params[0].get_str());
    if (!IsValidDestination(dest)) {
        throw JSONRPCError(RPC_INVALID_ADDRESS_OR_KEY,
                           "Invalid Bitcoin address");
    }
    CScript scriptPubKey = GetScriptForDestination(dest);
    if (!IsMine(*pwalletMain, scriptPubKey, chainActive.Tip()))
        return ValueFromAmount(0);

    // Minimum confirmations
    int nMinDepth = 1;
    if (params.size() > 1)
        nMinDepth = params[1].get_int();

    // Tally
    CAmount nAmount = 0;
    for (map<uint256, CWalletTx>::iterator it = pwalletMain->mapWallet.begin(); it != pwalletMain->mapWallet.end(); ++it)
    {
        const CWalletTx& wtx = (*it).second;
        if (wtx.IsCoinBase() || !CheckFinalTx(wtx))
            continue;

        for (const CTxOut &txout : wtx.vout)
            if (txout.scriptPubKey == scriptPubKey)
                if (wtx.GetDepthInMainChain() >= nMinDepth)
                    nAmount += txout.nValue;
    }

    return  ValueFromAmount(nAmount);
}


UniValue getreceivedbyaccount(const UniValue& params, bool fHelp)
{
    if (!EnsureWalletIsAvailable(fHelp))
        return NullUniValue;

    if (fHelp || params.size() < 1 || params.size() > 2)
        throw runtime_error(
            "getreceivedbyaccount \"account\" ( minconf )\n"
            "\nDEPRECATED. Returns the total amount received by addresses with <account> in transactions with at least [minconf] confirmations.\n"
            "\nArguments:\n"
            "1. \"account\"      (string, required) The selected account, may be the default account using \"\".\n"
            "2. minconf          (numeric, optional, default=1) Only include transactions confirmed at least this many times.\n"
            "\nResult:\n"
            "amount              (numeric) The total amount in " + CURRENCY_UNIT + " received for this account.\n"
            "\nExamples:\n"
            "\nAmount received by the default account with at least 1 confirmation\n"
            + HelpExampleCli("getreceivedbyaccount", "\"\"") +
            "\nAmount received at the tabby account including unconfirmed amounts with zero confirmations\n"
            + HelpExampleCli("getreceivedbyaccount", "\"tabby\" 0") +
            "\nThe amount with at least 6 confirmation, very safe\n"
            + HelpExampleCli("getreceivedbyaccount", "\"tabby\" 6") +
            "\nAs a json rpc call\n"
            + HelpExampleRpc("getreceivedbyaccount", "\"tabby\", 6")
        );

    LOCK2(cs_main, pwalletMain->cs_wallet);

    // Minimum confirmations
    int nMinDepth = 1;
    if (params.size() > 1)
        nMinDepth = params[1].get_int();

    // Get the set of pub keys assigned to account
    string strAccount = AccountFromValue(params[0]);
    set<CTxDestination> setAddress = pwalletMain->GetAccountAddresses(strAccount);

    // Tally
    CAmount nAmount = 0;
    for (map<uint256, CWalletTx>::iterator it = pwalletMain->mapWallet.begin(); it != pwalletMain->mapWallet.end(); ++it)
    {
        const CWalletTx& wtx = (*it).second;
        if (wtx.IsCoinBase() || !CheckFinalTx(wtx))
            continue;

        BOOST_FOREACH(const CTxOut& txout, wtx.vout)
        {
            CTxDestination address;
            if (ExtractDestination(txout.scriptPubKey, address) && IsMine(*pwalletMain, address, chainActive.Tip()) && setAddress.count(address))
                if (wtx.GetDepthInMainChain() >= nMinDepth)
                    nAmount += txout.nValue;
        }
    }

    return ValueFromAmount(nAmount);
}


CAmount GetAccountBalance(CWalletDB& walletdb, const string& strAccount, int nMinDepth, const isminefilter& filter)
{
    CAmount nBalance = 0;

    // Tally wallet transactions
    for (map<uint256, CWalletTx>::iterator it = pwalletMain->mapWallet.begin(); it != pwalletMain->mapWallet.end(); ++it)
    {
        const CWalletTx& wtx = (*it).second;
        if (!CheckFinalTx(wtx) || wtx.GetBlocksToMaturity() > 0 || wtx.GetDepthInMainChain() < 0)
            continue;

        CAmount nReceived, nSent, nFee;
        wtx.GetAccountAmounts(strAccount, nReceived, nSent, nFee, filter);

        if (nReceived != 0 && wtx.GetDepthInMainChain() >= nMinDepth)
            nBalance += nReceived;
        nBalance -= nSent + nFee;
    }

    // Tally internal accounting entries
    nBalance += walletdb.GetAccountCreditDebit(strAccount);

    return nBalance;
}

CAmount GetAccountBalance(const string& strAccount, int nMinDepth, const isminefilter& filter)
{
    CWalletDB walletdb(pwalletMain->strWalletFile);
    return GetAccountBalance(walletdb, strAccount, nMinDepth, filter);
}


UniValue getbalance(const UniValue& params, bool fHelp)
{
    if (!EnsureWalletIsAvailable(fHelp))
        return NullUniValue;

    if (fHelp || params.size() > 3)
        throw runtime_error(
            "getbalance ( \"account\" minconf includeWatchonly )\n"
            "\nIf account is not specified, returns the server's total available balance.\n"
            "If account is specified (DEPRECATED), returns the balance in the account.\n"
            "Note that the account \"\" is not the same as leaving the parameter out.\n"
            "The server total may be different to the balance in the default \"\" account.\n"
            "\nArguments:\n"
            "1. \"account\"      (string, optional) DEPRECATED. The selected account, or \"*\" for entire wallet. It may be the default account using \"\".\n"
            "2. minconf          (numeric, optional, default=1) Only include transactions confirmed at least this many times.\n"
            "3. includeWatchonly (bool, optional, default=false) Also include balance in watchonly addresses (see 'importaddress')\n"
            "\nResult:\n"
            "amount              (numeric) The total amount in " + CURRENCY_UNIT + " received for this account.\n"
            "\nExamples:\n"
            "\nThe total amount in the wallet\n"
            + HelpExampleCli("getbalance", "") +
            "\nThe total amount in the wallet at least 5 blocks confirmed\n"
            + HelpExampleCli("getbalance", "\"*\" 6") +
            "\nAs a json rpc call\n"
            + HelpExampleRpc("getbalance", "\"*\", 6")
        );

    LOCK2(cs_main, pwalletMain->cs_wallet);

    if (params.size() == 0)
        return  ValueFromAmount(pwalletMain->GetBalance());

    int nMinDepth = 1;
    if (params.size() > 1)
        nMinDepth = params[1].get_int();
    isminefilter filter = ISMINE_SPENDABLE;
    if(params.size() > 2)
        if(params[2].get_bool())
            filter = filter | ISMINE_WATCH_ONLY;

    if (params[0].get_str() == "*") {
        // Calculate total balance a different way from GetBalance()
        // (GetBalance() sums up all unspent TxOuts)
        // getbalance and "getbalance * 1 true" should return the same number
        CAmount nBalance = 0;
        for (map<uint256, CWalletTx>::iterator it = pwalletMain->mapWallet.begin(); it != pwalletMain->mapWallet.end(); ++it)
        {
            const CWalletTx& wtx = (*it).second;
            if (!CheckFinalTx(wtx) || wtx.GetBlocksToMaturity() > 0 || wtx.GetDepthInMainChain() < 0)
                continue;

            CAmount allFee;
            string strSentAccount;
            list<COutputEntry> listReceived;
            list<COutputEntry> listSent;
            wtx.GetAmounts(listReceived, listSent, allFee, strSentAccount, filter);
            if (wtx.GetDepthInMainChain() >= nMinDepth)
            {
                BOOST_FOREACH(const COutputEntry& r, listReceived)
                    nBalance += r.amount;
            }
            BOOST_FOREACH(const COutputEntry& s, listSent)
                nBalance -= s.amount;
            nBalance -= allFee;
        }
        return  ValueFromAmount(nBalance);
    }

    string strAccount = AccountFromValue(params[0]);

    CAmount nBalance = GetAccountBalance(strAccount, nMinDepth, filter);

    return ValueFromAmount(nBalance);
}

UniValue getunconfirmedbalance(const UniValue &params, bool fHelp)
{
    if (!EnsureWalletIsAvailable(fHelp))
        return NullUniValue;

    if (fHelp || params.size() > 0)
        throw runtime_error(
                "getunconfirmedbalance\n"
                "Returns the server's total unconfirmed balance\n");

    LOCK2(cs_main, pwalletMain->cs_wallet);

    return ValueFromAmount(pwalletMain->GetUnconfirmedBalance());
}


UniValue movecmd(const UniValue& params, bool fHelp)
{
    if (!EnsureWalletIsAvailable(fHelp))
        return NullUniValue;

    if (fHelp || params.size() < 3 || params.size() > 5)
        throw runtime_error(
            "move \"fromaccount\" \"toaccount\" amount ( minconf \"comment\" )\n"
            "\nDEPRECATED. Move a specified amount from one account in your wallet to another.\n"
            "\nArguments:\n"
            "1. \"fromaccount\"   (string, required) The name of the account to move funds from. May be the default account using \"\".\n"
            "2. \"toaccount\"     (string, required) The name of the account to move funds to. May be the default account using \"\".\n"
            "3. amount            (numeric) Quantity of " + CURRENCY_UNIT + " to move between accounts.\n"
            "4. minconf           (numeric, optional, default=1) Only use funds with at least this many confirmations.\n"
            "5. \"comment\"       (string, optional) An optional comment, stored in the wallet only.\n"
            "\nResult:\n"
            "true|false           (boolean) true if successful.\n"
            "\nExamples:\n"
            "\nMove 0.01 " + CURRENCY_UNIT + " from the default account to the account named tabby\n"
            + HelpExampleCli("move", "\"\" \"tabby\" 0.01") +
            "\nMove 0.01 " + CURRENCY_UNIT + " timotei to akiko with a comment and funds have 6 confirmations\n"
            + HelpExampleCli("move", "\"timotei\" \"akiko\" 0.01 6 \"happy birthday!\"") +
            "\nAs a json rpc call\n"
            + HelpExampleRpc("move", "\"timotei\", \"akiko\", 0.01, 6, \"happy birthday!\"")
        );

    LOCK2(cs_main, pwalletMain->cs_wallet);

    string strFrom = AccountFromValue(params[0]);
    string strTo = AccountFromValue(params[1]);
    CAmount nAmount = AmountFromValue(params[2]);
    if (nAmount <= 0)
        throw JSONRPCError(RPC_TYPE_ERROR, "Invalid amount for send");
    if (params.size() > 3)
        // unused parameter, used to be nMinDepth, keep type-checking it though
        (void)params[3].get_int();
    string strComment;
    if (params.size() > 4)
        strComment = params[4].get_str();

    CWalletDB walletdb(pwalletMain->strWalletFile);
    if (!walletdb.TxnBegin())
        throw JSONRPCError(RPC_DATABASE_ERROR, "database error");

    int64_t nNow = GetAdjustedTime();

    // Debit
    CAccountingEntry debit;
    debit.nOrderPos = pwalletMain->IncOrderPosNext(&walletdb);
    debit.strAccount = strFrom;
    debit.nCreditDebit = -nAmount;
    debit.nTime = nNow;
    debit.strOtherAccount = strTo;
    debit.strComment = strComment;
    pwalletMain->AddAccountingEntry(debit, walletdb);

    // Credit
    CAccountingEntry credit;
    credit.nOrderPos = pwalletMain->IncOrderPosNext(&walletdb);
    credit.strAccount = strTo;
    credit.nCreditDebit = nAmount;
    credit.nTime = nNow;
    credit.strOtherAccount = strFrom;
    credit.strComment = strComment;
    pwalletMain->AddAccountingEntry(credit, walletdb);

    if (!walletdb.TxnCommit())
        throw JSONRPCError(RPC_DATABASE_ERROR, "database error");

    return true;
}


UniValue sendfrom(const UniValue& params, bool fHelp)
{
    if (!EnsureWalletIsAvailable(fHelp))
        return NullUniValue;

    if (fHelp || params.size() < 3 || params.size() > 6)
        throw runtime_error(
            "sendfrom \"fromaccount\" \"tobitcoinaddress\" amount ( minconf \"comment\" \"comment-to\" )\n"
            "\nDEPRECATED (use sendtoaddress). Sent an amount from an account to a bitcoin address."
            + HelpRequiringPassphrase() + "\n"
            "\nArguments:\n"
            "1. \"fromaccount\"       (string, required) The name of the account to send funds from. May be the default account using \"\".\n"
            "2. \"tobitcoinaddress\"  (string, required) The bitcoin address to send funds to.\n"
            "3. amount                (numeric or string, required) The amount in " + CURRENCY_UNIT + " (transaction fee is added on top).\n"
            "4. minconf               (numeric, optional, default=1) Only use funds with at least this many confirmations.\n"
            "5. \"comment\"           (string, optional) A comment used to store what the transaction is for. \n"
            "                                     This is not part of the transaction, just kept in your wallet.\n"
            "6. \"comment-to\"        (string, optional) An optional comment to store the name of the person or organization \n"
            "                                     to which you're sending the transaction. This is not part of the transaction, \n"
            "                                     it is just kept in your wallet.\n"
            "\nResult:\n"
            "\"transactionid\"        (string) The transaction id.\n"
            "\nExamples:\n"
            "\nSend 0.01 " + CURRENCY_UNIT + " from the default account to the address, must have at least 1 confirmation\n"
            + HelpExampleCli("sendfrom", "\"\" \"1M72Sfpbz1BPpXFHz9m3CdqATR44Jvaydd\" 0.01") +
            "\nSend 0.01 from the tabby account to the given address, funds must have at least 6 confirmations\n"
            + HelpExampleCli("sendfrom", "\"tabby\" \"1M72Sfpbz1BPpXFHz9m3CdqATR44Jvaydd\" 0.01 6 \"donation\" \"seans outpost\"") +
            "\nAs a json rpc call\n"
            + HelpExampleRpc("sendfrom", "\"tabby\", \"1M72Sfpbz1BPpXFHz9m3CdqATR44Jvaydd\", 0.01, 6, \"donation\", \"seans outpost\"")
        );

    LOCK2(cs_main, pwalletMain->cs_wallet);

    std::string strAccount = AccountFromValue(params[0]);
    CTxDestination dest = DecodeDestination(params[1].get_str());
    if (!IsValidDestination(dest)) {
        throw JSONRPCError(RPC_INVALID_ADDRESS_OR_KEY,
                           "Invalid Bitcoin address");
    }
    CAmount nAmount = AmountFromValue(params[2]);
    if (nAmount <= 0)
        throw JSONRPCError(RPC_TYPE_ERROR, "Invalid amount for send");
    int nMinDepth = 1;
    if (params.size() > 3)
        nMinDepth = params[3].get_int();

    CWalletTx wtx;
    wtx.strFromAccount = strAccount;
    if (params.size() > 4 && !params[4].isNull() && !params[4].get_str().empty())
        wtx.mapValue["comment"] = params[4].get_str();
    if (params.size() > 5 && !params[5].isNull() && !params[5].get_str().empty())
        wtx.mapValue["to"]      = params[5].get_str();

    EnsureWalletIsUnlocked();

    // Check funds
    CAmount nBalance = GetAccountBalance(strAccount, nMinDepth, ISMINE_SPENDABLE);
    if (nAmount > nBalance)
        throw JSONRPCError(RPC_WALLET_INSUFFICIENT_FUNDS, "Account has insufficient funds");

    SendMoney(dest, nAmount, false, wtx);

    return wtx.GetHash().GetHex();
}


UniValue sendmany(const UniValue& params, bool fHelp)
{
    if (!EnsureWalletIsAvailable(fHelp))
        return NullUniValue;

    if (fHelp || params.size() < 2 || params.size() > 5)
        throw runtime_error(
            "sendmany \"fromaccount\" {\"address\":amount,...} ( minconf \"comment\" [\"address\",...] )\n"
            "\nSend multiple times. Amounts are double-precision floating point numbers."
            + HelpRequiringPassphrase() + "\n"
            "\nArguments:\n"
            "1. \"fromaccount\"         (string, required) DEPRECATED. The account to send the funds from. Should be \"\" for the default account\n"
            "2. \"amounts\"             (string, required) A json object with addresses and amounts\n"
            "    {\n"
            "      \"address\":amount   (numeric or string) The bitcoin address is the key, the numeric amount (can be string) in " + CURRENCY_UNIT + " is the value\n"
            "      ,...\n"
            "    }\n"
            "3. minconf                 (numeric, optional, default=1) Only use the balance confirmed at least this many times.\n"
            "4. \"comment\"             (string, optional) A comment\n"
            "5. subtractfeefromamount   (string, optional) A json array with addresses.\n"
            "                           The fee will be equally deducted from the amount of each selected address.\n"
            "                           Those recipients will receive less bitcoins than you enter in their corresponding amount field.\n"
            "                           If no addresses are specified here, the sender pays the fee.\n"
            "    [\n"
            "      \"address\"            (string) Subtract fee from this address\n"
            "      ,...\n"
            "    ]\n"
            "\nResult:\n"
            "\"transactionid\"          (string) The transaction id for the send. Only 1 transaction is created regardless of \n"
            "                                    the number of addresses.\n"
            "\nExamples:\n"
            "\nSend two amounts to two different addresses:\n"
            + HelpExampleCli("sendmany", "\"\" \"{\\\"1D1ZrZNe3JUo7ZycKEYQQiQAWd9y54F4XZ\\\":0.01,\\\"1353tsE8YMTA4EuV7dgUXGjNFf9KpVvKHz\\\":0.02}\"") +
            "\nSend two amounts to two different addresses setting the confirmation and comment:\n"
            + HelpExampleCli("sendmany", "\"\" \"{\\\"1D1ZrZNe3JUo7ZycKEYQQiQAWd9y54F4XZ\\\":0.01,\\\"1353tsE8YMTA4EuV7dgUXGjNFf9KpVvKHz\\\":0.02}\" 6 \"testing\"") +
            "\nSend two amounts to two different addresses, subtract fee from amount:\n"
            + HelpExampleCli("sendmany", "\"\" \"{\\\"1D1ZrZNe3JUo7ZycKEYQQiQAWd9y54F4XZ\\\":0.01,\\\"1353tsE8YMTA4EuV7dgUXGjNFf9KpVvKHz\\\":0.02}\" 1 \"\" \"[\\\"1D1ZrZNe3JUo7ZycKEYQQiQAWd9y54F4XZ\\\",\\\"1353tsE8YMTA4EuV7dgUXGjNFf9KpVvKHz\\\"]\"") +
            "\nAs a json rpc call\n"
            + HelpExampleRpc("sendmany", "\"\", \"{\\\"1D1ZrZNe3JUo7ZycKEYQQiQAWd9y54F4XZ\\\":0.01,\\\"1353tsE8YMTA4EuV7dgUXGjNFf9KpVvKHz\\\":0.02}\", 6, \"testing\"")
        );

    LOCK2(cs_main, pwalletMain->cs_wallet);

    string strAccount = AccountFromValue(params[0]);
    UniValue sendTo = params[1].get_obj();
    int nMinDepth = 1;
    if (params.size() > 2)
        nMinDepth = params[2].get_int();

    CWalletTx wtx;
    wtx.strFromAccount = strAccount;
    if (params.size() > 3 && !params[3].isNull() && !params[3].get_str().empty())
        wtx.mapValue["comment"] = params[3].get_str();

    UniValue subtractFeeFromAmount(UniValue::VARR);
    if (params.size() > 4)
        subtractFeeFromAmount = params[4].get_array();

    std::set<CTxDestination> destinations;
    std::vector<CRecipient> vecSend;

    CAmount totalAmount = 0;
    std::vector<std::string> keys = sendTo.getKeys();
    for (const std::string &name_ : keys) {
        CTxDestination dest = DecodeDestination(name_);
        if (!IsValidDestination(dest)) {
            throw JSONRPCError(RPC_INVALID_ADDRESS_OR_KEY,
                               std::string("Invalid Bitcoin address: ") +
                                   name_);
        }

        if (destinations.count(dest)) {
            throw JSONRPCError(
                RPC_INVALID_PARAMETER,
                std::string("Invalid parameter, duplicated address: ") + name_);
        }
        destinations.insert(dest);

        CScript scriptPubKey = GetScriptForDestination(dest);
        CAmount nAmount = AmountFromValue(sendTo[name_]);
        if (nAmount <= 0)
            throw JSONRPCError(RPC_TYPE_ERROR, "Invalid amount for send");
        totalAmount += nAmount;

        bool fSubtractFeeFromAmount = false;
        for (unsigned int idx = 0; idx < subtractFeeFromAmount.size(); idx++) {
            const UniValue& addr = subtractFeeFromAmount[idx];
            if (addr.get_str() == name_)
                fSubtractFeeFromAmount = true;
        }

        CRecipient recipient = {scriptPubKey, nAmount, fSubtractFeeFromAmount};
        vecSend.push_back(recipient);
    }

    EnsureWalletIsUnlocked();

    // Check funds
    CAmount nBalance = GetAccountBalance(strAccount, nMinDepth, ISMINE_SPENDABLE);
    if (totalAmount > nBalance)
        throw JSONRPCError(RPC_WALLET_INSUFFICIENT_FUNDS, "Account has insufficient funds");

    // Send
    CReserveKey keyChange(pwalletMain);
    CAmount nFeeRequired = 0;
    int nChangePosRet = -1;
    string strFailReason;
    bool fCreated = pwalletMain->CreateTransaction(vecSend, wtx, keyChange, nFeeRequired, nChangePosRet, strFailReason);
    if (!fCreated)
        throw JSONRPCError(RPC_WALLET_INSUFFICIENT_FUNDS, strFailReason);
    if (!pwalletMain->CommitTransaction(wtx, keyChange))
        throw JSONRPCError(RPC_WALLET_ERROR, "Transaction commit failed");

    return wtx.GetHash().GetHex();
}

// Defined in rpc/misc.cpp
extern CScript _createmultisig_redeemScript(const UniValue& params);

UniValue addmultisigaddress(const UniValue& params, bool fHelp)
{
    if (!EnsureWalletIsAvailable(fHelp))
        return NullUniValue;

    if (fHelp || params.size() < 2 || params.size() > 3)
    {
        string msg = "addmultisigaddress nrequired [\"key\",...] ( \"account\" )\n"
            "\nAdd a nrequired-to-sign multisignature address to the wallet.\n"
            "Each key is a Bitcoin address or hex-encoded public key.\n"
            "If 'account' is specified (DEPRECATED), assign address to that account.\n"

            "\nArguments:\n"
            "1. nrequired        (numeric, required) The number of required signatures out of the n keys or addresses.\n"
            "2. \"keysobject\"   (string, required) A json array of bitcoin addresses or hex-encoded public keys\n"
            "     [\n"
            "       \"address\"  (string) bitcoin address or hex-encoded public key\n"
            "       ...,\n"
            "     ]\n"
            "3. \"account\"      (string, optional) DEPRECATED. An account to assign the addresses to.\n"

            "\nResult:\n"
            "\"bitcoinaddress\"  (string) A bitcoin address associated with the keys.\n"

            "\nExamples:\n"
            "\nAdd a multisig address from 2 addresses\n"
            + HelpExampleCli("addmultisigaddress", "2 \"[\\\"16sSauSf5pF2UkUwvKGq4qjNRzBZYqgEL5\\\",\\\"171sgjn4YtPu27adkKGrdDwzRTxnRkBfKV\\\"]\"") +
            "\nAs json rpc call\n"
            + HelpExampleRpc("addmultisigaddress", "2, \"[\\\"16sSauSf5pF2UkUwvKGq4qjNRzBZYqgEL5\\\",\\\"171sgjn4YtPu27adkKGrdDwzRTxnRkBfKV\\\"]\"")
        ;
        throw runtime_error(msg);
    }

    LOCK2(cs_main, pwalletMain->cs_wallet);

    string strAccount;
    if (params.size() > 2)
        strAccount = AccountFromValue(params[2]);

    // Construct using pay-to-script-hash:
    CScript inner = _createmultisig_redeemScript(params);
    CScriptID innerID(inner);
    pwalletMain->AddCScript(inner);

    pwalletMain->SetAddressBook(innerID, strAccount, "send");
    return EncodeDestination(innerID);
}


struct tallyitem
{
    CAmount nAmount;
    int nConf;
    vector<uint256> txids;
    bool fIsWatchonly;
    tallyitem()
    {
        nAmount = 0;
        nConf = std::numeric_limits<int>::max();
        fIsWatchonly = false;
    }
};

UniValue ListReceived(const UniValue& params, bool fByAccounts)
{
    // Minimum confirmations
    int nMinDepth = 1;
    if (params.size() > 0)
        nMinDepth = params[0].get_int();

    // Whether to include empty accounts
    bool fIncludeEmpty = false;
    if (params.size() > 1)
        fIncludeEmpty = params[1].get_bool();

    isminefilter filter = ISMINE_SPENDABLE;
    if(params.size() > 2)
        if(params[2].get_bool())
            filter = filter | ISMINE_WATCH_ONLY;

    // Tally
    std::map<CTxDestination, tallyitem> mapTally;
    for (std::map<uint256, CWalletTx>::iterator it = pwalletMain->mapWallet.begin();
         it != pwalletMain->mapWallet.end(); ++it)
    {
        const CWalletTx &wtx = (*it).second;

        CValidationState state;
        if (wtx.IsCoinBase() || !CheckFinalTx(wtx))
            continue;

        int nDepth = wtx.GetDepthInMainChain();
        if (nDepth < nMinDepth)
            continue;

        for (const CTxOut &txout : wtx.vout)
        {
            CTxDestination address;
            if (!ExtractDestination(txout.scriptPubKey, address))
                continue;

            isminefilter mine = IsMine(*pwalletMain, address, chainActive.Tip());
            if(!(mine & filter))
                continue;

            tallyitem& item = mapTally[address];
            item.nAmount += txout.nValue;
            item.nConf = min(item.nConf, nDepth);
            item.txids.push_back(wtx.GetHash());
            if (mine & ISMINE_WATCH_ONLY)
                item.fIsWatchonly = true;
        }
    }

    // Reply
    UniValue ret(UniValue::VARR);
    std::map<std::string, tallyitem> mapAccountTally;
    for (const std::pair<CTxDestination, CAddressBookData> &item : pwalletMain->mapAddressBook)
    {
        const CTxDestination &dest = item.first;
        const std::string &strAccount = item.second.name;
        std::map<CTxDestination, tallyitem>::iterator it = mapTally.find(dest);
        if (it == mapTally.end() && !fIncludeEmpty)
            continue;

        CAmount nAmount = 0;
        int nConf = std::numeric_limits<int>::max();
        bool fIsWatchonly = false;
        if (it != mapTally.end())
        {
            nAmount = (*it).second.nAmount;
            nConf = (*it).second.nConf;
            fIsWatchonly = (*it).second.fIsWatchonly;
        }

        if (fByAccounts)
        {
            tallyitem& item = mapAccountTally[strAccount];
            item.nAmount += nAmount;
            item.nConf = min(item.nConf, nConf);
            item.fIsWatchonly = fIsWatchonly;
        }
        else
        {
            UniValue obj(UniValue::VOBJ);
            if(fIsWatchonly)
            {
                obj.push_back(Pair("involvesWatchonly", true));
            }
<<<<<<< HEAD
            obj.push_back(Pair("address", address.ToString()));
            obj.push_back(Pair("account", strAccount));
            obj.push_back(Pair("satoshi", UniValue(nAmount)));
            obj.push_back(Pair("amount", ValueFromAmount(nAmount)));
            obj.push_back(
                Pair("confirmations",
                    (nConf == std::numeric_limits<int>::max() ? 0 : nConf)));
=======
            obj.push_back(Pair("address", EncodeDestination(dest)));
            obj.push_back(Pair("account", strAccount));
            obj.push_back(Pair("amount", ValueFromAmount(nAmount)));
            obj.push_back(
                Pair("confirmations",
                     (nConf == std::numeric_limits<int>::max() ? 0 : nConf)));
>>>>>>> 8c76a509
            if (!fByAccounts)
            {
                obj.push_back(Pair("label", strAccount));
            }
            UniValue transactions(UniValue::VARR);
            if (it != mapTally.end())
            {
                for (const uint256 &item : (*it).second.txids)
                {
                    transactions.push_back(item.GetHex());
                }
            }
            obj.push_back(Pair("txids", transactions));
            ret.push_back(obj);
        }
    }

    if (fByAccounts)
    {
        for (map<string, tallyitem>::iterator it = mapAccountTally.begin(); it != mapAccountTally.end(); ++it)
        {
            CAmount nAmount = (*it).second.nAmount;
            int nConf = (*it).second.nConf;
            UniValue obj(UniValue::VOBJ);
            if((*it).second.fIsWatchonly)
                obj.push_back(Pair("involvesWatchonly", true));
            obj.push_back(Pair("account",       (*it).first));
            obj.push_back(Pair("satoshi",       UniValue(nAmount)));
            obj.push_back(Pair("amount",        ValueFromAmount(nAmount)));
            obj.push_back(Pair("confirmations", (nConf == std::numeric_limits<int>::max() ? 0 : nConf)));
            ret.push_back(obj);
        }
    }

    return ret;
}

UniValue listreceivedbyaddress(const UniValue& params, bool fHelp)
{
    if (!EnsureWalletIsAvailable(fHelp))
        return NullUniValue;

    if (fHelp || params.size() > 3)
        throw runtime_error(
            "listreceivedbyaddress ( minconf includeempty includeWatchonly)\n"
            "\nList balances by receiving address.\n"
            "\nArguments:\n"
            "1. minconf       (numeric, optional, default=1) The minimum number of confirmations before payments are included.\n"
            "2. includeempty  (bool, optional, default=false) Whether to include addresses that haven't received any payments.\n"
            "3. includeWatchonly (bool, optional, default=false) Whether to include watchonly addresses (see 'importaddress').\n"

            "\nResult:\n"
            "[\n"
            "  {\n"
            "    \"involvesWatchonly\" : true,        (bool) Only returned if imported addresses were involved in transaction\n"
            "    \"address\" : \"receivingaddress\",  (string) The receiving address\n"
            "    \"account\" : \"accountname\",       (string) DEPRECATED. The account of the receiving address. The default account is \"\".\n"
            "    \"amount\" : x.xxx,                  (numeric) The total amount in " + CURRENCY_UNIT + " received by the address\n"
            "    \"confirmations\" : n,               (numeric) The number of confirmations of the most recent transaction included\n"
            "    \"label\" : \"label\"                (string) A comment for the address/transaction, if any\n"
            "  }\n"
            "  ,...\n"
            "]\n"

            "\nExamples:\n"
            + HelpExampleCli("listreceivedbyaddress", "")
            + HelpExampleCli("listreceivedbyaddress", "6 true")
            + HelpExampleRpc("listreceivedbyaddress", "6, true, true")
        );

    LOCK2(cs_main, pwalletMain->cs_wallet);

    return ListReceived(params, false);
}

UniValue listreceivedbyaccount(const UniValue& params, bool fHelp)
{
    if (!EnsureWalletIsAvailable(fHelp))
        return NullUniValue;

    if (fHelp || params.size() > 3)
        throw runtime_error(
            "listreceivedbyaccount ( minconf includeempty includeWatchonly)\n"
            "\nDEPRECATED. List balances by account.\n"
            "\nArguments:\n"
            "1. minconf      (numeric, optional, default=1) The minimum number of confirmations before payments are included.\n"
            "2. includeempty (bool, optional, default=false) Whether to include accounts that haven't received any payments.\n"
            "3. includeWatchonly (bool, optional, default=false) Whether to include watchonly addresses (see 'importaddress').\n"

            "\nResult:\n"
            "[\n"
            "  {\n"
            "    \"involvesWatchonly\" : true,   (bool) Only returned if imported addresses were involved in transaction\n"
            "    \"account\" : \"accountname\",  (string) The account name of the receiving account\n"
            "    \"amount\" : x.xxx,             (numeric) The total amount received by addresses with this account\n"
            "    \"confirmations\" : n,          (numeric) The number of confirmations of the most recent transaction included\n"
            "    \"label\" : \"label\"           (string) A comment for the address/transaction, if any\n"
            "  }\n"
            "  ,...\n"
            "]\n"

            "\nExamples:\n"
            + HelpExampleCli("listreceivedbyaccount", "")
            + HelpExampleCli("listreceivedbyaccount", "6 true")
            + HelpExampleRpc("listreceivedbyaccount", "6, true, true")
        );

    LOCK2(cs_main, pwalletMain->cs_wallet);

    return ListReceived(params, true);
}

static void MaybePushAddress(UniValue &entry, const CTxDestination &dest) {
    if (IsValidDestination(dest)) {
        entry.push_back(Pair("address", EncodeDestination(dest)));
    }
}

void ListTransactions(const CWalletTx& wtx, const string& strAccount, int nMinDepth, bool fLong, UniValue& ret, const isminefilter& filter)
{
    CAmount nFee;
    string strSentAccount;
    list<COutputEntry> listReceived;
    list<COutputEntry> listSent;

    wtx.GetAmounts(listReceived, listSent, nFee, strSentAccount, filter);

    bool fAllAccounts = (strAccount == string("*"));
    bool involvesWatchonly = wtx.IsFromMe(ISMINE_WATCH_ONLY);

    // Sent
    if ((!listSent.empty() || nFee != 0) && (fAllAccounts || strAccount == strSentAccount))
    {
        BOOST_FOREACH(const COutputEntry& s, listSent)
        {
            UniValue entry(UniValue::VOBJ);
            if(involvesWatchonly || (::IsMine(*pwalletMain, s.destination, chainActive.Tip()) & ISMINE_WATCH_ONLY))
                entry.push_back(Pair("involvesWatchonly", true));
            entry.push_back(Pair("account", strSentAccount));
            MaybePushAddress(entry, s.destination);
            entry.push_back(Pair("category", "send"));
            entry.push_back(Pair("satoshi", UniValue(-s.amount)));
            entry.push_back(Pair("amount", ValueFromAmount(-s.amount)));
            if (pwalletMain->mapAddressBook.count(s.destination))
                entry.push_back(Pair("label", pwalletMain->mapAddressBook[s.destination].name));
            entry.push_back(Pair("vout", s.vout));
            entry.push_back(Pair("fee", ValueFromAmount(-nFee)));
            if (fLong)
                WalletTxToJSON(wtx, entry);
            entry.push_back(Pair("abandoned", wtx.isAbandoned()));
            ret.push_back(entry);
        }
    }

    // Received
    if (listReceived.size() > 0 && wtx.GetDepthInMainChain() >= nMinDepth)
    {
        BOOST_FOREACH(const COutputEntry& r, listReceived)
        {
            string account;
            if (pwalletMain->mapAddressBook.count(r.destination))
                account = pwalletMain->mapAddressBook[r.destination].name;
            if (fAllAccounts || (account == strAccount))
            {
                UniValue entry(UniValue::VOBJ);
                if(involvesWatchonly || (::IsMine(*pwalletMain, r.destination, chainActive.Tip()) & ISMINE_WATCH_ONLY))
                    entry.push_back(Pair("involvesWatchonly", true));
                entry.push_back(Pair("account", account));
                MaybePushAddress(entry, r.destination);
                if (wtx.IsCoinBase())
                {
                    if (wtx.GetDepthInMainChain() < 1)
                        entry.push_back(Pair("category", "orphan"));
                    else if (wtx.GetBlocksToMaturity() > 0)
                        entry.push_back(Pair("category", "immature"));
                    else
                        entry.push_back(Pair("category", "generate"));
                }
                else
                {
                    entry.push_back(Pair("category", "receive"));
                }
                entry.push_back(Pair("satoshi", UniValue(r.amount)));
                entry.push_back(Pair("amount", ValueFromAmount(r.amount)));
                if (pwalletMain->mapAddressBook.count(r.destination))
                    entry.push_back(Pair("label", account));
                entry.push_back(Pair("vout", r.vout));
                if (fLong)
                    WalletTxToJSON(wtx, entry);
                ret.push_back(entry);
            }
        }
    }
}

void AcentryToJSON(const CAccountingEntry& acentry, const string& strAccount, UniValue& ret)
{
    bool fAllAccounts = (strAccount == string("*"));

    if (fAllAccounts || acentry.strAccount == strAccount)
    {
        UniValue entry(UniValue::VOBJ);
        entry.push_back(Pair("account", acentry.strAccount));
        entry.push_back(Pair("category", "move"));
        entry.push_back(Pair("time", acentry.nTime));
        entry.push_back(Pair("satoshi", UniValue(acentry.nCreditDebit)));
        entry.push_back(Pair("amount", ValueFromAmount(acentry.nCreditDebit)));
        entry.push_back(Pair("otheraccount", acentry.strOtherAccount));
        entry.push_back(Pair("comment", acentry.strComment));
        ret.push_back(entry);
    }
}

UniValue listtransactions(const UniValue& params, bool fHelp)
{
    if (!EnsureWalletIsAvailable(fHelp))
        return NullUniValue;

    if (fHelp || params.size() > 4)
        throw runtime_error(
            "listtransactions ( \"account\" count from includeWatchonly)\n"
            "\nReturns up to 'count' most recent transactions skipping the first 'from' transactions for account 'account'.\n"
            "\nArguments:\n"
            "1. \"account\"    (string, optional) DEPRECATED. The account name. Should be \"*\".\n"
            "2. count          (numeric, optional, default=10) The number of transactions to return\n"
            "3. from           (numeric, optional, default=0) The number of transactions to skip\n"
            "4. includeWatchonly (bool, optional, default=false) Include transactions to watchonly addresses (see 'importaddress')\n"
            "\nResult:\n"
            "[\n"
            "  {\n"
            "    \"account\":\"accountname\",       (string) DEPRECATED. The account name associated with the transaction. \n"
            "                                                It will be \"\" for the default account.\n"
            "    \"address\":\"bitcoinaddress\",    (string) The bitcoin address of the transaction. Not present for \n"
            "                                                move transactions (category = move).\n"
            "    \"category\":\"send|receive|move\", (string) The transaction category. 'move' is a local (off blockchain)\n"
            "                                                transaction between accounts, and not associated with an address,\n"
            "                                                transaction id or block. 'send' and 'receive' transactions are \n"
            "                                                associated with an address, transaction id and block details\n"
            "    \"amount\": x.xxx,          (numeric) The amount in " + CURRENCY_UNIT + ". This is negative for the 'send' category, and for the\n"
            "                                         'move' category for moves outbound. It is positive for the 'receive' category,\n"
            "                                         and for the 'move' category for inbound funds.\n"
            "    \"vout\": n,                (numeric) the vout value\n"
            "    \"fee\": x.xxx,             (numeric) The amount of the fee in " + CURRENCY_UNIT + ". This is negative and only available for the \n"
            "                                         'send' category of transactions.\n"
            "    \"confirmations\": n,       (numeric) The number of confirmations for the transaction. Available for 'send' and \n"
            "                                         'receive' category of transactions. Negative confirmations indicate the\n"
            "                                         transaction conflicts with the block chain\n"
            "    \"trusted\": xxx            (bool) Whether we consider the outputs of this unconfirmed transaction safe to spend.\n"
            "    \"blockhash\": \"hashvalue\", (string) The block hash containing the transaction. Available for 'send' and 'receive'\n"
            "                                          category of transactions.\n"
            "    \"blockindex\": n,          (numeric) The index of the transaction in the block that includes it. Available for 'send' and 'receive'\n"
            "                                          category of transactions.\n"
            "    \"blocktime\": xxx,         (numeric) The block time in seconds since epoch (1 Jan 1970 GMT).\n"
            "    \"txid\": \"transactionid\", (string) The transaction id. Available for 'send' and 'receive' category of transactions.\n"
            "    \"time\": xxx,              (numeric) The transaction time in seconds since epoch (midnight Jan 1 1970 GMT).\n"
            "    \"timereceived\": xxx,      (numeric) The time received in seconds since epoch (midnight Jan 1 1970 GMT). Available \n"
            "                                          for 'send' and 'receive' category of transactions.\n"
            "    \"comment\": \"...\",       (string) If a comment is associated with the transaction.\n"
            "    \"label\": \"label\"        (string) A comment for the address/transaction, if any\n"
            "    \"otheraccount\": \"accountname\",  (string) For the 'move' category of transactions, the account the funds came \n"
            "                                          from (for receiving funds, positive amounts), or went to (for sending funds,\n"
            "                                          negative amounts).\n"
            "    \"abandoned\": xxx          (bool) 'true' if the transaction has been abandoned (inputs are respendable). Only available for the \n"
            "                                         'send' category of transactions.\n"
            "  }\n"
            "]\n"

            "\nExamples:\n"
            "\nList the most recent 10 transactions in the systems\n"
            + HelpExampleCli("listtransactions", "") +
            "\nList transactions 100 to 120\n"
            + HelpExampleCli("listtransactions", "\"*\" 20 100") +
            "\nAs a json rpc call\n"
            + HelpExampleRpc("listtransactions", "\"*\", 20, 100")
        );

    LOCK2(cs_main, pwalletMain->cs_wallet);

    string strAccount = "*";
    if (params.size() > 0)
        strAccount = params[0].get_str();
    int nCount = 10;
    if (params.size() > 1)
        nCount = params[1].get_int();
    int nFrom = 0;
    if (params.size() > 2)
        nFrom = params[2].get_int();
    isminefilter filter = ISMINE_SPENDABLE;
    if(params.size() > 3)
        if(params[3].get_bool())
            filter = filter | ISMINE_WATCH_ONLY;

    if (nCount < 0)
        throw JSONRPCError(RPC_INVALID_PARAMETER, "Negative count");
    if (nFrom < 0)
        throw JSONRPCError(RPC_INVALID_PARAMETER, "Negative from");

    UniValue ret(UniValue::VARR);

    const CWallet::TxItems & txOrdered = pwalletMain->wtxOrdered;

    // iterate backwards until we have nCount items to return:
    for (CWallet::TxItems::const_reverse_iterator it = txOrdered.rbegin(); it != txOrdered.rend(); ++it)
    {
        CWalletTx *const pwtx = (*it).second.first;
        if (pwtx != 0)
            ListTransactions(*pwtx, strAccount, 0, true, ret, filter);
        CAccountingEntry *const pacentry = (*it).second.second;
        if (pacentry != 0)
            AcentryToJSON(*pacentry, strAccount, ret);

        if ((int)ret.size() >= (nCount+nFrom)) break;
    }
    // ret is newest to oldest

    if (nFrom > (int)ret.size())
        nFrom = ret.size();
    if ((nFrom + nCount) > (int)ret.size())
        nCount = ret.size() - nFrom;

    vector<UniValue> arrTmp = ret.getValues();

    vector<UniValue>::iterator first = arrTmp.begin();
    std::advance(first, nFrom);
    vector<UniValue>::iterator last = arrTmp.begin();
    std::advance(last, nFrom+nCount);

    if (last != arrTmp.end()) arrTmp.erase(last, arrTmp.end());
    if (first != arrTmp.begin()) arrTmp.erase(arrTmp.begin(), first);

    std::reverse(arrTmp.begin(), arrTmp.end()); // Return oldest to newest

    ret.clear();
    ret.setArray();
    ret.push_backV(arrTmp);

    return ret;
}

UniValue listaccounts(const UniValue& params, bool fHelp)
{
    if (!EnsureWalletIsAvailable(fHelp))
        return NullUniValue;

    if (fHelp || params.size() > 2)
        throw runtime_error(
            "listaccounts ( minconf includeWatchonly)\n"
            "\nDEPRECATED. Returns Object that has account names as keys, account balances as values.\n"
            "\nArguments:\n"
            "1. minconf          (numeric, optional, default=1) Only include transactions with at least this many confirmations\n"
            "2. includeWatchonly (bool, optional, default=false) Include balances in watchonly addresses (see 'importaddress')\n"
            "\nResult:\n"
            "{                      (json object where keys are account names, and values are numeric balances\n"
            "  \"account\": x.xxx,  (numeric) The property name is the account name, and the value is the total balance for the account.\n"
            "  ...\n"
            "}\n"
            "\nExamples:\n"
            "\nList account balances where there at least 1 confirmation\n"
            + HelpExampleCli("listaccounts", "") +
            "\nList account balances including zero confirmation transactions\n"
            + HelpExampleCli("listaccounts", "0") +
            "\nList account balances for 6 or more confirmations\n"
            + HelpExampleCli("listaccounts", "6") +
            "\nAs json rpc call\n"
            + HelpExampleRpc("listaccounts", "6")
        );

    LOCK2(cs_main, pwalletMain->cs_wallet);

    int nMinDepth = 1;
    if (params.size() > 0)
        nMinDepth = params[0].get_int();
    isminefilter includeWatchonly = ISMINE_SPENDABLE;
    if(params.size() > 1)
        if(params[1].get_bool())
            includeWatchonly = includeWatchonly | ISMINE_WATCH_ONLY;

    map<string, CAmount> mapAccountBalances;
    BOOST_FOREACH(const PAIRTYPE(CTxDestination, CAddressBookData)& entry, pwalletMain->mapAddressBook) {
        if (IsMine(*pwalletMain, entry.first, chainActive.Tip()) & includeWatchonly) // This address belongs to me
            mapAccountBalances[entry.second.name] = 0;
    }

    for (map<uint256, CWalletTx>::iterator it = pwalletMain->mapWallet.begin(); it != pwalletMain->mapWallet.end(); ++it)
    {
        const CWalletTx& wtx = (*it).second;
        CAmount nFee;
        string strSentAccount;
        list<COutputEntry> listReceived;
        list<COutputEntry> listSent;
        int nDepth = wtx.GetDepthInMainChain();
        if (wtx.GetBlocksToMaturity() > 0 || nDepth < 0)
            continue;
        wtx.GetAmounts(listReceived, listSent, nFee, strSentAccount, includeWatchonly);
        mapAccountBalances[strSentAccount] -= nFee;
        BOOST_FOREACH(const COutputEntry& s, listSent)
            mapAccountBalances[strSentAccount] -= s.amount;
        if (nDepth >= nMinDepth)
        {
            BOOST_FOREACH(const COutputEntry& r, listReceived)
                if (pwalletMain->mapAddressBook.count(r.destination))
                    mapAccountBalances[pwalletMain->mapAddressBook[r.destination].name] += r.amount;
                else
                    mapAccountBalances[""] += r.amount;
        }
    }

    const list<CAccountingEntry> & acentries = pwalletMain->laccentries;
    BOOST_FOREACH(const CAccountingEntry& entry, acentries)
        mapAccountBalances[entry.strAccount] += entry.nCreditDebit;

    UniValue ret(UniValue::VOBJ);
    BOOST_FOREACH(const PAIRTYPE(string, CAmount)& accountBalance, mapAccountBalances) {
        ret.push_back(Pair(accountBalance.first, ValueFromAmount(accountBalance.second)));
    }
    return ret;
}

UniValue listsinceblock(const UniValue& params, bool fHelp)
{
    if (!EnsureWalletIsAvailable(fHelp))
        return NullUniValue;

    if (fHelp)
        throw runtime_error(
            "listsinceblock ( \"blockhash\" target-confirmations includeWatchonly)\n"
            "\nGet all transactions in blocks since block [blockhash], or all transactions if omitted\n"
            "\nArguments:\n"
            "1. \"blockhash\"   (string, optional) The block hash to list transactions since\n"
            "2. target-confirmations:    (numeric, optional) The confirmations required, must be 1 or more\n"
            "3. includeWatchonly:        (bool, optional, default=false) Include transactions to watchonly addresses (see 'importaddress')"
            "\nResult:\n"
            "{\n"
            "  \"transactions\": [\n"
            "    \"account\":\"accountname\",       (string) DEPRECATED. The account name associated with the transaction. Will be \"\" for the default account.\n"
            "    \"address\":\"bitcoinaddress\",    (string) The bitcoin address of the transaction. Not present for move transactions (category = move).\n"
            "    \"category\":\"send|receive\",     (string) The transaction category. 'send' has negative amounts, 'receive' has positive amounts.\n"
            "    \"amount\": x.xxx,          (numeric) The amount in " + CURRENCY_UNIT + ". This is negative for the 'send' category, and for the 'move' category for moves \n"
            "                                          outbound. It is positive for the 'receive' category, and for the 'move' category for inbound funds.\n"
            "    \"vout\" : n,               (numeric) the vout value\n"
            "    \"fee\": x.xxx,             (numeric) The amount of the fee in " + CURRENCY_UNIT + ". This is negative and only available for the 'send' category of transactions.\n"
            "    \"confirmations\": n,       (numeric) The number of confirmations for the transaction. Available for 'send' and 'receive' category of transactions.\n"
            "    \"blockhash\": \"hashvalue\",     (string) The block hash containing the transaction. Available for 'send' and 'receive' category of transactions.\n"
            "    \"blockindex\": n,          (numeric) The index of the transaction in the block that includes it. Available for 'send' and 'receive' category of transactions.\n"
            "    \"blocktime\": xxx,         (numeric) The block time in seconds since epoch (1 Jan 1970 GMT).\n"
            "    \"txid\": \"transactionid\",  (string) The transaction id. Available for 'send' and 'receive' category of transactions.\n"
            "    \"time\": xxx,              (numeric) The transaction time in seconds since epoch (Jan 1 1970 GMT).\n"
            "    \"timereceived\": xxx,      (numeric) The time received in seconds since epoch (Jan 1 1970 GMT). Available for 'send' and 'receive' category of transactions.\n"
            "    \"abandoned\": xxx,         (bool) 'true' if the transaction has been abandoned (inputs are respendable). Only available for the 'send' category of transactions.\n"
            "    \"comment\": \"...\",       (string) If a comment is associated with the transaction.\n"
            "    \"label\" : \"label\"       (string) A comment for the address/transaction, if any\n"
            "    \"to\": \"...\",            (string) If a comment to is associated with the transaction.\n"
             "  ],\n"
            "  \"lastblock\": \"lastblockhash\"     (string) The hash of the last block\n"
            "}\n"
            "\nExamples:\n"
            + HelpExampleCli("listsinceblock", "")
            + HelpExampleCli("listsinceblock", "\"000000000000000bacf66f7497b7dc45ef753ee9a7d38571037cdb1a57f663ad\" 6")
            + HelpExampleRpc("listsinceblock", "\"000000000000000bacf66f7497b7dc45ef753ee9a7d38571037cdb1a57f663ad\", 6")
        );

    LOCK2(cs_main, pwalletMain->cs_wallet);

    CBlockIndex *pindex = NULL;
    int target_confirms = 1;
    isminefilter filter = ISMINE_SPENDABLE;

    if (params.size() > 0)
    {
        uint256 blockId;

        blockId.SetHex(params[0].get_str());
        BlockMap::iterator it = mapBlockIndex.find(blockId);
        if (it != mapBlockIndex.end())
            pindex = it->second;
    }

    if (params.size() > 1)
    {
        target_confirms = params[1].get_int();

        if (target_confirms < 1)
            throw JSONRPCError(RPC_INVALID_PARAMETER, "Invalid parameter");
    }

    if(params.size() > 2)
        if(params[2].get_bool())
            filter = filter | ISMINE_WATCH_ONLY;

    int depth = pindex ? (1 + chainActive.Height() - pindex->nHeight) : -1;

    UniValue transactions(UniValue::VARR);

    for (map<uint256, CWalletTx>::iterator it = pwalletMain->mapWallet.begin(); it != pwalletMain->mapWallet.end(); it++)
    {
        CWalletTx tx = (*it).second;

        if (depth == -1 || tx.GetDepthInMainChain() < depth)
            ListTransactions(tx, "*", 0, true, transactions, filter);
    }

    CBlockIndex *pblockLast = chainActive[chainActive.Height() + 1 - target_confirms];
    uint256 lastblock = pblockLast ? pblockLast->GetBlockHash() : uint256();

    UniValue ret(UniValue::VOBJ);
    ret.push_back(Pair("transactions", transactions));
    ret.push_back(Pair("lastblock", lastblock.GetHex()));

    return ret;
}

UniValue gettransaction(const UniValue& params, bool fHelp)
{
    if (!EnsureWalletIsAvailable(fHelp))
        return NullUniValue;

    if (fHelp || params.size() < 1 || params.size() > 2)
        throw runtime_error(
            "gettransaction \"txid\" ( includeWatchonly )\n"
            "\nGet detailed information about in-wallet transaction <txid>\n"
            "\nArguments:\n"
            "1. \"txid\"    (string, required) The transaction id\n"
            "2. \"includeWatchonly\"    (bool, optional, default=false) Whether to include watchonly addresses in balance calculation and details[]\n"
            "\nResult:\n"
            "{\n"
            "  \"amount\" : x.xxx,        (numeric) The transaction amount in " + CURRENCY_UNIT + "\n"
            "  \"confirmations\" : n,     (numeric) The number of confirmations\n"
            "  \"blockhash\" : \"hash\",  (string) The block hash\n"
            "  \"blockindex\" : xx,       (numeric) The index of the transaction in the block that includes it\n"
            "  \"blocktime\" : ttt,       (numeric) The time in seconds since epoch (1 Jan 1970 GMT)\n"
            "  \"txid\" : \"transactionid\",   (string) The transaction id.\n"
            "  \"time\" : ttt,            (numeric) The transaction time in seconds since epoch (1 Jan 1970 GMT)\n"
            "  \"timereceived\" : ttt,    (numeric) The time received in seconds since epoch (1 Jan 1970 GMT)\n"
            "  \"bip125-replaceable\": \"yes|no|unknown\"  (string) Whether this transaction could be replaced due to BIP125 (replace-by-fee);\n"
            "                                                   may be unknown for unconfirmed transactions not in the mempool\n"
            "  \"details\" : [\n"
            "    {\n"
            "      \"account\" : \"accountname\",  (string) DEPRECATED. The account name involved in the transaction, can be \"\" for the default account.\n"
            "      \"address\" : \"bitcoinaddress\",   (string) The bitcoin address involved in the transaction\n"
            "      \"category\" : \"send|receive\",    (string) The category, either 'send' or 'receive'\n"
            "      \"amount\" : x.xxx,                 (numeric) The amount in " + CURRENCY_UNIT + "\n"
            "      \"label\" : \"label\",              (string) A comment for the address/transaction, if any\n"
            "      \"vout\" : n,                       (numeric) the vout value\n"
            "    }\n"
            "    ,...\n"
            "  ],\n"
            "  \"hex\" : \"data\"         (string) Raw data for transaction\n"
            "}\n"

            "\nExamples:\n"
            + HelpExampleCli("gettransaction", "\"1075db55d416d3ca199f55b6084e2115b9345e16c5cf302fc80e9d5fbf5d48d\"")
            + HelpExampleCli("gettransaction", "\"1075db55d416d3ca199f55b6084e2115b9345e16c5cf302fc80e9d5fbf5d48d\" true")
            + HelpExampleRpc("gettransaction", "\"1075db55d416d3ca199f55b6084e2115b9345e16c5cf302fc80e9d5fbf5d48d\"")
        );

    LOCK2(cs_main, pwalletMain->cs_wallet);

    uint256 hash;
    hash.SetHex(params[0].get_str());

    isminefilter filter = ISMINE_SPENDABLE;
    if(params.size() > 1)
        if(params[1].get_bool())
            filter = filter | ISMINE_WATCH_ONLY;

    UniValue entry(UniValue::VOBJ);
    if (!pwalletMain->mapWallet.count(hash))
        throw JSONRPCError(RPC_INVALID_ADDRESS_OR_KEY, "Invalid or non-wallet transaction id");
    const CWalletTx& wtx = pwalletMain->mapWallet[hash];

    CAmount nCredit = wtx.GetCredit(filter);
    CAmount nDebit = wtx.GetDebit(filter);
    CAmount nNet = nCredit - nDebit;
    CAmount nFee = (wtx.IsFromMe(filter) ? wtx.GetValueOut() - nDebit : 0);
    
    entry.push_back(Pair("satoshi",UniValue(nNet - nFee)));
    entry.push_back(Pair("amount", ValueFromAmount(nNet - nFee)));
    if (wtx.IsFromMe(filter))
        entry.push_back(Pair("fee", ValueFromAmount(nFee)));

    WalletTxToJSON(wtx, entry);

    UniValue details(UniValue::VARR);
    ListTransactions(wtx, "*", 0, false, details, filter);
    entry.push_back(Pair("details", details));

    string strHex = EncodeHexTx(static_cast<CTransaction>(wtx));
    entry.push_back(Pair("hex", strHex));

    return entry;
}

UniValue abandontransaction(const UniValue& params, bool fHelp)
{
    if (!EnsureWalletIsAvailable(fHelp))
        return NullUniValue;

    if (fHelp || params.size() != 1)
        throw runtime_error(
            "abandontransaction \"txid\"\n"
            "\nMark in-wallet transaction <txid> as abandoned\n"
            "This will mark this transaction and all its in-wallet descendants as abandoned which will allow\n"
            "for their inputs to be respent.  It can be used to replace \"stuck\" or evicted transactions.\n"
            "It only works on transactions which are not included in a block and are not currently in the mempool.\n"
            "It has no effect on transactions which are already conflicted or abandoned.\n"
            "\nArguments:\n"
            "1. \"txid\"    (string, required) The transaction id\n"
            "\nResult:\n"
            "\nExamples:\n"
            + HelpExampleCli("abandontransaction", "\"1075db55d416d3ca199f55b6084e2115b9345e16c5cf302fc80e9d5fbf5d48d\"")
            + HelpExampleRpc("abandontransaction", "\"1075db55d416d3ca199f55b6084e2115b9345e16c5cf302fc80e9d5fbf5d48d\"")
        );

    LOCK2(cs_main, pwalletMain->cs_wallet);

    uint256 hash;
    hash.SetHex(params[0].get_str());

    if (!pwalletMain->mapWallet.count(hash))
        throw JSONRPCError(RPC_INVALID_ADDRESS_OR_KEY, "Invalid or non-wallet transaction id");
    if (!pwalletMain->AbandonTransaction(hash))
        throw JSONRPCError(RPC_INVALID_ADDRESS_OR_KEY, "Transaction not eligible for abandonment");

    return NullUniValue;
}


UniValue backupwallet(const UniValue& params, bool fHelp)
{
    if (!EnsureWalletIsAvailable(fHelp))
        return NullUniValue;

    if (fHelp || params.size() != 1)
        throw runtime_error(
            "backupwallet \"destination\"\n"
            "\nSafely copies wallet.dat to destination, which can be a directory or a path with filename.\n"
            "\nArguments:\n"
            "1. \"destination\"   (string) The destination directory or file\n"
            "\nExamples:\n"
            + HelpExampleCli("backupwallet", "\"backup.dat\"")
            + HelpExampleRpc("backupwallet", "\"backup.dat\"")
        );

    LOCK2(cs_main, pwalletMain->cs_wallet);

    string strDest = params[0].get_str();
    if (!BackupWallet(*pwalletMain, strDest))
        throw JSONRPCError(RPC_WALLET_ERROR, "Error: Wallet backup failed!");

    return NullUniValue;
}


UniValue keypoolrefill(const UniValue& params, bool fHelp)
{
    if (!EnsureWalletIsAvailable(fHelp))
        return NullUniValue;

    if (fHelp || params.size() > 1)
        throw runtime_error(
            "keypoolrefill ( newsize )\n"
            "\nFills the keypool."
            + HelpRequiringPassphrase() + "\n"
            "\nArguments\n"
            "1. newsize     (numeric, optional, default=100) The new keypool size\n"
            "\nExamples:\n"
            + HelpExampleCli("keypoolrefill", "")
            + HelpExampleRpc("keypoolrefill", "")
        );

    LOCK2(cs_main, pwalletMain->cs_wallet);

    // 0 is interpreted by TopUpKeyPool() as the default keypool size given by -keypool
    unsigned int kpSize = 0;
    if (params.size() > 0) {
        if (params[0].get_int() < 0)
            throw JSONRPCError(RPC_INVALID_PARAMETER, "Invalid parameter, expected valid size.");
        kpSize = (unsigned int)params[0].get_int();
    }

    EnsureWalletIsUnlocked();
    pwalletMain->TopUpKeyPool(kpSize);

    if (pwalletMain->GetKeyPoolSize() < kpSize)
        throw JSONRPCError(RPC_WALLET_ERROR, "Error refreshing keypool.");

    return NullUniValue;
}


static void LockWallet(CWallet* pWallet)
{
    LOCK(cs_nWalletUnlockTime);
    nWalletUnlockTime = 0;
    pWallet->Lock();
}

UniValue walletpassphrase(const UniValue& params, bool fHelp)
{
    if (!EnsureWalletIsAvailable(fHelp))
        return NullUniValue;

    if (pwalletMain->IsCrypted() && (fHelp || params.size() != 2))
        throw runtime_error(
            "walletpassphrase \"passphrase\" timeout\n"
            "\nStores the wallet decryption key in memory for 'timeout' seconds.\n"
            "This is needed prior to performing transactions related to private keys such as sending bitcoins\n"
            "\nArguments:\n"
            "1. \"passphrase\"     (string, required) The wallet passphrase\n"
            "2. timeout            (numeric, required) The time to keep the decryption key in seconds.\n"
            "\nNote:\n"
            "Issuing the walletpassphrase command while the wallet is already unlocked will set a new unlock\n"
            "time that overrides the old one.\n"
            "\nExamples:\n"
            "\nunlock the wallet for 60 seconds\n"
            + HelpExampleCli("walletpassphrase", "\"my pass phrase\" 60") +
            "\nLock the wallet again (before 60 seconds)\n"
            + HelpExampleCli("walletlock", "") +
            "\nAs json rpc call\n"
            + HelpExampleRpc("walletpassphrase", "\"my pass phrase\", 60")
        );

    LOCK2(cs_main, pwalletMain->cs_wallet);

    if (fHelp)
        return true;
    if (!pwalletMain->IsCrypted())
        throw JSONRPCError(RPC_WALLET_WRONG_ENC_STATE, "Error: running with an unencrypted wallet, but walletpassphrase was called.");

    // Note that the walletpassphrase is stored in params[0] which is not mlock()ed
    SecureString strWalletPass;
    strWalletPass.reserve(100);
    // TODO: get rid of this .c_str() by implementing SecureString::operator=(std::string)
    // Alternately, find a way to make params[0] mlock()'d to begin with.
    strWalletPass = params[0].get_str().c_str();

    if (strWalletPass.length() > 0)
    {
        if (!pwalletMain->Unlock(strWalletPass))
            throw JSONRPCError(RPC_WALLET_PASSPHRASE_INCORRECT, "Error: The wallet passphrase entered was incorrect.");
    }
    else
        throw runtime_error(
            "walletpassphrase <passphrase> <timeout>\n"
            "Stores the wallet decryption key in memory for <timeout> seconds.");

    pwalletMain->TopUpKeyPool();

    int64_t nSleepTime = params[1].get_int64();
    LOCK(cs_nWalletUnlockTime);
    nWalletUnlockTime = GetTime() + nSleepTime;
    RPCRunLater("lockwallet", boost::bind(LockWallet, pwalletMain), nSleepTime);

    return NullUniValue;
}


UniValue walletpassphrasechange(const UniValue& params, bool fHelp)
{
    if (!EnsureWalletIsAvailable(fHelp))
        return NullUniValue;

    if (pwalletMain->IsCrypted() && (fHelp || params.size() != 2))
        throw runtime_error(
            "walletpassphrasechange \"oldpassphrase\" \"newpassphrase\"\n"
            "\nChanges the wallet passphrase from 'oldpassphrase' to 'newpassphrase'.\n"
            "\nArguments:\n"
            "1. \"oldpassphrase\"      (string) The current passphrase\n"
            "2. \"newpassphrase\"      (string) The new passphrase\n"
            "\nExamples:\n"
            + HelpExampleCli("walletpassphrasechange", "\"old one\" \"new one\"")
            + HelpExampleRpc("walletpassphrasechange", "\"old one\", \"new one\"")
        );

    LOCK2(cs_main, pwalletMain->cs_wallet);

    if (fHelp)
        return true;
    if (!pwalletMain->IsCrypted())
        throw JSONRPCError(RPC_WALLET_WRONG_ENC_STATE, "Error: running with an unencrypted wallet, but walletpassphrasechange was called.");

    // TODO: get rid of these .c_str() calls by implementing SecureString::operator=(std::string)
    // Alternately, find a way to make params[0] mlock()'d to begin with.
    SecureString strOldWalletPass;
    strOldWalletPass.reserve(100);
    strOldWalletPass = params[0].get_str().c_str();

    SecureString strNewWalletPass;
    strNewWalletPass.reserve(100);
    strNewWalletPass = params[1].get_str().c_str();

    if (strOldWalletPass.length() < 1 || strNewWalletPass.length() < 1)
        throw runtime_error(
            "walletpassphrasechange <oldpassphrase> <newpassphrase>\n"
            "Changes the wallet passphrase from <oldpassphrase> to <newpassphrase>.");

    if (!pwalletMain->ChangeWalletPassphrase(strOldWalletPass, strNewWalletPass))
        throw JSONRPCError(RPC_WALLET_PASSPHRASE_INCORRECT, "Error: The wallet passphrase entered was incorrect.");

    return NullUniValue;
}


UniValue walletlock(const UniValue& params, bool fHelp)
{
    if (!EnsureWalletIsAvailable(fHelp))
        return NullUniValue;

    if (pwalletMain->IsCrypted() && (fHelp || params.size() != 0))
        throw runtime_error(
            "walletlock\n"
            "\nRemoves the wallet encryption key from memory, locking the wallet.\n"
            "After calling this method, you will need to call walletpassphrase again\n"
            "before being able to call any methods which require the wallet to be unlocked.\n"
            "\nExamples:\n"
            "\nSet the passphrase for 2 minutes to perform a transaction\n"
            + HelpExampleCli("walletpassphrase", "\"my pass phrase\" 120") +
            "\nPerform a send (requires passphrase set)\n"
            + HelpExampleCli("sendtoaddress", "\"1M72Sfpbz1BPpXFHz9m3CdqATR44Jvaydd\" 1.0") +
            "\nClear the passphrase since we are done before 2 minutes is up\n"
            + HelpExampleCli("walletlock", "") +
            "\nAs json rpc call\n"
            + HelpExampleRpc("walletlock", "")
        );

    LOCK2(cs_main, pwalletMain->cs_wallet);

    if (fHelp)
        return true;
    if (!pwalletMain->IsCrypted())
        throw JSONRPCError(RPC_WALLET_WRONG_ENC_STATE, "Error: running with an unencrypted wallet, but walletlock was called.");

    {
        LOCK(cs_nWalletUnlockTime);
        pwalletMain->Lock();
        nWalletUnlockTime = 0;
    }

    return NullUniValue;
}


UniValue encryptwallet(const UniValue& params, bool fHelp)
{
    if (!EnsureWalletIsAvailable(fHelp))
        return NullUniValue;

    if (!pwalletMain->IsCrypted() && (fHelp || params.size() != 1))
        throw runtime_error(
            "encryptwallet \"passphrase\"\n"
            "\nEncrypts the wallet with 'passphrase'. This is for first time encryption.\n"
            "After this, any calls that interact with private keys such as sending or signing \n"
            "will require the passphrase to be set prior the making these calls.\n"
            "Use the walletpassphrase call for this, and then walletlock call.\n"
            "If the wallet is already encrypted, use the walletpassphrasechange call.\n"
            "Note that this will shutdown the server.\n"
            "\nArguments:\n"
            "1. \"passphrase\"    (string) The pass phrase to encrypt the wallet with. It must be at least 1 character, but should be long.\n"
            "\nExamples:\n"
            "\nEncrypt you wallet\n"
            + HelpExampleCli("encryptwallet", "\"my pass phrase\"") +
            "\nNow set the passphrase to use the wallet, such as for signing or sending bitcoin\n"
            + HelpExampleCli("walletpassphrase", "\"my pass phrase\"") +
            "\nNow we can so something like sign\n"
            + HelpExampleCli("signmessage", "\"bitcoinaddress\" \"test message\"") +
            "\nNow lock the wallet again by removing the passphrase\n"
            + HelpExampleCli("walletlock", "") +
            "\nAs a json rpc call\n"
            + HelpExampleRpc("encryptwallet", "\"my pass phrase\"")
        );

    LOCK2(cs_main, pwalletMain->cs_wallet);

    if (fHelp)
        return true;
    if (pwalletMain->IsCrypted())
        throw JSONRPCError(RPC_WALLET_WRONG_ENC_STATE, "Error: running with an encrypted wallet, but encryptwallet was called.");

    // TODO: get rid of this .c_str() by implementing SecureString::operator=(std::string)
    // Alternately, find a way to make params[0] mlock()'d to begin with.
    SecureString strWalletPass;
    strWalletPass.reserve(100);
    strWalletPass = params[0].get_str().c_str();

    if (strWalletPass.length() < 1)
        throw runtime_error(
            "encryptwallet <passphrase>\n"
            "Encrypts the wallet with <passphrase>.");

    if (!pwalletMain->EncryptWallet(strWalletPass))
        throw JSONRPCError(RPC_WALLET_ENCRYPTION_FAILED, "Error: Failed to encrypt the wallet.");

    // BDB seems to have a bad habit of writing old data into
    // slack space in .dat files; that is bad if the old data is
    // unencrypted private keys. So:
    StartShutdown();
    return "wallet encrypted; Bitcoin server stopping, restart to run with encrypted wallet. The keypool has been flushed, you need to make a new backup.";
}

UniValue lockunspent(const UniValue& params, bool fHelp)
{
    if (!EnsureWalletIsAvailable(fHelp))
        return NullUniValue;

    if (fHelp || params.size() < 1 || params.size() > 2)
        throw runtime_error(
            "lockunspent unlock [{\"txid\":\"txid\",\"vout\":n},...]\n"
            "\nUpdates list of temporarily unspendable outputs.\n"
            "Temporarily lock (unlock=false) or unlock (unlock=true) specified transaction outputs.\n"
            "A locked transaction output will not be chosen by automatic coin selection, when spending bitcoins.\n"
            "Locks are stored in memory only. Nodes start with zero locked outputs, and the locked output list\n"
            "is always cleared (by virtue of process exit) when a node stops or fails.\n"
            "Also see the listunspent call\n"
            "\nArguments:\n"
            "1. unlock            (boolean, required) Whether to unlock (true) or lock (false) the specified transactions\n"
            "2. \"transactions\"  (string, required) A json array of objects. Each object the txid (string) vout (numeric)\n"
            "     [           (json array of json objects)\n"
            "       {\n"
            "         \"txid\":\"id\",    (string) The transaction id\n"
            "         \"vout\": n         (numeric) The output number\n"
            "       }\n"
            "       ,...\n"
            "     ]\n"

            "\nResult:\n"
            "true|false    (boolean) Whether the command was successful or not\n"

            "\nExamples:\n"
            "\nList the unspent transactions\n"
            + HelpExampleCli("listunspent", "") +
            "\nLock an unspent transaction\n"
            + HelpExampleCli("lockunspent", "false \"[{\\\"txid\\\":\\\"a08e6907dbbd3d809776dbfc5d82e371b764ed838b5655e72f463568df1aadf0\\\",\\\"vout\\\":1}]\"") +
            "\nList the locked transactions\n"
            + HelpExampleCli("listlockunspent", "") +
            "\nUnlock the transaction again\n"
            + HelpExampleCli("lockunspent", "true \"[{\\\"txid\\\":\\\"a08e6907dbbd3d809776dbfc5d82e371b764ed838b5655e72f463568df1aadf0\\\",\\\"vout\\\":1}]\"") +
            "\nAs a json rpc call\n"
            + HelpExampleRpc("lockunspent", "false, \"[{\\\"txid\\\":\\\"a08e6907dbbd3d809776dbfc5d82e371b764ed838b5655e72f463568df1aadf0\\\",\\\"vout\\\":1}]\"")
        );

    LOCK2(cs_main, pwalletMain->cs_wallet);

    if (params.size() == 1)
        RPCTypeCheck(params, boost::assign::list_of(UniValue::VBOOL));
    else
        RPCTypeCheck(params, boost::assign::list_of(UniValue::VBOOL)(UniValue::VARR));

    bool fUnlock = params[0].get_bool();

    if (params.size() == 1) {
        if (fUnlock)
            pwalletMain->UnlockAllCoins();
        return true;
    }

    UniValue outputs = params[1].get_array();
    for (unsigned int idx = 0; idx < outputs.size(); idx++) {
        const UniValue& output = outputs[idx];
        if (!output.isObject())
            throw JSONRPCError(RPC_INVALID_PARAMETER, "Invalid parameter, expected object");
        const UniValue& o = output.get_obj();

        RPCTypeCheckObj(o, boost::assign::map_list_of("txid", UniValue::VSTR)("vout", UniValue::VNUM));

        string txid = find_value(o, "txid").get_str();
        if (!IsHex(txid))
            throw JSONRPCError(RPC_INVALID_PARAMETER, "Invalid parameter, expected hex txid");

        int nOutput = find_value(o, "vout").get_int();
        if (nOutput < 0)
            throw JSONRPCError(RPC_INVALID_PARAMETER, "Invalid parameter, vout must be positive");

        COutPoint outpt(uint256S(txid), nOutput);

        if (fUnlock)
            pwalletMain->UnlockCoin(outpt);
        else
            pwalletMain->LockCoin(outpt);
    }

    return true;
}

UniValue listlockunspent(const UniValue& params, bool fHelp)
{
    if (!EnsureWalletIsAvailable(fHelp))
        return NullUniValue;

    if (fHelp || params.size() > 0)
        throw runtime_error(
            "listlockunspent\n"
            "\nReturns list of temporarily unspendable outputs.\n"
            "See the lockunspent call to lock and unlock transactions for spending.\n"
            "\nResult:\n"
            "[\n"
            "  {\n"
            "    \"txid\" : \"transactionid\",     (string) The transaction id locked\n"
            "    \"vout\" : n                      (numeric) The vout value\n"
            "  }\n"
            "  ,...\n"
            "]\n"
            "\nExamples:\n"
            "\nList the unspent transactions\n"
            + HelpExampleCli("listunspent", "") +
            "\nLock an unspent transaction\n"
            + HelpExampleCli("lockunspent", "false \"[{\\\"txid\\\":\\\"a08e6907dbbd3d809776dbfc5d82e371b764ed838b5655e72f463568df1aadf0\\\",\\\"vout\\\":1}]\"") +
            "\nList the locked transactions\n"
            + HelpExampleCli("listlockunspent", "") +
            "\nUnlock the transaction again\n"
            + HelpExampleCli("lockunspent", "true \"[{\\\"txid\\\":\\\"a08e6907dbbd3d809776dbfc5d82e371b764ed838b5655e72f463568df1aadf0\\\",\\\"vout\\\":1}]\"") +
            "\nAs a json rpc call\n"
            + HelpExampleRpc("listlockunspent", "")
        );

    LOCK2(cs_main, pwalletMain->cs_wallet);

    vector<COutPoint> vOutpts;
    pwalletMain->ListLockedCoins(vOutpts);

    UniValue ret(UniValue::VARR);

    BOOST_FOREACH(COutPoint &outpt, vOutpts) {
        UniValue o(UniValue::VOBJ);

        o.push_back(Pair("txid", outpt.hash.GetHex()));
        o.push_back(Pair("vout", (int)outpt.n));
        ret.push_back(o);
    }

    return ret;
}

UniValue settxfee(const UniValue& params, bool fHelp)
{
    if (!EnsureWalletIsAvailable(fHelp))
        return NullUniValue;

    if (fHelp || params.size() < 1 || params.size() > 1)
        throw runtime_error(
            "settxfee amount\n"
            "\nSet the transaction fee per kB. Overwrites the paytxfee parameter.\n"
            "\nArguments:\n"
            "1. amount         (numeric or sting, required) The transaction fee in " + CURRENCY_UNIT + "/kB\n"
            "\nResult\n"
            "true|false        (boolean) Returns true if successful\n"
            "\nExamples:\n"
            + HelpExampleCli("settxfee", "0.00001")
            + HelpExampleRpc("settxfee", "0.00001")
        );

    LOCK2(cs_main, pwalletMain->cs_wallet);

    // Amount
    CAmount nAmount = AmountFromValue(params[0]);

    payTxFee = CFeeRate(nAmount, 1000);
    return true;
}

UniValue getwalletinfo(const UniValue& params, bool fHelp)
{
    if (!EnsureWalletIsAvailable(fHelp))
        return NullUniValue;

    if (fHelp || params.size() != 0)
        throw runtime_error(
            "getwalletinfo\n"
            "Returns an object containing various wallet state info.\n"
            "\nResult:\n"
            "{\n"
            "  \"walletversion\": xxxxx,     (numeric) the wallet version\n"
            "  \"balance\": xxxxxxx,         (numeric) the total confirmed balance of the wallet in " + CURRENCY_UNIT + "\n"
            "  \"unconfirmed_balance\": xxx, (numeric) the total unconfirmed balance of the wallet in " + CURRENCY_UNIT + "\n"
            "  \"immature_balance\": xxxxxx, (numeric) the total immature balance of the wallet in " + CURRENCY_UNIT + "\n"
            "  \"txcount\": xxxxxxx,         (numeric) the total number of transactions in the wallet\n"
            "  \"keypoololdest\": xxxxxx,    (numeric) the timestamp (seconds since GMT epoch) of the oldest pre-generated key in the key pool\n"
            "  \"keypoolsize\": xxxx,        (numeric) how many new keys are pre-generated\n"
            "  \"unlocked_until\": ttt,      (numeric) the timestamp in seconds since epoch (midnight Jan 1 1970 GMT) that the wallet is unlocked for transfers, or 0 if the wallet is locked\n"
            "  \"paytxfee\": x.xxxx,         (numeric) the transaction fee configuration, set in " + CURRENCY_UNIT + "/kB\n"
            "}\n"
            "\nExamples:\n"
            + HelpExampleCli("getwalletinfo", "")
            + HelpExampleRpc("getwalletinfo", "")
        );

    LOCK2(cs_main, pwalletMain->cs_wallet);

    UniValue obj(UniValue::VOBJ);
    obj.push_back(Pair("walletversion", pwalletMain->GetVersion()));
    obj.push_back(Pair("balance",       ValueFromAmount(pwalletMain->GetBalance())));
    obj.push_back(Pair("unconfirmed_balance", ValueFromAmount(pwalletMain->GetUnconfirmedBalance())));
    obj.push_back(Pair("immature_balance",    ValueFromAmount(pwalletMain->GetImmatureBalance())));
    obj.push_back(Pair("txcount",       (int)pwalletMain->mapWallet.size()));
    obj.push_back(Pair("keypoololdest", pwalletMain->GetOldestKeyPoolTime()));
    obj.push_back(Pair("keypoolsize",   (int)pwalletMain->GetKeyPoolSize()));
    if (pwalletMain->IsCrypted())
        obj.push_back(Pair("unlocked_until", nWalletUnlockTime));
    obj.push_back(Pair("paytxfee",      ValueFromAmount(payTxFee.GetFeePerK())));
    return obj;
}

UniValue resendwallettransactions(const UniValue& params, bool fHelp)
{
    if (!EnsureWalletIsAvailable(fHelp))
        return NullUniValue;

    if (fHelp || params.size() != 0)
        throw runtime_error(
            "resendwallettransactions\n"
            "Immediately re-broadcast unconfirmed wallet transactions to all peers.\n"
            "Intended only for testing; the wallet code periodically re-broadcasts\n"
            "automatically.\n"
            "Returns array of transaction ids that were re-broadcast.\n"
            );

    LOCK2(cs_main, pwalletMain->cs_wallet);

    std::vector<uint256> txids = pwalletMain->ResendWalletTransactionsBefore(GetTime());
    UniValue result(UniValue::VARR);
    BOOST_FOREACH(const uint256& txid, txids)
    {
        result.push_back(txid.ToString());
    }
    return result;
}

UniValue listunspent(const UniValue& params, bool fHelp)
{
    if (!EnsureWalletIsAvailable(fHelp))
        return NullUniValue;

    if (fHelp || params.size() > 3)
        throw runtime_error(
            "listunspent ( minconf maxconf  [\"address\",...] )\n"
            "\nReturns array of unspent transaction outputs\n"
            "with between minconf and maxconf (inclusive) confirmations.\n"
            "Optionally filter to only include txouts paid to specified addresses.\n"
            "Results are an array of Objects, each of which has:\n"
            "{txid, vout, scriptPubKey, amount, confirmations}\n"
            "\nArguments:\n"
            "1. minconf          (numeric, optional, default=1) The minimum confirmations to filter\n"
            "2. maxconf          (numeric, optional, default=9999999) The maximum confirmations to filter\n"
            "3. \"addresses\"    (string) A json array of bitcoin addresses to filter\n"
            "    [\n"
            "      \"address\"   (string) bitcoin address\n"
            "      ,...\n"
            "    ]\n"
            "\nResult\n"
            "[                   (array of json object)\n"
            "  {\n"
            "    \"txid\" : \"txid\",        (string) the transaction id \n"
            "    \"vout\" : n,               (numeric) the vout value\n"
            "    \"address\" : \"address\",  (string) the bitcoin address\n"
            "    \"account\" : \"account\",  (string) DEPRECATED. The associated account, or \"\" for the default account\n"
            "    \"scriptPubKey\" : \"key\", (string) the script key\n"
            "    \"amount\" : x.xxx,         (numeric) the transaction amount in " + CURRENCY_UNIT + "\n"
            "    \"confirmations\" : n       (numeric) The number of confirmations\n"
            "  }\n"
            "  ,...\n"
            "]\n"

            "\nExamples\n"
            + HelpExampleCli("listunspent", "")
            + HelpExampleCli("listunspent", "6 9999999 \"[\\\"1PGFqEzfmQch1gKD3ra4k18PNj3tTUUSqg\\\",\\\"1LtvqCaApEdUGFkpKMM4MstjcaL4dKg8SP\\\"]\"")
            + HelpExampleRpc("listunspent", "6, 9999999 \"[\\\"1PGFqEzfmQch1gKD3ra4k18PNj3tTUUSqg\\\",\\\"1LtvqCaApEdUGFkpKMM4MstjcaL4dKg8SP\\\"]\"")
        );

    RPCTypeCheck(params, boost::assign::list_of(UniValue::VNUM)(UniValue::VNUM)(UniValue::VARR));

    int nMinDepth = 1;
    if (params.size() > 0)
        nMinDepth = params[0].get_int();

    int nMaxDepth = 9999999;
    if (params.size() > 1)
        nMaxDepth = params[1].get_int();

    set<CTxDestination> destinations;
    if (params.size() > 2) {
        UniValue inputs = params[2].get_array();
        for (unsigned int idx = 0; idx < inputs.size(); idx++) {
            const UniValue& input = inputs[idx];
            CTxDestination address =  DecodeDestination(input.get_str());
            if (!IsValidDestination(address))
                throw JSONRPCError(RPC_INVALID_ADDRESS_OR_KEY, string("Invalid Bitcoin address: ")+input.get_str());
            if (destinations.count(address))
                throw JSONRPCError(RPC_INVALID_PARAMETER, string("Invalid parameter, duplicated address: ")+input.get_str());
            destinations.insert(address);
        }
    }

    UniValue results(UniValue::VARR);
    vector<COutput> vecOutputs;
    assert(pwalletMain != NULL);
    LOCK2(cs_main, pwalletMain->cs_wallet);
    pwalletMain->AvailableCoins(vecOutputs, false, NULL, true);
    BOOST_FOREACH(const COutput& out, vecOutputs) {
        if (out.nDepth < nMinDepth || out.nDepth > nMaxDepth)
            continue;

        if (destinations.size()) {
            CTxDestination address;
            if (!ExtractDestination(out.tx->vout[out.i].scriptPubKey, address))
                continue;

            if (!destinations.count(address))
                continue;
        }

        CAmount nValue = out.tx->vout[out.i].nValue;
        const CScript& pk = out.tx->vout[out.i].scriptPubKey;
        UniValue entry(UniValue::VOBJ);
        entry.push_back(Pair("txid", out.tx->GetHash().GetHex()));
        entry.push_back(Pair("vout", out.i));
        CTxDestination address;
        if (ExtractDestination(out.tx->vout[out.i].scriptPubKey, address)) {
            entry.push_back(Pair("address", EncodeDestination(address)));
            if (pwalletMain->mapAddressBook.count(address))
                entry.push_back(Pair("account", pwalletMain->mapAddressBook[address].name));
        }
        entry.push_back(Pair("scriptPubKey", HexStr(pk.begin(), pk.end())));
        if (pk.IsPayToScriptHash()) {
            CTxDestination address;
            if (ExtractDestination(pk, address)) {
                const CScriptID& hash = boost::get<CScriptID>(address);
                CScript redeemScript;
                if (pwalletMain->GetCScript(hash, redeemScript))
                    entry.push_back(Pair("redeemScript", HexStr(redeemScript.begin(), redeemScript.end())));
            }
        }
        entry.push_back(Pair("satoshi",UniValue(nValue)));
        entry.push_back(Pair("amount",ValueFromAmount(nValue)));
        entry.push_back(Pair("confirmations",out.nDepth));
        entry.push_back(Pair("spendable", out.fSpendable));
        results.push_back(entry);
    }

    return results;
}

UniValue fundrawtransaction(const UniValue& params, bool fHelp)
{
    if (!EnsureWalletIsAvailable(fHelp))
        return NullUniValue;

    if (fHelp || params.size() < 1 || params.size() > 2)
        throw runtime_error(
                            "fundrawtransaction \"hexstring\" includeWatching\n"
                            "\nAdd inputs to a transaction until it has enough in value to meet its out value.\n"
                            "This will not modify existing inputs, and will add one change output to the outputs.\n"
                            "Note that inputs which were signed may need to be resigned after completion since in/outputs have been added.\n"
                            "The inputs added will not be signed, use signrawtransaction for that.\n"
                            "Note that all existing inputs must have their previous output transaction be in the wallet.\n"
                            "Note that all inputs selected must be of standard form and P2SH scripts must be"
                            "in the wallet using importaddress or addmultisigaddress (to calculate fees).\n"
                            "Only pay-to-pubkey, multisig, and P2SH versions thereof are currently supported for watch-only\n"
                            "\nArguments:\n"
                            "1. \"hexstring\"     (string, required) The hex string of the raw transaction\n"
                            "2. includeWatching (boolean, optional, default false) Also select inputs which are watch only\n"
                            "\nResult:\n"
                            "{\n"
                            "  \"hex\":       \"value\", (string)  The resulting raw transaction (hex-encoded string)\n"
                            "  \"fee\":       n,         (numeric) Fee the resulting transaction pays\n"
                            "  \"changepos\": n          (numeric) The position of the added change output, or -1\n"
                            "}\n"
                            "\"hex\"             \n"
                            "\nExamples:\n"
                            "\nCreate a transaction with no inputs\n"
                            + HelpExampleCli("createrawtransaction", "\"[]\" \"{\\\"myaddress\\\":0.01}\"") +
                            "\nAdd sufficient unsigned inputs to meet the output value\n"
                            + HelpExampleCli("fundrawtransaction", "\"rawtransactionhex\"") +
                            "\nSign the transaction\n"
                            + HelpExampleCli("signrawtransaction", "\"fundedtransactionhex\"") +
                            "\nSend the transaction\n"
                            + HelpExampleCli("sendrawtransaction", "\"signedtransactionhex\"")
                            );

    RPCTypeCheck(params, boost::assign::list_of(UniValue::VSTR)(UniValue::VBOOL));

    // parse hex string from parameter
    CTransaction origTx;
    if (!DecodeHexTx(origTx, params[0].get_str()))
        throw JSONRPCError(RPC_DESERIALIZATION_ERROR, "TX decode failed");

    if (origTx.vout.size() == 0)
        throw JSONRPCError(RPC_INVALID_PARAMETER, "TX must have at least one output");

    bool includeWatching = false;
    if (params.size() > 1)
        includeWatching = params[1].get_bool();

    CMutableTransaction tx(origTx);
    CAmount nFee;
    string strFailReason;
    int nChangePos = -1;
    if(!pwalletMain->FundTransaction(tx, nFee, nChangePos, strFailReason, includeWatching))
        throw JSONRPCError(RPC_INTERNAL_ERROR, strFailReason);

    UniValue result(UniValue::VOBJ);
    result.push_back(Pair("hex", EncodeHexTx(tx)));
    result.push_back(Pair("changepos", nChangePos));
    result.push_back(Pair("fee", ValueFromAmount(nFee)));

    return result;
}

extern UniValue dumpprivkey(const UniValue& params, bool fHelp); // in rpcdump.cpp
extern UniValue importprivkey(const UniValue& params, bool fHelp);
extern UniValue importprivatekeys(const UniValue& params, bool fHelp);
extern UniValue importaddress(const UniValue& params, bool fHelp);
extern UniValue importaddresses(const UniValue& params, bool fHelp);
extern UniValue importpubkey(const UniValue& params, bool fHelp);
extern UniValue dumpwallet(const UniValue& params, bool fHelp);
extern UniValue importwallet(const UniValue& params, bool fHelp);
extern UniValue importprunedfunds(const UniValue& params, bool fHelp);
extern UniValue removeprunedfunds(const UniValue& params, bool fHelp);

static const CRPCCommand commands[] =
{ //  category              name                        actor (function)           okSafeMode
    //  --------------------- ------------------------    -----------------------    ----------
    { "rawtransactions",    "fundrawtransaction",       &fundrawtransaction,       false },
    { "hidden",             "resendwallettransactions", &resendwallettransactions, true  },
    { "wallet",             "abandontransaction",       &abandontransaction,       false },
    { "wallet",             "addmultisigaddress",       &addmultisigaddress,       true  },
    { "wallet",             "backupwallet",             &backupwallet,             true  },
    { "wallet",             "dumpprivkey",              &dumpprivkey,              true  },
    { "wallet",             "dumpwallet",               &dumpwallet,               true  },
    { "wallet",             "encryptwallet",            &encryptwallet,            true  },
    { "wallet",             "getaccountaddress",        &getaccountaddress,        true  },
    { "wallet",             "getaccount",               &getaccount,               true  },
    { "wallet",             "getaddressesbyaccount",    &getaddressesbyaccount,    true  },
    { "wallet",             "getbalance",               &getbalance,               false },
    { "wallet",             "getnewaddress",            &getnewaddress,            true  },
    { "wallet",             "getrawchangeaddress",      &getrawchangeaddress,      true  },
    { "wallet",             "getreceivedbyaccount",     &getreceivedbyaccount,     false },
    { "wallet",             "getreceivedbyaddress",     &getreceivedbyaddress,     false },
    { "wallet",             "gettransaction",           &gettransaction,           false },
    { "wallet",             "getunconfirmedbalance",    &getunconfirmedbalance,    false },
    { "wallet",             "getwalletinfo",            &getwalletinfo,            false },
    { "wallet",             "importprivkey",            &importprivkey,            true  },
    { "wallet",             "importprivatekeys",        &importprivatekeys,        true  },
    { "wallet",             "importwallet",             &importwallet,             true  },
    { "wallet",             "importaddress",            &importaddress,            true  },
    { "wallet",             "importaddresses",          &importaddresses,          true  },
    { "wallet",             "importprunedfunds",        &importprunedfunds,        true  },
    { "wallet",             "importpubkey",             &importpubkey,             true  },
    { "wallet",             "keypoolrefill",            &keypoolrefill,            true  },
    { "wallet",             "listaccounts",             &listaccounts,             false },
    { "wallet",             "listaddressgroupings",     &listaddressgroupings,     false },
    { "wallet",             "listlockunspent",          &listlockunspent,          false },
    { "wallet",             "listreceivedbyaccount",    &listreceivedbyaccount,    false },
    { "wallet",             "listreceivedbyaddress",    &listreceivedbyaddress,    false },
    { "wallet",             "listsinceblock",           &listsinceblock,           false },
    { "wallet",             "listtransactions",         &listtransactions,         false },
    { "wallet",             "listunspent",              &listunspent,              false },
    { "wallet",             "lockunspent",              &lockunspent,              true  },
    { "wallet",             "move",                     &movecmd,                  false },
    { "wallet",             "sendfrom",                 &sendfrom,                 false },
    { "wallet",             "sendmany",                 &sendmany,                 false },
    { "wallet",             "sendtoaddress",            &sendtoaddress,            false },
    { "wallet",             "setaccount",               &setaccount,               true  },
    { "wallet",             "settxfee",                 &settxfee,                 true  },
    { "wallet",             "signmessage",              &signmessage,              true  },
    { "wallet",             "walletlock",               &walletlock,               true  },
    { "wallet",             "walletpassphrasechange",   &walletpassphrasechange,   true  },
    { "wallet",             "walletpassphrase",         &walletpassphrase,         true  },
    { "wallet",             "removeprunedfunds",        &removeprunedfunds,        true  },
};

void RegisterWalletRPCCommands(CRPCTable &tableRPC)
{
    for (unsigned int vcidx = 0; vcidx < ARRAYLEN(commands); vcidx++)
        tableRPC.appendCommand(commands[vcidx].name, &commands[vcidx]);
}<|MERGE_RESOLUTION|>--- conflicted
+++ resolved
@@ -1200,22 +1200,13 @@
             {
                 obj.push_back(Pair("involvesWatchonly", true));
             }
-<<<<<<< HEAD
-            obj.push_back(Pair("address", address.ToString()));
+            obj.push_back(Pair("address", EncodeDestination(dest)));
             obj.push_back(Pair("account", strAccount));
             obj.push_back(Pair("satoshi", UniValue(nAmount)));
             obj.push_back(Pair("amount", ValueFromAmount(nAmount)));
             obj.push_back(
                 Pair("confirmations",
-                    (nConf == std::numeric_limits<int>::max() ? 0 : nConf)));
-=======
-            obj.push_back(Pair("address", EncodeDestination(dest)));
-            obj.push_back(Pair("account", strAccount));
-            obj.push_back(Pair("amount", ValueFromAmount(nAmount)));
-            obj.push_back(
-                Pair("confirmations",
                      (nConf == std::numeric_limits<int>::max() ? 0 : nConf)));
->>>>>>> 8c76a509
             if (!fByAccounts)
             {
                 obj.push_back(Pair("label", strAccount));
