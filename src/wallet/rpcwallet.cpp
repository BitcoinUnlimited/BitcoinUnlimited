// Copyright (c) 2010 Satoshi Nakamoto
// Copyright (c) 2009-2015 The Bitcoin Core developers
// Copyright (c) 2015-2017 The Bitcoin Unlimited developers
// Distributed under the MIT software license, see the accompanying
// file COPYING or http://www.opensource.org/licenses/mit-license.php.

#include "amount.h"
#include "chain.h"
#include "core_io.h"
#include "dstencode.h"
#include "init.h"
#include "main.h"
#include "net.h"
#include "rpc/server.h"
#include "timedata.h"
#include "util.h"
#include "utilmoneystr.h"
#include "wallet.h"
#include "walletdb.h"

#include <stdint.h>

#include <boost/assign/list_of.hpp>

#include <univalue.h>

using namespace std;

int64_t nWalletUnlockTime;
static CCriticalSection cs_nWalletUnlockTime;

std::string HelpRequiringPassphrase()
{
    return pwalletMain && pwalletMain->IsCrypted()
        ? "\nRequires wallet passphrase to be set with walletpassphrase call."
        : "";
}

bool EnsureWalletIsAvailable(bool avoidException)
{
    if (!pwalletMain)
    {
        if (!avoidException)
            throw JSONRPCError(RPC_METHOD_NOT_FOUND, "Method not found (disabled)");
        else
            return false;
    }
    return true;
}

void EnsureWalletIsUnlocked()
{
    if (pwalletMain->IsLocked())
        throw JSONRPCError(RPC_WALLET_UNLOCK_NEEDED, "Error: Please enter the wallet passphrase with walletpassphrase first.");
}

void WalletTxToJSON(const CWalletTx& wtx, UniValue& entry)
{
    int confirms = wtx.GetDepthInMainChain();
    entry.push_back(Pair("confirmations", confirms));
    if (wtx.IsCoinBase())
        entry.push_back(Pair("generated", true));
    if (confirms > 0)
    {
        entry.push_back(Pair("blockhash", wtx.hashBlock.GetHex()));
        entry.push_back(Pair("blockindex", wtx.nIndex));
        entry.push_back(Pair("blocktime", mapBlockIndex[wtx.hashBlock]->GetBlockTime()));
    } else {
        entry.push_back(Pair("trusted", wtx.IsTrusted()));
    }
    uint256 hash = wtx.GetHash();
    entry.push_back(Pair("txid", hash.GetHex()));
    UniValue conflicts(UniValue::VARR);
    BOOST_FOREACH(const uint256& conflict, wtx.GetConflicts())
        conflicts.push_back(conflict.GetHex());
    entry.push_back(Pair("walletconflicts", conflicts));
    entry.push_back(Pair("time", wtx.GetTxTime()));
    entry.push_back(Pair("timereceived", (int64_t)wtx.nTimeReceived));

    BOOST_FOREACH(const PAIRTYPE(string,string)& item, wtx.mapValue)
        entry.push_back(Pair(item.first, item.second));
}

string AccountFromValue(const UniValue& value)
{
    string strAccount = value.get_str();
    if (strAccount == "*")
        throw JSONRPCError(RPC_WALLET_INVALID_ACCOUNT_NAME, "Invalid account name");
    return strAccount;
}

UniValue getnewaddress(const UniValue& params, bool fHelp)
{
    if (!EnsureWalletIsAvailable(fHelp))
        return NullUniValue;

    if (fHelp || params.size() > 1)
        throw runtime_error(
            "getnewaddress ( \"account\" )\n"
            "\nReturns a new Bitcoin address for receiving payments.\n"
            "If 'account' is specified (DEPRECATED), it is added to the address book \n"
            "so payments received with the address will be credited to 'account'.\n"
            "\nArguments:\n"
            "1. \"account\"        (string, optional) DEPRECATED. The account name for the address to be linked to. If not provided, the default account \"\" is used. It can also be set to the empty string \"\" to represent the default account. The account does not need to exist, it will be created if there is no account by the given name.\n"
            "\nResult:\n"
            "\"bitcoinaddress\"    (string) The new bitcoin address\n"
            "\nExamples:\n"
            + HelpExampleCli("getnewaddress", "")
            + HelpExampleRpc("getnewaddress", "")
        );

    LOCK2(cs_main, pwalletMain->cs_wallet);

    // Parse the account first so we don't generate a key if there's an error
    string strAccount;
    if (params.size() > 0)
        strAccount = AccountFromValue(params[0]);

    if (!pwalletMain->IsLocked())
        pwalletMain->TopUpKeyPool();

    // Generate a new key that is added to wallet
    CPubKey newKey;
    if (!pwalletMain->GetKeyFromPool(newKey))
        throw JSONRPCError(RPC_WALLET_KEYPOOL_RAN_OUT, "Error: Keypool ran out, please call keypoolrefill first");
    CKeyID keyID = newKey.GetID();

    pwalletMain->SetAddressBook(keyID, strAccount, "receive");

    return EncodeDestination(keyID);
}

CTxDestination GetAccountAddress(string strAccount, bool bForceNew=false)
{
    CWalletDB walletdb(pwalletMain->strWalletFile);

    CAccount account;
    walletdb.ReadAccount(strAccount, account);

    bool bKeyUsed = false;

    // Check if the current key has been used
    if (account.vchPubKey.IsValid())
    {
        CScript scriptPubKey = GetScriptForDestination(account.vchPubKey.GetID());
        for (map<uint256, CWalletTx>::iterator it = pwalletMain->mapWallet.begin();
             it != pwalletMain->mapWallet.end() && account.vchPubKey.IsValid();
             ++it)
        {
            const CWalletTx& wtx = (*it).second;
            BOOST_FOREACH(const CTxOut& txout, wtx.vout)
                if (txout.scriptPubKey == scriptPubKey)
                    bKeyUsed = true;
        }
    }

    // Generate a new key
    if (!account.vchPubKey.IsValid() || bForceNew || bKeyUsed)
    {
        if (!pwalletMain->GetKeyFromPool(account.vchPubKey))
            throw JSONRPCError(RPC_WALLET_KEYPOOL_RAN_OUT, "Error: Keypool ran out, please call keypoolrefill first");

        pwalletMain->SetAddressBook(account.vchPubKey.GetID(), strAccount, "receive");
        walletdb.WriteAccount(strAccount, account);
    }

    return account.vchPubKey.GetID();
}

UniValue getaccountaddress(const UniValue& params, bool fHelp)
{
    if (!EnsureWalletIsAvailable(fHelp))
        return NullUniValue;

    if (fHelp || params.size() != 1)
        throw runtime_error(
            "getaccountaddress \"account\"\n"
            "\nDEPRECATED. Returns the current Bitcoin address for receiving payments to this account.\n"
            "\nArguments:\n"
            "1. \"account\"       (string, required) The account name for the address. It can also be set to the empty string \"\" to represent the default account. The account does not need to exist, it will be created and a new address created  if there is no account by the given name.\n"
            "\nResult:\n"
            "\"bitcoinaddress\"   (string) The account bitcoin address\n"
            "\nExamples:\n"
            + HelpExampleCli("getaccountaddress", "")
            + HelpExampleCli("getaccountaddress", "\"\"")
            + HelpExampleCli("getaccountaddress", "\"myaccount\"")
            + HelpExampleRpc("getaccountaddress", "\"myaccount\"")
        );

    LOCK2(cs_main, pwalletMain->cs_wallet);

    // Parse the account first so we don't generate a key if there's an error
    string strAccount = AccountFromValue(params[0]);

    UniValue ret(UniValue::VSTR);

    ret = EncodeDestination(GetAccountAddress(strAccount));
    return ret;
}


UniValue getrawchangeaddress(const UniValue& params, bool fHelp)
{
    if (!EnsureWalletIsAvailable(fHelp))
        return NullUniValue;

    if (fHelp || params.size() > 1)
        throw runtime_error(
            "getrawchangeaddress\n"
            "\nReturns a new Bitcoin address, for receiving change.\n"
            "This is for use with raw transactions, NOT normal use.\n"
            "\nResult:\n"
            "\"address\"    (string) The address\n"
            "\nExamples:\n"
            + HelpExampleCli("getrawchangeaddress", "")
            + HelpExampleRpc("getrawchangeaddress", "")
       );

    LOCK2(cs_main, pwalletMain->cs_wallet);

    if (!pwalletMain->IsLocked())
        pwalletMain->TopUpKeyPool();

    CReserveKey reservekey(pwalletMain);
    CPubKey vchPubKey;
    if (!reservekey.GetReservedKey(vchPubKey))
        throw JSONRPCError(RPC_WALLET_KEYPOOL_RAN_OUT, "Error: Keypool ran out, please call keypoolrefill first");

    reservekey.KeepKey();

    CKeyID keyID = vchPubKey.GetID();

    return EncodeDestination(keyID);
}

UniValue setaccount(const UniValue& params, bool fHelp)
{
    if (!EnsureWalletIsAvailable(fHelp))
        return NullUniValue;

    if (fHelp || params.size() < 1 || params.size() > 2)
        throw runtime_error(
            "setaccount \"bitcoinaddress\" \"account\"\n"
            "\nDEPRECATED. Sets the account associated with the given address.\n"
            "\nArguments:\n"
            "1. \"bitcoinaddress\"  (string, required) The bitcoin address to be associated with an account.\n"
            "2. \"account\"         (string, required) The account to assign the address to.\n"
            "\nExamples:\n"
            + HelpExampleCli("setaccount", "\"1D1ZrZNe3JUo7ZycKEYQQiQAWd9y54F4XZ\" \"tabby\"")
            + HelpExampleRpc("setaccount", "\"1D1ZrZNe3JUo7ZycKEYQQiQAWd9y54F4XZ\", \"tabby\"")
        );

    LOCK2(cs_main, pwalletMain->cs_wallet);

    CTxDestination dest = DecodeDestination(params[0].get_str());
    if (!IsValidDestination(dest)) {
        throw JSONRPCError(RPC_INVALID_ADDRESS_OR_KEY,
                           "Invalid Bitcoin address");
    }

    string strAccount;
    if (params.size() > 1)
        strAccount = AccountFromValue(params[1]);

    // Only add the account if the address is yours.
<<<<<<< HEAD
    if (IsMine(*pwalletMain, dest, chainActive.Tip()))
=======
    if (IsMine(*pwalletMain, address.Get(), chainActive.Tip()))
>>>>>>> 7534960b
    {
        // Detect when changing the account of an address that is the 'unused
        // current key' of another account:
        if (pwalletMain->mapAddressBook.count(dest))
        {
            std::string strOldAccount = pwalletMain->mapAddressBook[dest].name;
            if (dest == GetAccountAddress(strOldAccount))
                GetAccountAddress(strOldAccount, true);
        }
        pwalletMain->SetAddressBook(dest, strAccount, "receive");
    }
    else
        throw JSONRPCError(RPC_MISC_ERROR, "setaccount can only be used with own address");

    return NullUniValue;
}

UniValue getaccount(const UniValue& params, bool fHelp)
{
    if (!EnsureWalletIsAvailable(fHelp))
        return NullUniValue;

    if (fHelp || params.size() != 1)
        throw runtime_error(
            "getaccount \"bitcoinaddress\"\n"
            "\nDEPRECATED. Returns the account associated with the given address.\n"
            "\nArguments:\n"
            "1. \"bitcoinaddress\"  (string, required) The bitcoin address for account lookup.\n"
            "\nResult:\n"
            "\"accountname\"        (string) the account address\n"
            "\nExamples:\n"
            + HelpExampleCli("getaccount", "\"1D1ZrZNe3JUo7ZycKEYQQiQAWd9y54F4XZ\"")
            + HelpExampleRpc("getaccount", "\"1D1ZrZNe3JUo7ZycKEYQQiQAWd9y54F4XZ\"")
        );

    LOCK2(cs_main, pwalletMain->cs_wallet);

    CTxDestination dest = DecodeDestination(params[0].get_str());
    if (!IsValidDestination(dest)) {
        throw JSONRPCError(RPC_INVALID_ADDRESS_OR_KEY,
                           "Invalid Bitcoin address");
    }

    std::string strAccount;
    std::map<CTxDestination, CAddressBookData>::iterator mi =
        pwalletMain->mapAddressBook.find(dest);
    if (mi != pwalletMain->mapAddressBook.end() && !(*mi).second.name.empty()) {
        strAccount = (*mi).second.name;
    }
    return strAccount;
}

UniValue getaddressesbyaccount(const UniValue& params, bool fHelp)
{
    if (!EnsureWalletIsAvailable(fHelp))
        return NullUniValue;

    if (fHelp || params.size() != 1)
        throw runtime_error(
            "getaddressesbyaccount \"account\"\n"
            "\nDEPRECATED. Returns the list of addresses for the given account.\n"
            "\nArguments:\n"
            "1. \"account\"  (string, required) The account name.\n"
            "\nResult:\n"
            "[                     (json array of string)\n"
            "  \"bitcoinaddress\"  (string) a bitcoin address associated with the given account\n"
            "  ,...\n"
            "]\n"
            "\nExamples:\n"
            + HelpExampleCli("getaddressesbyaccount", "\"tabby\"")
            + HelpExampleRpc("getaddressesbyaccount", "\"tabby\"")
        );

    LOCK2(cs_main, pwalletMain->cs_wallet);

    string strAccount = AccountFromValue(params[0]);

    // Find all addresses that have the given account
    UniValue ret(UniValue::VARR);
    for (const std::pair<CTxDestination, CAddressBookData> &item :
         pwalletMain->mapAddressBook) {
        const CTxDestination &dest = item.first;
        const std::string &strName = item.second.name;
        if (strName == strAccount) {
            ret.push_back(EncodeDestination(dest));
        }
    }
    return ret;
}

static void SendMoney(const CTxDestination &address, CAmount nValue, bool fSubtractFeeFromAmount, CWalletTx& wtxNew)
{
    CAmount curBalance = pwalletMain->GetBalance();

    // Check amount
    if (nValue <= 0)
        throw JSONRPCError(RPC_INVALID_PARAMETER, "Invalid amount");

    if (nValue > curBalance)
        throw JSONRPCError(RPC_WALLET_INSUFFICIENT_FUNDS, "Insufficient funds");

    // Parse Bitcoin address
    CScript scriptPubKey = GetScriptForDestination(address);

    // Create and send the transaction
    CReserveKey reservekey(pwalletMain);
    CAmount nFeeRequired;
    std::string strError;
    vector<CRecipient> vecSend;
    int nChangePosRet = -1;
    CRecipient recipient = {scriptPubKey, nValue, fSubtractFeeFromAmount};
    vecSend.push_back(recipient);
    if (!pwalletMain->CreateTransaction(vecSend, wtxNew, reservekey, nFeeRequired, nChangePosRet, strError)) {
        if (!fSubtractFeeFromAmount && nValue + nFeeRequired > pwalletMain->GetBalance())
            strError = strprintf("Error: This transaction requires a transaction fee of at least %s because of its amount, complexity, or use of recently received funds!", FormatMoney(nFeeRequired));
        throw JSONRPCError(RPC_WALLET_ERROR, strError);
    }
    if (!pwalletMain->CommitTransaction(wtxNew, reservekey))
        throw JSONRPCError(RPC_WALLET_ERROR, "Error: The transaction was rejected! This might happen if some of the coins in your wallet were already spent, such as if you used a copy of wallet.dat and coins were spent in the copy but not marked as spent here.");
}

UniValue sendtoaddress(const UniValue& params, bool fHelp)
{
    if (!EnsureWalletIsAvailable(fHelp))
        return NullUniValue;

    if (fHelp || params.size() < 2 || params.size() > 5)
        throw runtime_error(
            "sendtoaddress \"bitcoinaddress\" amount ( \"comment\" \"comment-to\" subtractfeefromamount )\n"
            "\nSend an amount to a given address.\n"
            + HelpRequiringPassphrase() +
            "\nArguments:\n"
            "1. \"bitcoinaddress\"  (string, required) The bitcoin address to send to.\n"
            "2. \"amount\"      (numeric or string, required) The amount in " + CURRENCY_UNIT + " to send. eg 0.1\n"
            "3. \"comment\"     (string, optional) A comment used to store what the transaction is for. \n"
            "                             This is not part of the transaction, just kept in your wallet.\n"
            "4. \"comment-to\"  (string, optional) A comment to store the name of the person or organization \n"
            "                             to which you're sending the transaction. This is not part of the \n"
            "                             transaction, just kept in your wallet.\n"
            "5. subtractfeefromamount  (boolean, optional, default=false) The fee will be deducted from the amount being sent.\n"
            "                             The recipient will receive less bitcoins than you enter in the amount field.\n"
            "\nResult:\n"
            "\"transactionid\"  (string) The transaction id.\n"
            "\nExamples:\n"
            + HelpExampleCli("sendtoaddress", "\"1M72Sfpbz1BPpXFHz9m3CdqATR44Jvaydd\" 0.1")
            + HelpExampleCli("sendtoaddress", "\"1M72Sfpbz1BPpXFHz9m3CdqATR44Jvaydd\" 0.1 \"donation\" \"seans outpost\"")
            + HelpExampleCli("sendtoaddress", "\"1M72Sfpbz1BPpXFHz9m3CdqATR44Jvaydd\" 0.1 \"\" \"\" true")
            + HelpExampleRpc("sendtoaddress", "\"1M72Sfpbz1BPpXFHz9m3CdqATR44Jvaydd\", 0.1, \"donation\", \"seans outpost\"")
        );

    LOCK2(cs_main, pwalletMain->cs_wallet);

    CTxDestination dest = DecodeDestination(params[0].get_str());
    if (!IsValidDestination(dest)) {
        throw JSONRPCError(RPC_INVALID_ADDRESS_OR_KEY, "Invalid address");
    }

    // Amount
    CAmount nAmount = AmountFromValue(params[1]);
    if (nAmount <= 0)
        throw JSONRPCError(RPC_TYPE_ERROR, "Invalid amount for send");

    // Wallet comments
    CWalletTx wtx;
    if (params.size() > 2 && !params[2].isNull() && !params[2].get_str().empty())
        wtx.mapValue["comment"] = params[2].get_str();
    if (params.size() > 3 && !params[3].isNull() && !params[3].get_str().empty())
        wtx.mapValue["to"]      = params[3].get_str();

    bool fSubtractFeeFromAmount = false;
    if (params.size() > 4)
        fSubtractFeeFromAmount = params[4].get_bool();

    EnsureWalletIsUnlocked();

    SendMoney(dest, nAmount, fSubtractFeeFromAmount, wtx);

    return wtx.GetHash().GetHex();
}

UniValue listaddressgroupings(const UniValue& params, bool fHelp)
{
    if (!EnsureWalletIsAvailable(fHelp))
        return NullUniValue;

    if (fHelp)
        throw runtime_error(
            "listaddressgroupings\n"
            "\nLists groups of addresses which have had their common ownership\n"
            "made public by common use as inputs or as the resulting change\n"
            "in past transactions\n"
            "\nResult:\n"
            "[\n"
            "  [\n"
            "    [\n"
            "      \"bitcoinaddress\",     (string) The bitcoin address\n"
            "      amount,                 (numeric) The amount in " + CURRENCY_UNIT + "\n"
            "      \"account\"             (string, optional) The account (DEPRECATED)\n"
            "    ]\n"
            "    ,...\n"
            "  ]\n"
            "  ,...\n"
            "]\n"
            "\nExamples:\n"
            + HelpExampleCli("listaddressgroupings", "")
            + HelpExampleRpc("listaddressgroupings", "")
        );

    LOCK2(cs_main, pwalletMain->cs_wallet);

    UniValue jsonGroupings(UniValue::VARR);
    std::map<CTxDestination, CAmount> balances =
        pwalletMain->GetAddressBalances();
    for (const std::set<CTxDestination> &grouping :
         pwalletMain->GetAddressGroupings()) {
        UniValue jsonGrouping(UniValue::VARR);
        for (const CTxDestination &address : grouping) {
            UniValue addressInfo(UniValue::VARR);
            addressInfo.push_back(EncodeDestination(address));
            addressInfo.push_back(ValueFromAmount(balances[address]));

            if (pwalletMain->mapAddressBook.find(address) !=
                pwalletMain->mapAddressBook.end()) {
                addressInfo.push_back(
                    pwalletMain->mapAddressBook.find(address)->second.name);
            }
            jsonGrouping.push_back(addressInfo);
        }
        jsonGroupings.push_back(jsonGrouping);
    }
    return jsonGroupings;
}

UniValue signmessage(const UniValue& params, bool fHelp)
{
    if (!EnsureWalletIsAvailable(fHelp))
        return NullUniValue;

    if (fHelp || params.size() != 2)
        throw runtime_error(
            "signmessage \"bitcoinaddress\" \"message\"\n"
            "\nSign a message with the private key of an address"
            + HelpRequiringPassphrase() + "\n"
            "\nArguments:\n"
            "1. \"bitcoinaddress\"  (string, required) The bitcoin address to use for the private key.\n"
            "2. \"message\"         (string, required) The message to create a signature of.\n"
            "\nResult:\n"
            "\"signature\"          (string) The signature of the message encoded in base 64\n"
            "\nExamples:\n"
            "\nUnlock the wallet for 30 seconds\n"
            + HelpExampleCli("walletpassphrase", "\"mypassphrase\" 30") +
            "\nCreate the signature\n"
            + HelpExampleCli("signmessage", "\"1D1ZrZNe3JUo7ZycKEYQQiQAWd9y54F4XZ\" \"my message\"") +
            "\nVerify the signature\n"
            + HelpExampleCli("verifymessage", "\"1D1ZrZNe3JUo7ZycKEYQQiQAWd9y54F4XZ\" \"signature\" \"my message\"") +
            "\nAs json rpc\n"
            + HelpExampleRpc("signmessage", "\"1D1ZrZNe3JUo7ZycKEYQQiQAWd9y54F4XZ\", \"my message\"")
        );

    LOCK2(cs_main, pwalletMain->cs_wallet);

    EnsureWalletIsUnlocked();

    string strAddress = params[0].get_str();
    string strMessage = params[1].get_str();

    CTxDestination dest = DecodeDestination(strAddress);
    if (!IsValidDestination(dest))
        throw JSONRPCError(RPC_TYPE_ERROR, "Invalid address");

    const CKeyID *keyID = boost::get<CKeyID>(&dest);
    if (!keyID)
        throw JSONRPCError(RPC_TYPE_ERROR, "Address does not refer to key");

    CKey key;
    if (!pwalletMain->GetKey(*keyID, key))
        throw JSONRPCError(RPC_WALLET_ERROR, "Private key not available");

    CHashWriter ss(SER_GETHASH, 0);
    ss << strMessageMagic;
    ss << strMessage;

    vector<unsigned char> vchSig;
    if (!key.SignCompact(ss.GetHash(), vchSig))
        throw JSONRPCError(RPC_INVALID_ADDRESS_OR_KEY, "Sign failed");

    return EncodeBase64(&vchSig[0], vchSig.size());
}

UniValue getreceivedbyaddress(const UniValue& params, bool fHelp)
{
    if (!EnsureWalletIsAvailable(fHelp))
        return NullUniValue;

    if (fHelp || params.size() < 1 || params.size() > 2)
        throw runtime_error(
            "getreceivedbyaddress \"bitcoinaddress\" ( minconf )\n"
            "\nReturns the total amount received by the given bitcoinaddress in transactions with at least minconf confirmations.\n"
            "\nArguments:\n"
            "1. \"bitcoinaddress\"  (string, required) The bitcoin address for transactions.\n"
            "2. minconf             (numeric, optional, default=1) Only include transactions confirmed at least this many times.\n"
            "\nResult:\n"
            "amount   (numeric) The total amount in " + CURRENCY_UNIT + " received at this address.\n"
            "\nExamples:\n"
            "\nThe amount from transactions with at least 1 confirmation\n"
            + HelpExampleCli("getreceivedbyaddress", "\"1D1ZrZNe3JUo7ZycKEYQQiQAWd9y54F4XZ\"") +
            "\nThe amount including unconfirmed transactions, zero confirmations\n"
            + HelpExampleCli("getreceivedbyaddress", "\"1D1ZrZNe3JUo7ZycKEYQQiQAWd9y54F4XZ\" 0") +
            "\nThe amount with at least 6 confirmation, very safe\n"
            + HelpExampleCli("getreceivedbyaddress", "\"1D1ZrZNe3JUo7ZycKEYQQiQAWd9y54F4XZ\" 6") +
            "\nAs a json rpc call\n"
            + HelpExampleRpc("getreceivedbyaddress", "\"1D1ZrZNe3JUo7ZycKEYQQiQAWd9y54F4XZ\", 6")
       );

    LOCK2(cs_main, pwalletMain->cs_wallet);

    // Bitcoin address
<<<<<<< HEAD
    CTxDestination dest = DecodeDestination(params[0].get_str());
    if (!IsValidDestination(dest)) {
        throw JSONRPCError(RPC_INVALID_ADDRESS_OR_KEY,
                           "Invalid Bitcoin address");
    }
    CScript scriptPubKey = GetScriptForDestination(dest);
=======
    CBitcoinAddress address = CBitcoinAddress(params[0].get_str());
    if (!address.IsValid())
        throw JSONRPCError(RPC_INVALID_ADDRESS_OR_KEY, "Invalid Bitcoin address");
    CScript scriptPubKey = GetScriptForDestination(address.Get());


>>>>>>> 7534960b
    if (!IsMine(*pwalletMain, scriptPubKey, chainActive.Tip()))
        return ValueFromAmount(0);

    // Minimum confirmations
    int nMinDepth = 1;
    if (params.size() > 1)
        nMinDepth = params[1].get_int();

    // Tally
    CAmount nAmount = 0;
    for (map<uint256, CWalletTx>::iterator it = pwalletMain->mapWallet.begin(); it != pwalletMain->mapWallet.end(); ++it)
    {
        const CWalletTx& wtx = (*it).second;
        if (wtx.IsCoinBase() || !CheckFinalTx(wtx))
            continue;

        for (const CTxOut &txout : wtx.vout)
            if (txout.scriptPubKey == scriptPubKey)
                if (wtx.GetDepthInMainChain() >= nMinDepth)
                    nAmount += txout.nValue;
    }

    return  ValueFromAmount(nAmount);
}


UniValue getreceivedbyaccount(const UniValue& params, bool fHelp)
{
    if (!EnsureWalletIsAvailable(fHelp))
        return NullUniValue;

    if (fHelp || params.size() < 1 || params.size() > 2)
        throw runtime_error(
            "getreceivedbyaccount \"account\" ( minconf )\n"
            "\nDEPRECATED. Returns the total amount received by addresses with <account> in transactions with at least [minconf] confirmations.\n"
            "\nArguments:\n"
            "1. \"account\"      (string, required) The selected account, may be the default account using \"\".\n"
            "2. minconf          (numeric, optional, default=1) Only include transactions confirmed at least this many times.\n"
            "\nResult:\n"
            "amount              (numeric) The total amount in " + CURRENCY_UNIT + " received for this account.\n"
            "\nExamples:\n"
            "\nAmount received by the default account with at least 1 confirmation\n"
            + HelpExampleCli("getreceivedbyaccount", "\"\"") +
            "\nAmount received at the tabby account including unconfirmed amounts with zero confirmations\n"
            + HelpExampleCli("getreceivedbyaccount", "\"tabby\" 0") +
            "\nThe amount with at least 6 confirmation, very safe\n"
            + HelpExampleCli("getreceivedbyaccount", "\"tabby\" 6") +
            "\nAs a json rpc call\n"
            + HelpExampleRpc("getreceivedbyaccount", "\"tabby\", 6")
        );

    LOCK2(cs_main, pwalletMain->cs_wallet);

    // Minimum confirmations
    int nMinDepth = 1;
    if (params.size() > 1)
        nMinDepth = params[1].get_int();

    // Get the set of pub keys assigned to account
    string strAccount = AccountFromValue(params[0]);
    set<CTxDestination> setAddress = pwalletMain->GetAccountAddresses(strAccount);

    // Tally
    CAmount nAmount = 0;
    for (map<uint256, CWalletTx>::iterator it = pwalletMain->mapWallet.begin(); it != pwalletMain->mapWallet.end(); ++it)
    {
        const CWalletTx& wtx = (*it).second;
        if (wtx.IsCoinBase() || !CheckFinalTx(wtx))
            continue;

        BOOST_FOREACH(const CTxOut& txout, wtx.vout)
        {
            CTxDestination address;
            if (ExtractDestination(txout.scriptPubKey, address) && IsMine(*pwalletMain, address, chainActive.Tip()) && setAddress.count(address))
                if (wtx.GetDepthInMainChain() >= nMinDepth)
                    nAmount += txout.nValue;
        }
    }

    return ValueFromAmount(nAmount);
}


CAmount GetAccountBalance(CWalletDB& walletdb, const string& strAccount, int nMinDepth, const isminefilter& filter)
{
    CAmount nBalance = 0;

    // Tally wallet transactions
    for (map<uint256, CWalletTx>::iterator it = pwalletMain->mapWallet.begin(); it != pwalletMain->mapWallet.end(); ++it)
    {
        const CWalletTx& wtx = (*it).second;
        if (!CheckFinalTx(wtx) || wtx.GetBlocksToMaturity() > 0 || wtx.GetDepthInMainChain() < 0)
            continue;

        CAmount nReceived, nSent, nFee;
        wtx.GetAccountAmounts(strAccount, nReceived, nSent, nFee, filter);

        if (nReceived != 0 && wtx.GetDepthInMainChain() >= nMinDepth)
            nBalance += nReceived;
        nBalance -= nSent + nFee;
    }

    // Tally internal accounting entries
    nBalance += walletdb.GetAccountCreditDebit(strAccount);

    return nBalance;
}

CAmount GetAccountBalance(const string& strAccount, int nMinDepth, const isminefilter& filter)
{
    CWalletDB walletdb(pwalletMain->strWalletFile);
    return GetAccountBalance(walletdb, strAccount, nMinDepth, filter);
}


UniValue getbalance(const UniValue& params, bool fHelp)
{
    if (!EnsureWalletIsAvailable(fHelp))
        return NullUniValue;

    if (fHelp || params.size() > 3)
        throw runtime_error(
            "getbalance ( \"account\" minconf includeWatchonly )\n"
            "\nIf account is not specified, returns the server's total available balance.\n"
            "If account is specified (DEPRECATED), returns the balance in the account.\n"
            "Note that the account \"\" is not the same as leaving the parameter out.\n"
            "The server total may be different to the balance in the default \"\" account.\n"
            "\nArguments:\n"
            "1. \"account\"      (string, optional) DEPRECATED. The selected account, or \"*\" for entire wallet. It may be the default account using \"\".\n"
            "2. minconf          (numeric, optional, default=1) Only include transactions confirmed at least this many times.\n"
            "3. includeWatchonly (bool, optional, default=false) Also include balance in watchonly addresses (see 'importaddress')\n"
            "\nResult:\n"
            "amount              (numeric) The total amount in " + CURRENCY_UNIT + " received for this account.\n"
            "\nExamples:\n"
            "\nThe total amount in the wallet\n"
            + HelpExampleCli("getbalance", "") +
            "\nThe total amount in the wallet at least 5 blocks confirmed\n"
            + HelpExampleCli("getbalance", "\"*\" 6") +
            "\nAs a json rpc call\n"
            + HelpExampleRpc("getbalance", "\"*\", 6")
        );

    LOCK2(cs_main, pwalletMain->cs_wallet);

    if (params.size() == 0)
        return  ValueFromAmount(pwalletMain->GetBalance());

    int nMinDepth = 1;
    if (params.size() > 1)
        nMinDepth = params[1].get_int();
    isminefilter filter = ISMINE_SPENDABLE;
    if(params.size() > 2)
        if(params[2].get_bool())
            filter = filter | ISMINE_WATCH_ONLY;

    if (params[0].get_str() == "*") {
        // Calculate total balance a different way from GetBalance()
        // (GetBalance() sums up all unspent TxOuts)
        // getbalance and "getbalance * 1 true" should return the same number
        CAmount nBalance = 0;
        for (map<uint256, CWalletTx>::iterator it = pwalletMain->mapWallet.begin(); it != pwalletMain->mapWallet.end(); ++it)
        {
            const CWalletTx& wtx = (*it).second;
            if (!CheckFinalTx(wtx) || wtx.GetBlocksToMaturity() > 0 || wtx.GetDepthInMainChain() < 0)
                continue;

            CAmount allFee;
            string strSentAccount;
            list<COutputEntry> listReceived;
            list<COutputEntry> listSent;
            wtx.GetAmounts(listReceived, listSent, allFee, strSentAccount, filter);
            if (wtx.GetDepthInMainChain() >= nMinDepth)
            {
                BOOST_FOREACH(const COutputEntry& r, listReceived)
                    nBalance += r.amount;
            }
            BOOST_FOREACH(const COutputEntry& s, listSent)
                nBalance -= s.amount;
            nBalance -= allFee;
        }
        return  ValueFromAmount(nBalance);
    }

    string strAccount = AccountFromValue(params[0]);

    CAmount nBalance = GetAccountBalance(strAccount, nMinDepth, filter);

    return ValueFromAmount(nBalance);
}

UniValue getunconfirmedbalance(const UniValue &params, bool fHelp)
{
    if (!EnsureWalletIsAvailable(fHelp))
        return NullUniValue;

    if (fHelp || params.size() > 0)
        throw runtime_error(
                "getunconfirmedbalance\n"
                "Returns the server's total unconfirmed balance\n");

    LOCK2(cs_main, pwalletMain->cs_wallet);

    return ValueFromAmount(pwalletMain->GetUnconfirmedBalance());
}


UniValue movecmd(const UniValue& params, bool fHelp)
{
    if (!EnsureWalletIsAvailable(fHelp))
        return NullUniValue;

    if (fHelp || params.size() < 3 || params.size() > 5)
        throw runtime_error(
            "move \"fromaccount\" \"toaccount\" amount ( minconf \"comment\" )\n"
            "\nDEPRECATED. Move a specified amount from one account in your wallet to another.\n"
            "\nArguments:\n"
            "1. \"fromaccount\"   (string, required) The name of the account to move funds from. May be the default account using \"\".\n"
            "2. \"toaccount\"     (string, required) The name of the account to move funds to. May be the default account using \"\".\n"
            "3. amount            (numeric) Quantity of " + CURRENCY_UNIT + " to move between accounts.\n"
            "4. minconf           (numeric, optional, default=1) Only use funds with at least this many confirmations.\n"
            "5. \"comment\"       (string, optional) An optional comment, stored in the wallet only.\n"
            "\nResult:\n"
            "true|false           (boolean) true if successful.\n"
            "\nExamples:\n"
            "\nMove 0.01 " + CURRENCY_UNIT + " from the default account to the account named tabby\n"
            + HelpExampleCli("move", "\"\" \"tabby\" 0.01") +
            "\nMove 0.01 " + CURRENCY_UNIT + " timotei to akiko with a comment and funds have 6 confirmations\n"
            + HelpExampleCli("move", "\"timotei\" \"akiko\" 0.01 6 \"happy birthday!\"") +
            "\nAs a json rpc call\n"
            + HelpExampleRpc("move", "\"timotei\", \"akiko\", 0.01, 6, \"happy birthday!\"")
        );

    LOCK2(cs_main, pwalletMain->cs_wallet);

    string strFrom = AccountFromValue(params[0]);
    string strTo = AccountFromValue(params[1]);
    CAmount nAmount = AmountFromValue(params[2]);
    if (nAmount <= 0)
        throw JSONRPCError(RPC_TYPE_ERROR, "Invalid amount for send");
    if (params.size() > 3)
        // unused parameter, used to be nMinDepth, keep type-checking it though
        (void)params[3].get_int();
    string strComment;
    if (params.size() > 4)
        strComment = params[4].get_str();

    CWalletDB walletdb(pwalletMain->strWalletFile);
    if (!walletdb.TxnBegin())
        throw JSONRPCError(RPC_DATABASE_ERROR, "database error");

    int64_t nNow = GetAdjustedTime();

    // Debit
    CAccountingEntry debit;
    debit.nOrderPos = pwalletMain->IncOrderPosNext(&walletdb);
    debit.strAccount = strFrom;
    debit.nCreditDebit = -nAmount;
    debit.nTime = nNow;
    debit.strOtherAccount = strTo;
    debit.strComment = strComment;
    pwalletMain->AddAccountingEntry(debit, walletdb);

    // Credit
    CAccountingEntry credit;
    credit.nOrderPos = pwalletMain->IncOrderPosNext(&walletdb);
    credit.strAccount = strTo;
    credit.nCreditDebit = nAmount;
    credit.nTime = nNow;
    credit.strOtherAccount = strFrom;
    credit.strComment = strComment;
    pwalletMain->AddAccountingEntry(credit, walletdb);

    if (!walletdb.TxnCommit())
        throw JSONRPCError(RPC_DATABASE_ERROR, "database error");

    return true;
}


UniValue sendfrom(const UniValue& params, bool fHelp)
{
    if (!EnsureWalletIsAvailable(fHelp))
        return NullUniValue;

    if (fHelp || params.size() < 3 || params.size() > 6)
        throw runtime_error(
            "sendfrom \"fromaccount\" \"tobitcoinaddress\" amount ( minconf \"comment\" \"comment-to\" )\n"
            "\nDEPRECATED (use sendtoaddress). Sent an amount from an account to a bitcoin address."
            + HelpRequiringPassphrase() + "\n"
            "\nArguments:\n"
            "1. \"fromaccount\"       (string, required) The name of the account to send funds from. May be the default account using \"\".\n"
            "2. \"tobitcoinaddress\"  (string, required) The bitcoin address to send funds to.\n"
            "3. amount                (numeric or string, required) The amount in " + CURRENCY_UNIT + " (transaction fee is added on top).\n"
            "4. minconf               (numeric, optional, default=1) Only use funds with at least this many confirmations.\n"
            "5. \"comment\"           (string, optional) A comment used to store what the transaction is for. \n"
            "                                     This is not part of the transaction, just kept in your wallet.\n"
            "6. \"comment-to\"        (string, optional) An optional comment to store the name of the person or organization \n"
            "                                     to which you're sending the transaction. This is not part of the transaction, \n"
            "                                     it is just kept in your wallet.\n"
            "\nResult:\n"
            "\"transactionid\"        (string) The transaction id.\n"
            "\nExamples:\n"
            "\nSend 0.01 " + CURRENCY_UNIT + " from the default account to the address, must have at least 1 confirmation\n"
            + HelpExampleCli("sendfrom", "\"\" \"1M72Sfpbz1BPpXFHz9m3CdqATR44Jvaydd\" 0.01") +
            "\nSend 0.01 from the tabby account to the given address, funds must have at least 6 confirmations\n"
            + HelpExampleCli("sendfrom", "\"tabby\" \"1M72Sfpbz1BPpXFHz9m3CdqATR44Jvaydd\" 0.01 6 \"donation\" \"seans outpost\"") +
            "\nAs a json rpc call\n"
            + HelpExampleRpc("sendfrom", "\"tabby\", \"1M72Sfpbz1BPpXFHz9m3CdqATR44Jvaydd\", 0.01, 6, \"donation\", \"seans outpost\"")
        );

    LOCK2(cs_main, pwalletMain->cs_wallet);

    std::string strAccount = AccountFromValue(params[0]);
    CTxDestination dest = DecodeDestination(params[1].get_str());
    if (!IsValidDestination(dest)) {
        throw JSONRPCError(RPC_INVALID_ADDRESS_OR_KEY,
                           "Invalid Bitcoin address");
    }
    CAmount nAmount = AmountFromValue(params[2]);
    if (nAmount <= 0)
        throw JSONRPCError(RPC_TYPE_ERROR, "Invalid amount for send");
    int nMinDepth = 1;
    if (params.size() > 3)
        nMinDepth = params[3].get_int();

    CWalletTx wtx;
    wtx.strFromAccount = strAccount;
    if (params.size() > 4 && !params[4].isNull() && !params[4].get_str().empty())
        wtx.mapValue["comment"] = params[4].get_str();
    if (params.size() > 5 && !params[5].isNull() && !params[5].get_str().empty())
        wtx.mapValue["to"]      = params[5].get_str();

    EnsureWalletIsUnlocked();

    // Check funds
    CAmount nBalance = GetAccountBalance(strAccount, nMinDepth, ISMINE_SPENDABLE);
    if (nAmount > nBalance)
        throw JSONRPCError(RPC_WALLET_INSUFFICIENT_FUNDS, "Account has insufficient funds");

    SendMoney(dest, nAmount, false, wtx);

    return wtx.GetHash().GetHex();
}


UniValue sendmany(const UniValue& params, bool fHelp)
{
    if (!EnsureWalletIsAvailable(fHelp))
        return NullUniValue;

    if (fHelp || params.size() < 2 || params.size() > 5)
        throw runtime_error(
            "sendmany \"fromaccount\" {\"address\":amount,...} ( minconf \"comment\" [\"address\",...] )\n"
            "\nSend multiple times. Amounts are double-precision floating point numbers."
            + HelpRequiringPassphrase() + "\n"
            "\nArguments:\n"
            "1. \"fromaccount\"         (string, required) DEPRECATED. The account to send the funds from. Should be \"\" for the default account\n"
            "2. \"amounts\"             (string, required) A json object with addresses and amounts\n"
            "    {\n"
            "      \"address\":amount   (numeric or string) The bitcoin address is the key, the numeric amount (can be string) in " + CURRENCY_UNIT + " is the value\n"
            "      ,...\n"
            "    }\n"
            "3. minconf                 (numeric, optional, default=1) Only use the balance confirmed at least this many times.\n"
            "4. \"comment\"             (string, optional) A comment\n"
            "5. subtractfeefromamount   (string, optional) A json array with addresses.\n"
            "                           The fee will be equally deducted from the amount of each selected address.\n"
            "                           Those recipients will receive less bitcoins than you enter in their corresponding amount field.\n"
            "                           If no addresses are specified here, the sender pays the fee.\n"
            "    [\n"
            "      \"address\"            (string) Subtract fee from this address\n"
            "      ,...\n"
            "    ]\n"
            "\nResult:\n"
            "\"transactionid\"          (string) The transaction id for the send. Only 1 transaction is created regardless of \n"
            "                                    the number of addresses.\n"
            "\nExamples:\n"
            "\nSend two amounts to two different addresses:\n"
            + HelpExampleCli("sendmany", "\"\" \"{\\\"1D1ZrZNe3JUo7ZycKEYQQiQAWd9y54F4XZ\\\":0.01,\\\"1353tsE8YMTA4EuV7dgUXGjNFf9KpVvKHz\\\":0.02}\"") +
            "\nSend two amounts to two different addresses setting the confirmation and comment:\n"
            + HelpExampleCli("sendmany", "\"\" \"{\\\"1D1ZrZNe3JUo7ZycKEYQQiQAWd9y54F4XZ\\\":0.01,\\\"1353tsE8YMTA4EuV7dgUXGjNFf9KpVvKHz\\\":0.02}\" 6 \"testing\"") +
            "\nSend two amounts to two different addresses, subtract fee from amount:\n"
            + HelpExampleCli("sendmany", "\"\" \"{\\\"1D1ZrZNe3JUo7ZycKEYQQiQAWd9y54F4XZ\\\":0.01,\\\"1353tsE8YMTA4EuV7dgUXGjNFf9KpVvKHz\\\":0.02}\" 1 \"\" \"[\\\"1D1ZrZNe3JUo7ZycKEYQQiQAWd9y54F4XZ\\\",\\\"1353tsE8YMTA4EuV7dgUXGjNFf9KpVvKHz\\\"]\"") +
            "\nAs a json rpc call\n"
            + HelpExampleRpc("sendmany", "\"\", \"{\\\"1D1ZrZNe3JUo7ZycKEYQQiQAWd9y54F4XZ\\\":0.01,\\\"1353tsE8YMTA4EuV7dgUXGjNFf9KpVvKHz\\\":0.02}\", 6, \"testing\"")
        );

    LOCK2(cs_main, pwalletMain->cs_wallet);

    string strAccount = AccountFromValue(params[0]);
    UniValue sendTo = params[1].get_obj();
    int nMinDepth = 1;
    if (params.size() > 2)
        nMinDepth = params[2].get_int();

    CWalletTx wtx;
    wtx.strFromAccount = strAccount;
    if (params.size() > 3 && !params[3].isNull() && !params[3].get_str().empty())
        wtx.mapValue["comment"] = params[3].get_str();

    UniValue subtractFeeFromAmount(UniValue::VARR);
    if (params.size() > 4)
        subtractFeeFromAmount = params[4].get_array();

    std::set<CTxDestination> destinations;
    std::vector<CRecipient> vecSend;

    CAmount totalAmount = 0;
    std::vector<std::string> keys = sendTo.getKeys();
    for (const std::string &name_ : keys) {
        CTxDestination dest = DecodeDestination(name_);
        if (!IsValidDestination(dest)) {
            throw JSONRPCError(RPC_INVALID_ADDRESS_OR_KEY,
                               std::string("Invalid Bitcoin address: ") +
                                   name_);
        }

        if (destinations.count(dest)) {
            throw JSONRPCError(
                RPC_INVALID_PARAMETER,
                std::string("Invalid parameter, duplicated address: ") + name_);
        }
        destinations.insert(dest);

        CScript scriptPubKey = GetScriptForDestination(dest);
        CAmount nAmount = AmountFromValue(sendTo[name_]);
        if (nAmount <= 0)
            throw JSONRPCError(RPC_TYPE_ERROR, "Invalid amount for send");
        totalAmount += nAmount;

        bool fSubtractFeeFromAmount = false;
        for (unsigned int idx = 0; idx < subtractFeeFromAmount.size(); idx++) {
            const UniValue& addr = subtractFeeFromAmount[idx];
            if (addr.get_str() == name_)
                fSubtractFeeFromAmount = true;
        }

        CRecipient recipient = {scriptPubKey, nAmount, fSubtractFeeFromAmount};
        vecSend.push_back(recipient);
    }

    EnsureWalletIsUnlocked();

    // Check funds
    CAmount nBalance = GetAccountBalance(strAccount, nMinDepth, ISMINE_SPENDABLE);
    if (totalAmount > nBalance)
        throw JSONRPCError(RPC_WALLET_INSUFFICIENT_FUNDS, "Account has insufficient funds");

    // Send
    CReserveKey keyChange(pwalletMain);
    CAmount nFeeRequired = 0;
    int nChangePosRet = -1;
    string strFailReason;
    bool fCreated = pwalletMain->CreateTransaction(vecSend, wtx, keyChange, nFeeRequired, nChangePosRet, strFailReason);
    if (!fCreated)
        throw JSONRPCError(RPC_WALLET_INSUFFICIENT_FUNDS, strFailReason);
    if (!pwalletMain->CommitTransaction(wtx, keyChange))
        throw JSONRPCError(RPC_WALLET_ERROR, "Transaction commit failed");

    return wtx.GetHash().GetHex();
}

// Defined in rpc/misc.cpp
extern CScript _createmultisig_redeemScript(const UniValue& params);

UniValue addmultisigaddress(const UniValue& params, bool fHelp)
{
    if (!EnsureWalletIsAvailable(fHelp))
        return NullUniValue;

    if (fHelp || params.size() < 2 || params.size() > 3)
    {
        string msg = "addmultisigaddress nrequired [\"key\",...] ( \"account\" )\n"
            "\nAdd a nrequired-to-sign multisignature address to the wallet.\n"
            "Each key is a Bitcoin address or hex-encoded public key.\n"
            "If 'account' is specified (DEPRECATED), assign address to that account.\n"

            "\nArguments:\n"
            "1. nrequired        (numeric, required) The number of required signatures out of the n keys or addresses.\n"
            "2. \"keysobject\"   (string, required) A json array of bitcoin addresses or hex-encoded public keys\n"
            "     [\n"
            "       \"address\"  (string) bitcoin address or hex-encoded public key\n"
            "       ...,\n"
            "     ]\n"
            "3. \"account\"      (string, optional) DEPRECATED. An account to assign the addresses to.\n"

            "\nResult:\n"
            "\"bitcoinaddress\"  (string) A bitcoin address associated with the keys.\n"

            "\nExamples:\n"
            "\nAdd a multisig address from 2 addresses\n"
            + HelpExampleCli("addmultisigaddress", "2 \"[\\\"16sSauSf5pF2UkUwvKGq4qjNRzBZYqgEL5\\\",\\\"171sgjn4YtPu27adkKGrdDwzRTxnRkBfKV\\\"]\"") +
            "\nAs json rpc call\n"
            + HelpExampleRpc("addmultisigaddress", "2, \"[\\\"16sSauSf5pF2UkUwvKGq4qjNRzBZYqgEL5\\\",\\\"171sgjn4YtPu27adkKGrdDwzRTxnRkBfKV\\\"]\"")
        ;
        throw runtime_error(msg);
    }

    LOCK2(cs_main, pwalletMain->cs_wallet);

    string strAccount;
    if (params.size() > 2)
        strAccount = AccountFromValue(params[2]);

    // Construct using pay-to-script-hash:
    CScript inner = _createmultisig_redeemScript(params);
    CScriptID innerID(inner);
    pwalletMain->AddCScript(inner);

    pwalletMain->SetAddressBook(innerID, strAccount, "send");
    return EncodeDestination(innerID);
}


struct tallyitem
{
    CAmount nAmount;
    int nConf;
    vector<uint256> txids;
    bool fIsWatchonly;
    tallyitem()
    {
        nAmount = 0;
        nConf = std::numeric_limits<int>::max();
        fIsWatchonly = false;
    }
};

UniValue ListReceived(const UniValue& params, bool fByAccounts)
{
    // Minimum confirmations
    int nMinDepth = 1;
    if (params.size() > 0)
        nMinDepth = params[0].get_int();

    // Whether to include empty accounts
    bool fIncludeEmpty = false;
    if (params.size() > 1)
        fIncludeEmpty = params[1].get_bool();

    isminefilter filter = ISMINE_SPENDABLE;
    if(params.size() > 2)
        if(params[2].get_bool())
            filter = filter | ISMINE_WATCH_ONLY;

    // Tally
    std::map<CTxDestination, tallyitem> mapTally;
    for (std::map<uint256, CWalletTx>::iterator it = pwalletMain->mapWallet.begin();
         it != pwalletMain->mapWallet.end(); ++it)
    {
        const CWalletTx &wtx = (*it).second;

        CValidationState state;
        if (wtx.IsCoinBase() || !CheckFinalTx(wtx))
            continue;

        int nDepth = wtx.GetDepthInMainChain();
        if (nDepth < nMinDepth)
            continue;

        for (const CTxOut &txout : wtx.vout)
        {
            CTxDestination address;
            if (!ExtractDestination(txout.scriptPubKey, address))
                continue;

            isminefilter mine = IsMine(*pwalletMain, address, chainActive.Tip());
            if(!(mine & filter))
                continue;

            tallyitem& item = mapTally[address];
            item.nAmount += txout.nValue;
            item.nConf = min(item.nConf, nDepth);
            item.txids.push_back(wtx.GetHash());
            if (mine & ISMINE_WATCH_ONLY)
                item.fIsWatchonly = true;
        }
    }

    // Reply
    UniValue ret(UniValue::VARR);
    std::map<std::string, tallyitem> mapAccountTally;
    for (const std::pair<CTxDestination, CAddressBookData> &item : pwalletMain->mapAddressBook)
    {
        const CTxDestination &dest = item.first;
        const std::string &strAccount = item.second.name;
        std::map<CTxDestination, tallyitem>::iterator it = mapTally.find(dest);
        if (it == mapTally.end() && !fIncludeEmpty)
            continue;

        CAmount nAmount = 0;
        int nConf = std::numeric_limits<int>::max();
        bool fIsWatchonly = false;
        if (it != mapTally.end())
        {
            nAmount = (*it).second.nAmount;
            nConf = (*it).second.nConf;
            fIsWatchonly = (*it).second.fIsWatchonly;
        }

        if (fByAccounts)
        {
            tallyitem& item = mapAccountTally[strAccount];
            item.nAmount += nAmount;
            item.nConf = min(item.nConf, nConf);
            item.fIsWatchonly = fIsWatchonly;
        }
        else
        {
            UniValue obj(UniValue::VOBJ);
            if(fIsWatchonly)
            {
                obj.push_back(Pair("involvesWatchonly", true));
            }
            obj.push_back(Pair("address", EncodeDestination(dest)));
            obj.push_back(Pair("account", strAccount));
            obj.push_back(Pair("satoshi", UniValue(nAmount)));
            obj.push_back(Pair("amount", ValueFromAmount(nAmount)));
            obj.push_back(
                Pair("confirmations",
                     (nConf == std::numeric_limits<int>::max() ? 0 : nConf)));
            if (!fByAccounts)
            {
                obj.push_back(Pair("label", strAccount));
            }
            UniValue transactions(UniValue::VARR);
            if (it != mapTally.end())
            {
                for (const uint256 &item : (*it).second.txids)
                {
                    transactions.push_back(item.GetHex());
                }
            }
            obj.push_back(Pair("txids", transactions));
            ret.push_back(obj);
        }
    }

    if (fByAccounts)
    {
        for (map<string, tallyitem>::iterator it = mapAccountTally.begin(); it != mapAccountTally.end(); ++it)
        {
            CAmount nAmount = (*it).second.nAmount;
            int nConf = (*it).second.nConf;
            UniValue obj(UniValue::VOBJ);
            if((*it).second.fIsWatchonly)
                obj.push_back(Pair("involvesWatchonly", true));
            obj.push_back(Pair("account",       (*it).first));
            obj.push_back(Pair("satoshi",       UniValue(nAmount)));
            obj.push_back(Pair("amount",        ValueFromAmount(nAmount)));
            obj.push_back(Pair("confirmations", (nConf == std::numeric_limits<int>::max() ? 0 : nConf)));
            ret.push_back(obj);
        }
    }

    return ret;
}

UniValue listreceivedbyaddress(const UniValue& params, bool fHelp)
{
    if (!EnsureWalletIsAvailable(fHelp))
        return NullUniValue;

    if (fHelp || params.size() > 3)
        throw runtime_error(
            "listreceivedbyaddress ( minconf includeempty includeWatchonly)\n"
            "\nList balances by receiving address.\n"
            "\nArguments:\n"
            "1. minconf       (numeric, optional, default=1) The minimum number of confirmations before payments are included.\n"
            "2. includeempty  (bool, optional, default=false) Whether to include addresses that haven't received any payments.\n"
            "3. includeWatchonly (bool, optional, default=false) Whether to include watchonly addresses (see 'importaddress').\n"

            "\nResult:\n"
            "[\n"
            "  {\n"
            "    \"involvesWatchonly\" : true,        (bool) Only returned if imported addresses were involved in transaction\n"
            "    \"address\" : \"receivingaddress\",  (string) The receiving address\n"
            "    \"account\" : \"accountname\",       (string) DEPRECATED. The account of the receiving address. The default account is \"\".\n"
            "    \"amount\" : x.xxx,                  (numeric) The total amount in " + CURRENCY_UNIT + " received by the address\n"
            "    \"confirmations\" : n,               (numeric) The number of confirmations of the most recent transaction included\n"
            "    \"label\" : \"label\"                (string) A comment for the address/transaction, if any\n"
            "  }\n"
            "  ,...\n"
            "]\n"

            "\nExamples:\n"
            + HelpExampleCli("listreceivedbyaddress", "")
            + HelpExampleCli("listreceivedbyaddress", "6 true")
            + HelpExampleRpc("listreceivedbyaddress", "6, true, true")
        );

    LOCK2(cs_main, pwalletMain->cs_wallet);

    return ListReceived(params, false);
}

UniValue listreceivedbyaccount(const UniValue& params, bool fHelp)
{
    if (!EnsureWalletIsAvailable(fHelp))
        return NullUniValue;

    if (fHelp || params.size() > 3)
        throw runtime_error(
            "listreceivedbyaccount ( minconf includeempty includeWatchonly)\n"
            "\nDEPRECATED. List balances by account.\n"
            "\nArguments:\n"
            "1. minconf      (numeric, optional, default=1) The minimum number of confirmations before payments are included.\n"
            "2. includeempty (bool, optional, default=false) Whether to include accounts that haven't received any payments.\n"
            "3. includeWatchonly (bool, optional, default=false) Whether to include watchonly addresses (see 'importaddress').\n"

            "\nResult:\n"
            "[\n"
            "  {\n"
            "    \"involvesWatchonly\" : true,   (bool) Only returned if imported addresses were involved in transaction\n"
            "    \"account\" : \"accountname\",  (string) The account name of the receiving account\n"
            "    \"amount\" : x.xxx,             (numeric) The total amount received by addresses with this account\n"
            "    \"confirmations\" : n,          (numeric) The number of confirmations of the most recent transaction included\n"
            "    \"label\" : \"label\"           (string) A comment for the address/transaction, if any\n"
            "  }\n"
            "  ,...\n"
            "]\n"

            "\nExamples:\n"
            + HelpExampleCli("listreceivedbyaccount", "")
            + HelpExampleCli("listreceivedbyaccount", "6 true")
            + HelpExampleRpc("listreceivedbyaccount", "6, true, true")
        );

    LOCK2(cs_main, pwalletMain->cs_wallet);

    return ListReceived(params, true);
}

static void MaybePushAddress(UniValue &entry, const CTxDestination &dest) {
    if (IsValidDestination(dest)) {
        entry.push_back(Pair("address", EncodeDestination(dest)));
    }
}

void ListTransactions(const CWalletTx& wtx, const string& strAccount, int nMinDepth, bool fLong, UniValue& ret, const isminefilter& filter)
{
    CAmount nFee;
    string strSentAccount;
    list<COutputEntry> listReceived;
    list<COutputEntry> listSent;

    wtx.GetAmounts(listReceived, listSent, nFee, strSentAccount, filter);

    bool fAllAccounts = (strAccount == string("*"));
    bool involvesWatchonly = wtx.IsFromMe(ISMINE_WATCH_ONLY);

    // Sent
    if ((!listSent.empty() || nFee != 0) && (fAllAccounts || strAccount == strSentAccount))
    {
        BOOST_FOREACH(const COutputEntry& s, listSent)
        {
            UniValue entry(UniValue::VOBJ);
            if(involvesWatchonly || (::IsMine(*pwalletMain, s.destination, chainActive.Tip()) & ISMINE_WATCH_ONLY))
                entry.push_back(Pair("involvesWatchonly", true));
            entry.push_back(Pair("account", strSentAccount));
            MaybePushAddress(entry, s.destination);
            entry.push_back(Pair("category", "send"));
            entry.push_back(Pair("satoshi", UniValue(-s.amount)));
            entry.push_back(Pair("amount", ValueFromAmount(-s.amount)));
            if (pwalletMain->mapAddressBook.count(s.destination))
                entry.push_back(Pair("label", pwalletMain->mapAddressBook[s.destination].name));
            entry.push_back(Pair("vout", s.vout));
            entry.push_back(Pair("fee", ValueFromAmount(-nFee)));
            if (fLong)
                WalletTxToJSON(wtx, entry);
            entry.push_back(Pair("abandoned", wtx.isAbandoned()));
            ret.push_back(entry);
        }
    }

    // Received
    if (listReceived.size() > 0 && wtx.GetDepthInMainChain() >= nMinDepth)
    {
        BOOST_FOREACH(const COutputEntry& r, listReceived)
        {
            string account;
            if (pwalletMain->mapAddressBook.count(r.destination))
                account = pwalletMain->mapAddressBook[r.destination].name;
            if (fAllAccounts || (account == strAccount))
            {
                UniValue entry(UniValue::VOBJ);
                if(involvesWatchonly || (::IsMine(*pwalletMain, r.destination, chainActive.Tip()) & ISMINE_WATCH_ONLY))
                    entry.push_back(Pair("involvesWatchonly", true));
                entry.push_back(Pair("account", account));
                MaybePushAddress(entry, r.destination);
                if (wtx.IsCoinBase())
                {
                    if (wtx.GetDepthInMainChain() < 1)
                        entry.push_back(Pair("category", "orphan"));
                    else if (wtx.GetBlocksToMaturity() > 0)
                        entry.push_back(Pair("category", "immature"));
                    else
                        entry.push_back(Pair("category", "generate"));
                }
                else
                {
                    entry.push_back(Pair("category", "receive"));
                }
                entry.push_back(Pair("satoshi", UniValue(r.amount)));
                entry.push_back(Pair("amount", ValueFromAmount(r.amount)));
                if (pwalletMain->mapAddressBook.count(r.destination))
                    entry.push_back(Pair("label", account));
                entry.push_back(Pair("vout", r.vout));
                if (fLong)
                    WalletTxToJSON(wtx, entry);
                ret.push_back(entry);
            }
        }
    }
}

void AcentryToJSON(const CAccountingEntry& acentry, const string& strAccount, UniValue& ret)
{
    bool fAllAccounts = (strAccount == string("*"));

    if (fAllAccounts || acentry.strAccount == strAccount)
    {
        UniValue entry(UniValue::VOBJ);
        entry.push_back(Pair("account", acentry.strAccount));
        entry.push_back(Pair("category", "move"));
        entry.push_back(Pair("time", acentry.nTime));
        entry.push_back(Pair("satoshi", UniValue(acentry.nCreditDebit)));
        entry.push_back(Pair("amount", ValueFromAmount(acentry.nCreditDebit)));
        entry.push_back(Pair("otheraccount", acentry.strOtherAccount));
        entry.push_back(Pair("comment", acentry.strComment));
        ret.push_back(entry);
    }
}

UniValue listtransactions(const UniValue& params, bool fHelp)
{
    if (!EnsureWalletIsAvailable(fHelp))
        return NullUniValue;

    if (fHelp || params.size() > 4)
        throw runtime_error(
            "listtransactions ( \"account\" count from includeWatchonly)\n"
            "\nReturns up to 'count' most recent transactions skipping the first 'from' transactions for account 'account'.\n"
            "\nArguments:\n"
            "1. \"account\"    (string, optional) DEPRECATED. The account name. Should be \"*\".\n"
            "2. count          (numeric, optional, default=10) The number of transactions to return\n"
            "3. from           (numeric, optional, default=0) The number of transactions to skip\n"
            "4. includeWatchonly (bool, optional, default=false) Include transactions to watchonly addresses (see 'importaddress')\n"
            "\nResult:\n"
            "[\n"
            "  {\n"
            "    \"account\":\"accountname\",       (string) DEPRECATED. The account name associated with the transaction. \n"
            "                                                It will be \"\" for the default account.\n"
            "    \"address\":\"bitcoinaddress\",    (string) The bitcoin address of the transaction. Not present for \n"
            "                                                move transactions (category = move).\n"
            "    \"category\":\"send|receive|move\", (string) The transaction category. 'move' is a local (off blockchain)\n"
            "                                                transaction between accounts, and not associated with an address,\n"
            "                                                transaction id or block. 'send' and 'receive' transactions are \n"
            "                                                associated with an address, transaction id and block details\n"
            "    \"amount\": x.xxx,          (numeric) The amount in " + CURRENCY_UNIT + ". This is negative for the 'send' category, and for the\n"
            "                                         'move' category for moves outbound. It is positive for the 'receive' category,\n"
            "                                         and for the 'move' category for inbound funds.\n"
            "    \"vout\": n,                (numeric) the vout value\n"
            "    \"fee\": x.xxx,             (numeric) The amount of the fee in " + CURRENCY_UNIT + ". This is negative and only available for the \n"
            "                                         'send' category of transactions.\n"
            "    \"confirmations\": n,       (numeric) The number of confirmations for the transaction. Available for 'send' and \n"
            "                                         'receive' category of transactions. Negative confirmations indicate the\n"
            "                                         transaction conflicts with the block chain\n"
            "    \"trusted\": xxx            (bool) Whether we consider the outputs of this unconfirmed transaction safe to spend.\n"
            "    \"blockhash\": \"hashvalue\", (string) The block hash containing the transaction. Available for 'send' and 'receive'\n"
            "                                          category of transactions.\n"
            "    \"blockindex\": n,          (numeric) The index of the transaction in the block that includes it. Available for 'send' and 'receive'\n"
            "                                          category of transactions.\n"
            "    \"blocktime\": xxx,         (numeric) The block time in seconds since epoch (1 Jan 1970 GMT).\n"
            "    \"txid\": \"transactionid\", (string) The transaction id. Available for 'send' and 'receive' category of transactions.\n"
            "    \"time\": xxx,              (numeric) The transaction time in seconds since epoch (midnight Jan 1 1970 GMT).\n"
            "    \"timereceived\": xxx,      (numeric) The time received in seconds since epoch (midnight Jan 1 1970 GMT). Available \n"
            "                                          for 'send' and 'receive' category of transactions.\n"
            "    \"comment\": \"...\",       (string) If a comment is associated with the transaction.\n"
            "    \"label\": \"label\"        (string) A comment for the address/transaction, if any\n"
            "    \"otheraccount\": \"accountname\",  (string) For the 'move' category of transactions, the account the funds came \n"
            "                                          from (for receiving funds, positive amounts), or went to (for sending funds,\n"
            "                                          negative amounts).\n"
            "    \"abandoned\": xxx          (bool) 'true' if the transaction has been abandoned (inputs are respendable). Only available for the \n"
            "                                         'send' category of transactions.\n"
            "  }\n"
            "]\n"

            "\nExamples:\n"
            "\nList the most recent 10 transactions in the systems\n"
            + HelpExampleCli("listtransactions", "") +
            "\nList transactions 100 to 120\n"
            + HelpExampleCli("listtransactions", "\"*\" 20 100") +
            "\nAs a json rpc call\n"
            + HelpExampleRpc("listtransactions", "\"*\", 20, 100")
        );

    LOCK2(cs_main, pwalletMain->cs_wallet);

    string strAccount = "*";
    if (params.size() > 0)
        strAccount = params[0].get_str();
    int nCount = 10;
    if (params.size() > 1)
        nCount = params[1].get_int();
    int nFrom = 0;
    if (params.size() > 2)
        nFrom = params[2].get_int();
    isminefilter filter = ISMINE_SPENDABLE;
    if(params.size() > 3)
        if(params[3].get_bool())
            filter = filter | ISMINE_WATCH_ONLY;

    if (nCount < 0)
        throw JSONRPCError(RPC_INVALID_PARAMETER, "Negative count");
    if (nFrom < 0)
        throw JSONRPCError(RPC_INVALID_PARAMETER, "Negative from");

    UniValue ret(UniValue::VARR);

    const CWallet::TxItems & txOrdered = pwalletMain->wtxOrdered;

    // iterate backwards until we have nCount items to return:
    for (CWallet::TxItems::const_reverse_iterator it = txOrdered.rbegin(); it != txOrdered.rend(); ++it)
    {
        CWalletTx *const pwtx = (*it).second.first;
        if (pwtx != 0)
            ListTransactions(*pwtx, strAccount, 0, true, ret, filter);
        CAccountingEntry *const pacentry = (*it).second.second;
        if (pacentry != 0)
            AcentryToJSON(*pacentry, strAccount, ret);

        if ((int)ret.size() >= (nCount+nFrom)) break;
    }
    // ret is newest to oldest

    if (nFrom > (int)ret.size())
        nFrom = ret.size();
    if ((nFrom + nCount) > (int)ret.size())
        nCount = ret.size() - nFrom;

    vector<UniValue> arrTmp = ret.getValues();

    vector<UniValue>::iterator first = arrTmp.begin();
    std::advance(first, nFrom);
    vector<UniValue>::iterator last = arrTmp.begin();
    std::advance(last, nFrom+nCount);

    if (last != arrTmp.end()) arrTmp.erase(last, arrTmp.end());
    if (first != arrTmp.begin()) arrTmp.erase(arrTmp.begin(), first);

    std::reverse(arrTmp.begin(), arrTmp.end()); // Return oldest to newest

    ret.clear();
    ret.setArray();
    ret.push_backV(arrTmp);

    return ret;
}

UniValue listaccounts(const UniValue& params, bool fHelp)
{
    if (!EnsureWalletIsAvailable(fHelp))
        return NullUniValue;

    if (fHelp || params.size() > 2)
        throw runtime_error(
            "listaccounts ( minconf includeWatchonly)\n"
            "\nDEPRECATED. Returns Object that has account names as keys, account balances as values.\n"
            "\nArguments:\n"
            "1. minconf          (numeric, optional, default=1) Only include transactions with at least this many confirmations\n"
            "2. includeWatchonly (bool, optional, default=false) Include balances in watchonly addresses (see 'importaddress')\n"
            "\nResult:\n"
            "{                      (json object where keys are account names, and values are numeric balances\n"
            "  \"account\": x.xxx,  (numeric) The property name is the account name, and the value is the total balance for the account.\n"
            "  ...\n"
            "}\n"
            "\nExamples:\n"
            "\nList account balances where there at least 1 confirmation\n"
            + HelpExampleCli("listaccounts", "") +
            "\nList account balances including zero confirmation transactions\n"
            + HelpExampleCli("listaccounts", "0") +
            "\nList account balances for 6 or more confirmations\n"
            + HelpExampleCli("listaccounts", "6") +
            "\nAs json rpc call\n"
            + HelpExampleRpc("listaccounts", "6")
        );

    LOCK2(cs_main, pwalletMain->cs_wallet);

    int nMinDepth = 1;
    if (params.size() > 0)
        nMinDepth = params[0].get_int();
    isminefilter includeWatchonly = ISMINE_SPENDABLE;
    if(params.size() > 1)
        if(params[1].get_bool())
            includeWatchonly = includeWatchonly | ISMINE_WATCH_ONLY;

    map<string, CAmount> mapAccountBalances;
    BOOST_FOREACH(const PAIRTYPE(CTxDestination, CAddressBookData)& entry, pwalletMain->mapAddressBook) {
        if (IsMine(*pwalletMain, entry.first, chainActive.Tip()) & includeWatchonly) // This address belongs to me
            mapAccountBalances[entry.second.name] = 0;
    }

    for (map<uint256, CWalletTx>::iterator it = pwalletMain->mapWallet.begin(); it != pwalletMain->mapWallet.end(); ++it)
    {
        const CWalletTx& wtx = (*it).second;
        CAmount nFee;
        string strSentAccount;
        list<COutputEntry> listReceived;
        list<COutputEntry> listSent;
        int nDepth = wtx.GetDepthInMainChain();
        if (wtx.GetBlocksToMaturity() > 0 || nDepth < 0)
            continue;
        wtx.GetAmounts(listReceived, listSent, nFee, strSentAccount, includeWatchonly);
        mapAccountBalances[strSentAccount] -= nFee;
        BOOST_FOREACH(const COutputEntry& s, listSent)
            mapAccountBalances[strSentAccount] -= s.amount;
        if (nDepth >= nMinDepth)
        {
            BOOST_FOREACH(const COutputEntry& r, listReceived)
                if (pwalletMain->mapAddressBook.count(r.destination))
                    mapAccountBalances[pwalletMain->mapAddressBook[r.destination].name] += r.amount;
                else
                    mapAccountBalances[""] += r.amount;
        }
    }

    const list<CAccountingEntry> & acentries = pwalletMain->laccentries;
    BOOST_FOREACH(const CAccountingEntry& entry, acentries)
        mapAccountBalances[entry.strAccount] += entry.nCreditDebit;

    UniValue ret(UniValue::VOBJ);
    BOOST_FOREACH(const PAIRTYPE(string, CAmount)& accountBalance, mapAccountBalances) {
        ret.push_back(Pair(accountBalance.first, ValueFromAmount(accountBalance.second)));
    }
    return ret;
}

UniValue listsinceblock(const UniValue& params, bool fHelp)
{
    if (!EnsureWalletIsAvailable(fHelp))
        return NullUniValue;

    if (fHelp)
        throw runtime_error(
            "listsinceblock ( \"blockhash\" target-confirmations includeWatchonly)\n"
            "\nGet all transactions in blocks since block [blockhash], or all transactions if omitted\n"
            "\nArguments:\n"
            "1. \"blockhash\"   (string, optional) The block hash to list transactions since\n"
            "2. target-confirmations:    (numeric, optional) The confirmations required, must be 1 or more\n"
            "3. includeWatchonly:        (bool, optional, default=false) Include transactions to watchonly addresses (see 'importaddress')"
            "\nResult:\n"
            "{\n"
            "  \"transactions\": [\n"
            "    \"account\":\"accountname\",       (string) DEPRECATED. The account name associated with the transaction. Will be \"\" for the default account.\n"
            "    \"address\":\"bitcoinaddress\",    (string) The bitcoin address of the transaction. Not present for move transactions (category = move).\n"
            "    \"category\":\"send|receive\",     (string) The transaction category. 'send' has negative amounts, 'receive' has positive amounts.\n"
            "    \"amount\": x.xxx,          (numeric) The amount in " + CURRENCY_UNIT + ". This is negative for the 'send' category, and for the 'move' category for moves \n"
            "                                          outbound. It is positive for the 'receive' category, and for the 'move' category for inbound funds.\n"
            "    \"vout\" : n,               (numeric) the vout value\n"
            "    \"fee\": x.xxx,             (numeric) The amount of the fee in " + CURRENCY_UNIT + ". This is negative and only available for the 'send' category of transactions.\n"
            "    \"confirmations\": n,       (numeric) The number of confirmations for the transaction. Available for 'send' and 'receive' category of transactions.\n"
            "    \"blockhash\": \"hashvalue\",     (string) The block hash containing the transaction. Available for 'send' and 'receive' category of transactions.\n"
            "    \"blockindex\": n,          (numeric) The index of the transaction in the block that includes it. Available for 'send' and 'receive' category of transactions.\n"
            "    \"blocktime\": xxx,         (numeric) The block time in seconds since epoch (1 Jan 1970 GMT).\n"
            "    \"txid\": \"transactionid\",  (string) The transaction id. Available for 'send' and 'receive' category of transactions.\n"
            "    \"time\": xxx,              (numeric) The transaction time in seconds since epoch (Jan 1 1970 GMT).\n"
            "    \"timereceived\": xxx,      (numeric) The time received in seconds since epoch (Jan 1 1970 GMT). Available for 'send' and 'receive' category of transactions.\n"
            "    \"abandoned\": xxx,         (bool) 'true' if the transaction has been abandoned (inputs are respendable). Only available for the 'send' category of transactions.\n"
            "    \"comment\": \"...\",       (string) If a comment is associated with the transaction.\n"
            "    \"label\" : \"label\"       (string) A comment for the address/transaction, if any\n"
            "    \"to\": \"...\",            (string) If a comment to is associated with the transaction.\n"
             "  ],\n"
            "  \"lastblock\": \"lastblockhash\"     (string) The hash of the last block\n"
            "}\n"
            "\nExamples:\n"
            + HelpExampleCli("listsinceblock", "")
            + HelpExampleCli("listsinceblock", "\"000000000000000bacf66f7497b7dc45ef753ee9a7d38571037cdb1a57f663ad\" 6")
            + HelpExampleRpc("listsinceblock", "\"000000000000000bacf66f7497b7dc45ef753ee9a7d38571037cdb1a57f663ad\", 6")
        );

    LOCK2(cs_main, pwalletMain->cs_wallet);

    CBlockIndex *pindex = NULL;
    int target_confirms = 1;
    isminefilter filter = ISMINE_SPENDABLE;

    if (params.size() > 0)
    {
        uint256 blockId;

        blockId.SetHex(params[0].get_str());
        BlockMap::iterator it = mapBlockIndex.find(blockId);
        if (it != mapBlockIndex.end())
            pindex = it->second;
    }

    if (params.size() > 1)
    {
        target_confirms = params[1].get_int();

        if (target_confirms < 1)
            throw JSONRPCError(RPC_INVALID_PARAMETER, "Invalid parameter");
    }

    if(params.size() > 2)
        if(params[2].get_bool())
            filter = filter | ISMINE_WATCH_ONLY;

    int depth = pindex ? (1 + chainActive.Height() - pindex->nHeight) : -1;

    UniValue transactions(UniValue::VARR);

    for (map<uint256, CWalletTx>::iterator it = pwalletMain->mapWallet.begin(); it != pwalletMain->mapWallet.end(); it++)
    {
        CWalletTx tx = (*it).second;

        if (depth == -1 || tx.GetDepthInMainChain() < depth)
            ListTransactions(tx, "*", 0, true, transactions, filter);
    }

    CBlockIndex *pblockLast = chainActive[chainActive.Height() + 1 - target_confirms];
    uint256 lastblock = pblockLast ? pblockLast->GetBlockHash() : uint256();

    UniValue ret(UniValue::VOBJ);
    ret.push_back(Pair("transactions", transactions));
    ret.push_back(Pair("lastblock", lastblock.GetHex()));

    return ret;
}

UniValue gettransaction(const UniValue& params, bool fHelp)
{
    if (!EnsureWalletIsAvailable(fHelp))
        return NullUniValue;

    if (fHelp || params.size() < 1 || params.size() > 2)
        throw runtime_error(
            "gettransaction \"txid\" ( includeWatchonly )\n"
            "\nGet detailed information about in-wallet transaction <txid>\n"
            "\nArguments:\n"
            "1. \"txid\"    (string, required) The transaction id\n"
            "2. \"includeWatchonly\"    (bool, optional, default=false) Whether to include watchonly addresses in balance calculation and details[]\n"
            "\nResult:\n"
            "{\n"
            "  \"amount\" : x.xxx,        (numeric) The transaction amount in " + CURRENCY_UNIT + "\n"
            "  \"confirmations\" : n,     (numeric) The number of confirmations\n"
            "  \"blockhash\" : \"hash\",  (string) The block hash\n"
            "  \"blockindex\" : xx,       (numeric) The index of the transaction in the block that includes it\n"
            "  \"blocktime\" : ttt,       (numeric) The time in seconds since epoch (1 Jan 1970 GMT)\n"
            "  \"txid\" : \"transactionid\",   (string) The transaction id.\n"
            "  \"time\" : ttt,            (numeric) The transaction time in seconds since epoch (1 Jan 1970 GMT)\n"
            "  \"timereceived\" : ttt,    (numeric) The time received in seconds since epoch (1 Jan 1970 GMT)\n"
            "  \"bip125-replaceable\": \"yes|no|unknown\"  (string) Whether this transaction could be replaced due to BIP125 (replace-by-fee);\n"
            "                                                   may be unknown for unconfirmed transactions not in the mempool\n"
            "  \"details\" : [\n"
            "    {\n"
            "      \"account\" : \"accountname\",  (string) DEPRECATED. The account name involved in the transaction, can be \"\" for the default account.\n"
            "      \"address\" : \"bitcoinaddress\",   (string) The bitcoin address involved in the transaction\n"
            "      \"category\" : \"send|receive\",    (string) The category, either 'send' or 'receive'\n"
            "      \"amount\" : x.xxx,                 (numeric) The amount in " + CURRENCY_UNIT + "\n"
            "      \"label\" : \"label\",              (string) A comment for the address/transaction, if any\n"
            "      \"vout\" : n,                       (numeric) the vout value\n"
            "    }\n"
            "    ,...\n"
            "  ],\n"
            "  \"hex\" : \"data\"         (string) Raw data for transaction\n"
            "}\n"

            "\nExamples:\n"
            + HelpExampleCli("gettransaction", "\"1075db55d416d3ca199f55b6084e2115b9345e16c5cf302fc80e9d5fbf5d48d\"")
            + HelpExampleCli("gettransaction", "\"1075db55d416d3ca199f55b6084e2115b9345e16c5cf302fc80e9d5fbf5d48d\" true")
            + HelpExampleRpc("gettransaction", "\"1075db55d416d3ca199f55b6084e2115b9345e16c5cf302fc80e9d5fbf5d48d\"")
        );

    LOCK2(cs_main, pwalletMain->cs_wallet);

    uint256 hash;
    hash.SetHex(params[0].get_str());

    isminefilter filter = ISMINE_SPENDABLE;
    if(params.size() > 1)
        if(params[1].get_bool())
            filter = filter | ISMINE_WATCH_ONLY;

    UniValue entry(UniValue::VOBJ);
    if (!pwalletMain->mapWallet.count(hash))
        throw JSONRPCError(RPC_INVALID_ADDRESS_OR_KEY, "Invalid or non-wallet transaction id");
    const CWalletTx& wtx = pwalletMain->mapWallet[hash];

    CAmount nCredit = wtx.GetCredit(filter);
    CAmount nDebit = wtx.GetDebit(filter);
    CAmount nNet = nCredit - nDebit;
    CAmount nFee = (wtx.IsFromMe(filter) ? wtx.GetValueOut() - nDebit : 0);
    
    entry.push_back(Pair("satoshi",UniValue(nNet - nFee)));
    entry.push_back(Pair("amount", ValueFromAmount(nNet - nFee)));
    if (wtx.IsFromMe(filter))
        entry.push_back(Pair("fee", ValueFromAmount(nFee)));

    WalletTxToJSON(wtx, entry);

    UniValue details(UniValue::VARR);
    ListTransactions(wtx, "*", 0, false, details, filter);
    entry.push_back(Pair("details", details));

    string strHex = EncodeHexTx(static_cast<CTransaction>(wtx));
    entry.push_back(Pair("hex", strHex));

    return entry;
}

UniValue abandontransaction(const UniValue& params, bool fHelp)
{
    if (!EnsureWalletIsAvailable(fHelp))
        return NullUniValue;

    if (fHelp || params.size() != 1)
        throw runtime_error(
            "abandontransaction \"txid\"\n"
            "\nMark in-wallet transaction <txid> as abandoned\n"
            "This will mark this transaction and all its in-wallet descendants as abandoned which will allow\n"
            "for their inputs to be respent.  It can be used to replace \"stuck\" or evicted transactions.\n"
            "It only works on transactions which are not included in a block and are not currently in the mempool.\n"
            "It has no effect on transactions which are already conflicted or abandoned.\n"
            "\nArguments:\n"
            "1. \"txid\"    (string, required) The transaction id\n"
            "\nResult:\n"
            "\nExamples:\n"
            + HelpExampleCli("abandontransaction", "\"1075db55d416d3ca199f55b6084e2115b9345e16c5cf302fc80e9d5fbf5d48d\"")
            + HelpExampleRpc("abandontransaction", "\"1075db55d416d3ca199f55b6084e2115b9345e16c5cf302fc80e9d5fbf5d48d\"")
        );

    LOCK2(cs_main, pwalletMain->cs_wallet);

    uint256 hash;
    hash.SetHex(params[0].get_str());

    if (!pwalletMain->mapWallet.count(hash))
        throw JSONRPCError(RPC_INVALID_ADDRESS_OR_KEY, "Invalid or non-wallet transaction id");
    if (!pwalletMain->AbandonTransaction(hash))
        throw JSONRPCError(RPC_INVALID_ADDRESS_OR_KEY, "Transaction not eligible for abandonment");

    return NullUniValue;
}


UniValue backupwallet(const UniValue& params, bool fHelp)
{
    if (!EnsureWalletIsAvailable(fHelp))
        return NullUniValue;

    if (fHelp || params.size() != 1)
        throw runtime_error(
            "backupwallet \"destination\"\n"
            "\nSafely copies wallet.dat to destination, which can be a directory or a path with filename.\n"
            "\nArguments:\n"
            "1. \"destination\"   (string) The destination directory or file\n"
            "\nExamples:\n"
            + HelpExampleCli("backupwallet", "\"backup.dat\"")
            + HelpExampleRpc("backupwallet", "\"backup.dat\"")
        );

    LOCK2(cs_main, pwalletMain->cs_wallet);

    string strDest = params[0].get_str();
    if (!BackupWallet(*pwalletMain, strDest))
        throw JSONRPCError(RPC_WALLET_ERROR, "Error: Wallet backup failed!");

    return NullUniValue;
}


UniValue keypoolrefill(const UniValue& params, bool fHelp)
{
    if (!EnsureWalletIsAvailable(fHelp))
        return NullUniValue;

    if (fHelp || params.size() > 1)
        throw runtime_error(
            "keypoolrefill ( newsize )\n"
            "\nFills the keypool."
            + HelpRequiringPassphrase() + "\n"
            "\nArguments\n"
            "1. newsize     (numeric, optional, default=100) The new keypool size\n"
            "\nExamples:\n"
            + HelpExampleCli("keypoolrefill", "")
            + HelpExampleRpc("keypoolrefill", "")
        );

    LOCK2(cs_main, pwalletMain->cs_wallet);

    // 0 is interpreted by TopUpKeyPool() as the default keypool size given by -keypool
    unsigned int kpSize = 0;
    if (params.size() > 0) {
        if (params[0].get_int() < 0)
            throw JSONRPCError(RPC_INVALID_PARAMETER, "Invalid parameter, expected valid size.");
        kpSize = (unsigned int)params[0].get_int();
    }

    EnsureWalletIsUnlocked();
    pwalletMain->TopUpKeyPool(kpSize);

    if (pwalletMain->GetKeyPoolSize() < kpSize)
        throw JSONRPCError(RPC_WALLET_ERROR, "Error refreshing keypool.");

    return NullUniValue;
}


static void LockWallet(CWallet* pWallet)
{
    LOCK(cs_nWalletUnlockTime);
    nWalletUnlockTime = 0;
    pWallet->Lock();
}

UniValue walletpassphrase(const UniValue& params, bool fHelp)
{
    if (!EnsureWalletIsAvailable(fHelp))
        return NullUniValue;

    if (pwalletMain->IsCrypted() && (fHelp || params.size() != 2))
        throw runtime_error(
            "walletpassphrase \"passphrase\" timeout\n"
            "\nStores the wallet decryption key in memory for 'timeout' seconds.\n"
            "This is needed prior to performing transactions related to private keys such as sending bitcoins\n"
            "\nArguments:\n"
            "1. \"passphrase\"     (string, required) The wallet passphrase\n"
            "2. timeout            (numeric, required) The time to keep the decryption key in seconds.\n"
            "\nNote:\n"
            "Issuing the walletpassphrase command while the wallet is already unlocked will set a new unlock\n"
            "time that overrides the old one.\n"
            "\nExamples:\n"
            "\nunlock the wallet for 60 seconds\n"
            + HelpExampleCli("walletpassphrase", "\"my pass phrase\" 60") +
            "\nLock the wallet again (before 60 seconds)\n"
            + HelpExampleCli("walletlock", "") +
            "\nAs json rpc call\n"
            + HelpExampleRpc("walletpassphrase", "\"my pass phrase\", 60")
        );

    LOCK2(cs_main, pwalletMain->cs_wallet);

    if (fHelp)
        return true;
    if (!pwalletMain->IsCrypted())
        throw JSONRPCError(RPC_WALLET_WRONG_ENC_STATE, "Error: running with an unencrypted wallet, but walletpassphrase was called.");

    // Note that the walletpassphrase is stored in params[0] which is not mlock()ed
    SecureString strWalletPass;
    strWalletPass.reserve(100);
    // TODO: get rid of this .c_str() by implementing SecureString::operator=(std::string)
    // Alternately, find a way to make params[0] mlock()'d to begin with.
    strWalletPass = params[0].get_str().c_str();

    if (strWalletPass.length() > 0)
    {
        if (!pwalletMain->Unlock(strWalletPass))
            throw JSONRPCError(RPC_WALLET_PASSPHRASE_INCORRECT, "Error: The wallet passphrase entered was incorrect.");
    }
    else
        throw runtime_error(
            "walletpassphrase <passphrase> <timeout>\n"
            "Stores the wallet decryption key in memory for <timeout> seconds.");

    pwalletMain->TopUpKeyPool();

    int64_t nSleepTime = params[1].get_int64();
    LOCK(cs_nWalletUnlockTime);
    nWalletUnlockTime = GetTime() + nSleepTime;
    RPCRunLater("lockwallet", boost::bind(LockWallet, pwalletMain), nSleepTime);

    return NullUniValue;
}


UniValue walletpassphrasechange(const UniValue& params, bool fHelp)
{
    if (!EnsureWalletIsAvailable(fHelp))
        return NullUniValue;

    if (pwalletMain->IsCrypted() && (fHelp || params.size() != 2))
        throw runtime_error(
            "walletpassphrasechange \"oldpassphrase\" \"newpassphrase\"\n"
            "\nChanges the wallet passphrase from 'oldpassphrase' to 'newpassphrase'.\n"
            "\nArguments:\n"
            "1. \"oldpassphrase\"      (string) The current passphrase\n"
            "2. \"newpassphrase\"      (string) The new passphrase\n"
            "\nExamples:\n"
            + HelpExampleCli("walletpassphrasechange", "\"old one\" \"new one\"")
            + HelpExampleRpc("walletpassphrasechange", "\"old one\", \"new one\"")
        );

    LOCK2(cs_main, pwalletMain->cs_wallet);

    if (fHelp)
        return true;
    if (!pwalletMain->IsCrypted())
        throw JSONRPCError(RPC_WALLET_WRONG_ENC_STATE, "Error: running with an unencrypted wallet, but walletpassphrasechange was called.");

    // TODO: get rid of these .c_str() calls by implementing SecureString::operator=(std::string)
    // Alternately, find a way to make params[0] mlock()'d to begin with.
    SecureString strOldWalletPass;
    strOldWalletPass.reserve(100);
    strOldWalletPass = params[0].get_str().c_str();

    SecureString strNewWalletPass;
    strNewWalletPass.reserve(100);
    strNewWalletPass = params[1].get_str().c_str();

    if (strOldWalletPass.length() < 1 || strNewWalletPass.length() < 1)
        throw runtime_error(
            "walletpassphrasechange <oldpassphrase> <newpassphrase>\n"
            "Changes the wallet passphrase from <oldpassphrase> to <newpassphrase>.");

    if (!pwalletMain->ChangeWalletPassphrase(strOldWalletPass, strNewWalletPass))
        throw JSONRPCError(RPC_WALLET_PASSPHRASE_INCORRECT, "Error: The wallet passphrase entered was incorrect.");

    return NullUniValue;
}


UniValue walletlock(const UniValue& params, bool fHelp)
{
    if (!EnsureWalletIsAvailable(fHelp))
        return NullUniValue;

    if (pwalletMain->IsCrypted() && (fHelp || params.size() != 0))
        throw runtime_error(
            "walletlock\n"
            "\nRemoves the wallet encryption key from memory, locking the wallet.\n"
            "After calling this method, you will need to call walletpassphrase again\n"
            "before being able to call any methods which require the wallet to be unlocked.\n"
            "\nExamples:\n"
            "\nSet the passphrase for 2 minutes to perform a transaction\n"
            + HelpExampleCli("walletpassphrase", "\"my pass phrase\" 120") +
            "\nPerform a send (requires passphrase set)\n"
            + HelpExampleCli("sendtoaddress", "\"1M72Sfpbz1BPpXFHz9m3CdqATR44Jvaydd\" 1.0") +
            "\nClear the passphrase since we are done before 2 minutes is up\n"
            + HelpExampleCli("walletlock", "") +
            "\nAs json rpc call\n"
            + HelpExampleRpc("walletlock", "")
        );

    LOCK2(cs_main, pwalletMain->cs_wallet);

    if (fHelp)
        return true;
    if (!pwalletMain->IsCrypted())
        throw JSONRPCError(RPC_WALLET_WRONG_ENC_STATE, "Error: running with an unencrypted wallet, but walletlock was called.");

    {
        LOCK(cs_nWalletUnlockTime);
        pwalletMain->Lock();
        nWalletUnlockTime = 0;
    }

    return NullUniValue;
}


UniValue encryptwallet(const UniValue& params, bool fHelp)
{
    if (!EnsureWalletIsAvailable(fHelp))
        return NullUniValue;

    if (!pwalletMain->IsCrypted() && (fHelp || params.size() != 1))
        throw runtime_error(
            "encryptwallet \"passphrase\"\n"
            "\nEncrypts the wallet with 'passphrase'. This is for first time encryption.\n"
            "After this, any calls that interact with private keys such as sending or signing \n"
            "will require the passphrase to be set prior the making these calls.\n"
            "Use the walletpassphrase call for this, and then walletlock call.\n"
            "If the wallet is already encrypted, use the walletpassphrasechange call.\n"
            "Note that this will shutdown the server.\n"
            "\nArguments:\n"
            "1. \"passphrase\"    (string) The pass phrase to encrypt the wallet with. It must be at least 1 character, but should be long.\n"
            "\nExamples:\n"
            "\nEncrypt you wallet\n"
            + HelpExampleCli("encryptwallet", "\"my pass phrase\"") +
            "\nNow set the passphrase to use the wallet, such as for signing or sending bitcoin\n"
            + HelpExampleCli("walletpassphrase", "\"my pass phrase\"") +
            "\nNow we can so something like sign\n"
            + HelpExampleCli("signmessage", "\"bitcoinaddress\" \"test message\"") +
            "\nNow lock the wallet again by removing the passphrase\n"
            + HelpExampleCli("walletlock", "") +
            "\nAs a json rpc call\n"
            + HelpExampleRpc("encryptwallet", "\"my pass phrase\"")
        );

    LOCK2(cs_main, pwalletMain->cs_wallet);

    if (fHelp)
        return true;
    if (pwalletMain->IsCrypted())
        throw JSONRPCError(RPC_WALLET_WRONG_ENC_STATE, "Error: running with an encrypted wallet, but encryptwallet was called.");

    // TODO: get rid of this .c_str() by implementing SecureString::operator=(std::string)
    // Alternately, find a way to make params[0] mlock()'d to begin with.
    SecureString strWalletPass;
    strWalletPass.reserve(100);
    strWalletPass = params[0].get_str().c_str();

    if (strWalletPass.length() < 1)
        throw runtime_error(
            "encryptwallet <passphrase>\n"
            "Encrypts the wallet with <passphrase>.");

    if (!pwalletMain->EncryptWallet(strWalletPass))
        throw JSONRPCError(RPC_WALLET_ENCRYPTION_FAILED, "Error: Failed to encrypt the wallet.");

    // BDB seems to have a bad habit of writing old data into
    // slack space in .dat files; that is bad if the old data is
    // unencrypted private keys. So:
    StartShutdown();
    return "wallet encrypted; Bitcoin server stopping, restart to run with encrypted wallet. The keypool has been flushed, you need to make a new backup.";
}

UniValue lockunspent(const UniValue& params, bool fHelp)
{
    if (!EnsureWalletIsAvailable(fHelp))
        return NullUniValue;

    if (fHelp || params.size() < 1 || params.size() > 2)
        throw runtime_error(
            "lockunspent unlock [{\"txid\":\"txid\",\"vout\":n},...]\n"
            "\nUpdates list of temporarily unspendable outputs.\n"
            "Temporarily lock (unlock=false) or unlock (unlock=true) specified transaction outputs.\n"
            "A locked transaction output will not be chosen by automatic coin selection, when spending bitcoins.\n"
            "Locks are stored in memory only. Nodes start with zero locked outputs, and the locked output list\n"
            "is always cleared (by virtue of process exit) when a node stops or fails.\n"
            "Also see the listunspent call\n"
            "\nArguments:\n"
            "1. unlock            (boolean, required) Whether to unlock (true) or lock (false) the specified transactions\n"
            "2. \"transactions\"  (string, required) A json array of objects. Each object the txid (string) vout (numeric)\n"
            "     [           (json array of json objects)\n"
            "       {\n"
            "         \"txid\":\"id\",    (string) The transaction id\n"
            "         \"vout\": n         (numeric) The output number\n"
            "       }\n"
            "       ,...\n"
            "     ]\n"

            "\nResult:\n"
            "true|false    (boolean) Whether the command was successful or not\n"

            "\nExamples:\n"
            "\nList the unspent transactions\n"
            + HelpExampleCli("listunspent", "") +
            "\nLock an unspent transaction\n"
            + HelpExampleCli("lockunspent", "false \"[{\\\"txid\\\":\\\"a08e6907dbbd3d809776dbfc5d82e371b764ed838b5655e72f463568df1aadf0\\\",\\\"vout\\\":1}]\"") +
            "\nList the locked transactions\n"
            + HelpExampleCli("listlockunspent", "") +
            "\nUnlock the transaction again\n"
            + HelpExampleCli("lockunspent", "true \"[{\\\"txid\\\":\\\"a08e6907dbbd3d809776dbfc5d82e371b764ed838b5655e72f463568df1aadf0\\\",\\\"vout\\\":1}]\"") +
            "\nAs a json rpc call\n"
            + HelpExampleRpc("lockunspent", "false, \"[{\\\"txid\\\":\\\"a08e6907dbbd3d809776dbfc5d82e371b764ed838b5655e72f463568df1aadf0\\\",\\\"vout\\\":1}]\"")
        );

    LOCK2(cs_main, pwalletMain->cs_wallet);

    if (params.size() == 1)
        RPCTypeCheck(params, boost::assign::list_of(UniValue::VBOOL));
    else
        RPCTypeCheck(params, boost::assign::list_of(UniValue::VBOOL)(UniValue::VARR));

    bool fUnlock = params[0].get_bool();

    if (params.size() == 1) {
        if (fUnlock)
            pwalletMain->UnlockAllCoins();
        return true;
    }

    UniValue outputs = params[1].get_array();
    for (unsigned int idx = 0; idx < outputs.size(); idx++) {
        const UniValue& output = outputs[idx];
        if (!output.isObject())
            throw JSONRPCError(RPC_INVALID_PARAMETER, "Invalid parameter, expected object");
        const UniValue& o = output.get_obj();

        RPCTypeCheckObj(o, boost::assign::map_list_of("txid", UniValue::VSTR)("vout", UniValue::VNUM));

        string txid = find_value(o, "txid").get_str();
        if (!IsHex(txid))
            throw JSONRPCError(RPC_INVALID_PARAMETER, "Invalid parameter, expected hex txid");

        int nOutput = find_value(o, "vout").get_int();
        if (nOutput < 0)
            throw JSONRPCError(RPC_INVALID_PARAMETER, "Invalid parameter, vout must be positive");

        COutPoint outpt(uint256S(txid), nOutput);

        if (fUnlock)
            pwalletMain->UnlockCoin(outpt);
        else
            pwalletMain->LockCoin(outpt);
    }

    return true;
}

UniValue listlockunspent(const UniValue& params, bool fHelp)
{
    if (!EnsureWalletIsAvailable(fHelp))
        return NullUniValue;

    if (fHelp || params.size() > 0)
        throw runtime_error(
            "listlockunspent\n"
            "\nReturns list of temporarily unspendable outputs.\n"
            "See the lockunspent call to lock and unlock transactions for spending.\n"
            "\nResult:\n"
            "[\n"
            "  {\n"
            "    \"txid\" : \"transactionid\",     (string) The transaction id locked\n"
            "    \"vout\" : n                      (numeric) The vout value\n"
            "  }\n"
            "  ,...\n"
            "]\n"
            "\nExamples:\n"
            "\nList the unspent transactions\n"
            + HelpExampleCli("listunspent", "") +
            "\nLock an unspent transaction\n"
            + HelpExampleCli("lockunspent", "false \"[{\\\"txid\\\":\\\"a08e6907dbbd3d809776dbfc5d82e371b764ed838b5655e72f463568df1aadf0\\\",\\\"vout\\\":1}]\"") +
            "\nList the locked transactions\n"
            + HelpExampleCli("listlockunspent", "") +
            "\nUnlock the transaction again\n"
            + HelpExampleCli("lockunspent", "true \"[{\\\"txid\\\":\\\"a08e6907dbbd3d809776dbfc5d82e371b764ed838b5655e72f463568df1aadf0\\\",\\\"vout\\\":1}]\"") +
            "\nAs a json rpc call\n"
            + HelpExampleRpc("listlockunspent", "")
        );

    LOCK2(cs_main, pwalletMain->cs_wallet);

    vector<COutPoint> vOutpts;
    pwalletMain->ListLockedCoins(vOutpts);

    UniValue ret(UniValue::VARR);

    BOOST_FOREACH(COutPoint &outpt, vOutpts) {
        UniValue o(UniValue::VOBJ);

        o.push_back(Pair("txid", outpt.hash.GetHex()));
        o.push_back(Pair("vout", (int)outpt.n));
        ret.push_back(o);
    }

    return ret;
}

UniValue settxfee(const UniValue& params, bool fHelp)
{
    if (!EnsureWalletIsAvailable(fHelp))
        return NullUniValue;

    if (fHelp || params.size() < 1 || params.size() > 1)
        throw runtime_error(
            "settxfee amount\n"
            "\nSet the transaction fee per kB. Overwrites the paytxfee parameter.\n"
            "\nArguments:\n"
            "1. amount         (numeric or sting, required) The transaction fee in " + CURRENCY_UNIT + "/kB\n"
            "\nResult\n"
            "true|false        (boolean) Returns true if successful\n"
            "\nExamples:\n"
            + HelpExampleCli("settxfee", "0.00001")
            + HelpExampleRpc("settxfee", "0.00001")
        );

    LOCK2(cs_main, pwalletMain->cs_wallet);

    // Amount
    CAmount nAmount = AmountFromValue(params[0]);

    payTxFee = CFeeRate(nAmount, 1000);
    return true;
}

UniValue getwalletinfo(const UniValue& params, bool fHelp)
{
    if (!EnsureWalletIsAvailable(fHelp))
        return NullUniValue;

    if (fHelp || params.size() != 0)
        throw runtime_error(
            "getwalletinfo\n"
            "Returns an object containing various wallet state info.\n"
            "\nResult:\n"
            "{\n"
            "  \"walletversion\": xxxxx,     (numeric) the wallet version\n"
            "  \"balance\": xxxxxxx,         (numeric) the total confirmed balance of the wallet in " + CURRENCY_UNIT + "\n"
            "  \"unconfirmed_balance\": xxx, (numeric) the total unconfirmed balance of the wallet in " + CURRENCY_UNIT + "\n"
            "  \"immature_balance\": xxxxxx, (numeric) the total immature balance of the wallet in " + CURRENCY_UNIT + "\n"
            "  \"txcount\": xxxxxxx,         (numeric) the total number of transactions in the wallet\n"
            "  \"keypoololdest\": xxxxxx,    (numeric) the timestamp (seconds since GMT epoch) of the oldest pre-generated key in the key pool\n"
            "  \"keypoolsize\": xxxx,        (numeric) how many new keys are pre-generated\n"
            "  \"unlocked_until\": ttt,      (numeric) the timestamp in seconds since epoch (midnight Jan 1 1970 GMT) that the wallet is unlocked for transfers, or 0 if the wallet is locked\n"
            "  \"paytxfee\": x.xxxx,         (numeric) the transaction fee configuration, set in " + CURRENCY_UNIT + "/kB\n"
            "}\n"
            "\nExamples:\n"
            + HelpExampleCli("getwalletinfo", "")
            + HelpExampleRpc("getwalletinfo", "")
        );

    LOCK2(cs_main, pwalletMain->cs_wallet);

    UniValue obj(UniValue::VOBJ);
    obj.push_back(Pair("walletversion", pwalletMain->GetVersion()));
    obj.push_back(Pair("balance",       ValueFromAmount(pwalletMain->GetBalance())));
    obj.push_back(Pair("unconfirmed_balance", ValueFromAmount(pwalletMain->GetUnconfirmedBalance())));
    obj.push_back(Pair("immature_balance",    ValueFromAmount(pwalletMain->GetImmatureBalance())));
    obj.push_back(Pair("txcount",       (int)pwalletMain->mapWallet.size()));
    obj.push_back(Pair("keypoololdest", pwalletMain->GetOldestKeyPoolTime()));
    obj.push_back(Pair("keypoolsize",   (int)pwalletMain->GetKeyPoolSize()));
    if (pwalletMain->IsCrypted())
        obj.push_back(Pair("unlocked_until", nWalletUnlockTime));
    obj.push_back(Pair("paytxfee",      ValueFromAmount(payTxFee.GetFeePerK())));
    return obj;
}

UniValue resendwallettransactions(const UniValue& params, bool fHelp)
{
    if (!EnsureWalletIsAvailable(fHelp))
        return NullUniValue;

    if (fHelp || params.size() != 0)
        throw runtime_error(
            "resendwallettransactions\n"
            "Immediately re-broadcast unconfirmed wallet transactions to all peers.\n"
            "Intended only for testing; the wallet code periodically re-broadcasts\n"
            "automatically.\n"
            "Returns array of transaction ids that were re-broadcast.\n"
            );

    LOCK2(cs_main, pwalletMain->cs_wallet);

    std::vector<uint256> txids = pwalletMain->ResendWalletTransactionsBefore(GetTime());
    UniValue result(UniValue::VARR);
    BOOST_FOREACH(const uint256& txid, txids)
    {
        result.push_back(txid.ToString());
    }
    return result;
}

UniValue listunspent(const UniValue& params, bool fHelp)
{
    if (!EnsureWalletIsAvailable(fHelp))
        return NullUniValue;

    if (fHelp || params.size() > 3)
        throw runtime_error(
            "listunspent ( minconf maxconf  [\"address\",...] )\n"
            "\nReturns array of unspent transaction outputs\n"
            "with between minconf and maxconf (inclusive) confirmations.\n"
            "Optionally filter to only include txouts paid to specified addresses.\n"
            "Results are an array of Objects, each of which has:\n"
            "{txid, vout, scriptPubKey, amount, confirmations}\n"
            "\nArguments:\n"
            "1. minconf          (numeric, optional, default=1) The minimum confirmations to filter\n"
            "2. maxconf          (numeric, optional, default=9999999) The maximum confirmations to filter\n"
            "3. \"addresses\"    (string) A json array of bitcoin addresses to filter\n"
            "    [\n"
            "      \"address\"   (string) bitcoin address\n"
            "      ,...\n"
            "    ]\n"
            "\nResult\n"
            "[                   (array of json object)\n"
            "  {\n"
            "    \"txid\" : \"txid\",        (string) the transaction id \n"
            "    \"vout\" : n,               (numeric) the vout value\n"
            "    \"address\" : \"address\",  (string) the bitcoin address\n"
            "    \"account\" : \"account\",  (string) DEPRECATED. The associated account, or \"\" for the default account\n"
            "    \"scriptPubKey\" : \"key\", (string) the script key\n"
            "    \"amount\" : x.xxx,         (numeric) the transaction amount in " + CURRENCY_UNIT + "\n"
            "    \"confirmations\" : n       (numeric) The number of confirmations\n"
            "  }\n"
            "  ,...\n"
            "]\n"

            "\nExamples\n"
            + HelpExampleCli("listunspent", "")
            + HelpExampleCli("listunspent", "6 9999999 \"[\\\"1PGFqEzfmQch1gKD3ra4k18PNj3tTUUSqg\\\",\\\"1LtvqCaApEdUGFkpKMM4MstjcaL4dKg8SP\\\"]\"")
            + HelpExampleRpc("listunspent", "6, 9999999 \"[\\\"1PGFqEzfmQch1gKD3ra4k18PNj3tTUUSqg\\\",\\\"1LtvqCaApEdUGFkpKMM4MstjcaL4dKg8SP\\\"]\"")
        );

    RPCTypeCheck(params, boost::assign::list_of(UniValue::VNUM)(UniValue::VNUM)(UniValue::VARR));

    int nMinDepth = 1;
    if (params.size() > 0)
        nMinDepth = params[0].get_int();

    int nMaxDepth = 9999999;
    if (params.size() > 1)
        nMaxDepth = params[1].get_int();

    set<CTxDestination> destinations;
    if (params.size() > 2) {
        UniValue inputs = params[2].get_array();
        for (unsigned int idx = 0; idx < inputs.size(); idx++) {
            const UniValue& input = inputs[idx];
            CTxDestination address =  DecodeDestination(input.get_str());
            if (!IsValidDestination(address))
                throw JSONRPCError(RPC_INVALID_ADDRESS_OR_KEY, string("Invalid Bitcoin address: ")+input.get_str());
            if (destinations.count(address))
                throw JSONRPCError(RPC_INVALID_PARAMETER, string("Invalid parameter, duplicated address: ")+input.get_str());
            destinations.insert(address);
        }
    }

    UniValue results(UniValue::VARR);
    vector<COutput> vecOutputs;
    assert(pwalletMain != NULL);
    LOCK2(cs_main, pwalletMain->cs_wallet);
    pwalletMain->AvailableCoins(vecOutputs, false, NULL, true);
    BOOST_FOREACH(const COutput& out, vecOutputs) {
        if (out.nDepth < nMinDepth || out.nDepth > nMaxDepth)
            continue;

        if (destinations.size()) {
            CTxDestination address;
            if (!ExtractDestination(out.tx->vout[out.i].scriptPubKey, address))
                continue;

            if (!destinations.count(address))
                continue;
        }

        CAmount nValue = out.tx->vout[out.i].nValue;
        const CScript& pk = out.tx->vout[out.i].scriptPubKey;
        UniValue entry(UniValue::VOBJ);
        entry.push_back(Pair("txid", out.tx->GetHash().GetHex()));
        entry.push_back(Pair("vout", out.i));
        CTxDestination address;
        if (ExtractDestination(out.tx->vout[out.i].scriptPubKey, address)) {
            entry.push_back(Pair("address", EncodeDestination(address)));
            if (pwalletMain->mapAddressBook.count(address))
                entry.push_back(Pair("account", pwalletMain->mapAddressBook[address].name));
        }
        entry.push_back(Pair("scriptPubKey", HexStr(pk.begin(), pk.end())));
        if (pk.IsPayToScriptHash()) {
            CTxDestination address;
            if (ExtractDestination(pk, address)) {
                const CScriptID& hash = boost::get<CScriptID>(address);
                CScript redeemScript;
                if (pwalletMain->GetCScript(hash, redeemScript))
                    entry.push_back(Pair("redeemScript", HexStr(redeemScript.begin(), redeemScript.end())));
            }
        }
        entry.push_back(Pair("satoshi",UniValue(nValue)));
        entry.push_back(Pair("amount",ValueFromAmount(nValue)));
        entry.push_back(Pair("confirmations",out.nDepth));
        entry.push_back(Pair("spendable", out.fSpendable));
        results.push_back(entry);
    }

    return results;
}

UniValue fundrawtransaction(const UniValue& params, bool fHelp)
{
    if (!EnsureWalletIsAvailable(fHelp))
        return NullUniValue;

    if (fHelp || params.size() < 1 || params.size() > 2)
        throw runtime_error(
                            "fundrawtransaction \"hexstring\" includeWatching\n"
                            "\nAdd inputs to a transaction until it has enough in value to meet its out value.\n"
                            "This will not modify existing inputs, and will add one change output to the outputs.\n"
                            "Note that inputs which were signed may need to be resigned after completion since in/outputs have been added.\n"
                            "The inputs added will not be signed, use signrawtransaction for that.\n"
                            "Note that all existing inputs must have their previous output transaction be in the wallet.\n"
                            "Note that all inputs selected must be of standard form and P2SH scripts must be"
                            "in the wallet using importaddress or addmultisigaddress (to calculate fees).\n"
                            "Only pay-to-pubkey, multisig, and P2SH versions thereof are currently supported for watch-only\n"
                            "\nArguments:\n"
                            "1. \"hexstring\"     (string, required) The hex string of the raw transaction\n"
                            "2. includeWatching (boolean, optional, default false) Also select inputs which are watch only\n"
                            "\nResult:\n"
                            "{\n"
                            "  \"hex\":       \"value\", (string)  The resulting raw transaction (hex-encoded string)\n"
                            "  \"fee\":       n,         (numeric) Fee the resulting transaction pays\n"
                            "  \"changepos\": n          (numeric) The position of the added change output, or -1\n"
                            "}\n"
                            "\"hex\"             \n"
                            "\nExamples:\n"
                            "\nCreate a transaction with no inputs\n"
                            + HelpExampleCli("createrawtransaction", "\"[]\" \"{\\\"myaddress\\\":0.01}\"") +
                            "\nAdd sufficient unsigned inputs to meet the output value\n"
                            + HelpExampleCli("fundrawtransaction", "\"rawtransactionhex\"") +
                            "\nSign the transaction\n"
                            + HelpExampleCli("signrawtransaction", "\"fundedtransactionhex\"") +
                            "\nSend the transaction\n"
                            + HelpExampleCli("sendrawtransaction", "\"signedtransactionhex\"")
                            );

    RPCTypeCheck(params, boost::assign::list_of(UniValue::VSTR)(UniValue::VBOOL));

    // parse hex string from parameter
    CTransaction origTx;
    if (!DecodeHexTx(origTx, params[0].get_str()))
        throw JSONRPCError(RPC_DESERIALIZATION_ERROR, "TX decode failed");

    if (origTx.vout.size() == 0)
        throw JSONRPCError(RPC_INVALID_PARAMETER, "TX must have at least one output");

    bool includeWatching = false;
    if (params.size() > 1)
        includeWatching = params[1].get_bool();

    CMutableTransaction tx(origTx);
    CAmount nFee;
    string strFailReason;
    int nChangePos = -1;
    if(!pwalletMain->FundTransaction(tx, nFee, nChangePos, strFailReason, includeWatching))
        throw JSONRPCError(RPC_INTERNAL_ERROR, strFailReason);

    UniValue result(UniValue::VOBJ);
    result.push_back(Pair("hex", EncodeHexTx(tx)));
    result.push_back(Pair("changepos", nChangePos));
    result.push_back(Pair("fee", ValueFromAmount(nFee)));

    return result;
}

extern UniValue dumpprivkey(const UniValue& params, bool fHelp); // in rpcdump.cpp
extern UniValue importprivkey(const UniValue& params, bool fHelp);
extern UniValue importprivatekeys(const UniValue& params, bool fHelp);
extern UniValue importaddress(const UniValue& params, bool fHelp);
extern UniValue importaddresses(const UniValue& params, bool fHelp);
extern UniValue importpubkey(const UniValue& params, bool fHelp);
extern UniValue dumpwallet(const UniValue& params, bool fHelp);
extern UniValue importwallet(const UniValue& params, bool fHelp);
extern UniValue importprunedfunds(const UniValue& params, bool fHelp);
extern UniValue removeprunedfunds(const UniValue& params, bool fHelp);

static const CRPCCommand commands[] =
{ //  category              name                        actor (function)           okSafeMode
    //  --------------------- ------------------------    -----------------------    ----------
    { "rawtransactions",    "fundrawtransaction",       &fundrawtransaction,       false },
    { "hidden",             "resendwallettransactions", &resendwallettransactions, true  },
    { "wallet",             "abandontransaction",       &abandontransaction,       false },
    { "wallet",             "addmultisigaddress",       &addmultisigaddress,       true  },
    { "wallet",             "backupwallet",             &backupwallet,             true  },
    { "wallet",             "dumpprivkey",              &dumpprivkey,              true  },
    { "wallet",             "dumpwallet",               &dumpwallet,               true  },
    { "wallet",             "encryptwallet",            &encryptwallet,            true  },
    { "wallet",             "getaccountaddress",        &getaccountaddress,        true  },
    { "wallet",             "getaccount",               &getaccount,               true  },
    { "wallet",             "getaddressesbyaccount",    &getaddressesbyaccount,    true  },
    { "wallet",             "getbalance",               &getbalance,               false },
    { "wallet",             "getnewaddress",            &getnewaddress,            true  },
    { "wallet",             "getrawchangeaddress",      &getrawchangeaddress,      true  },
    { "wallet",             "getreceivedbyaccount",     &getreceivedbyaccount,     false },
    { "wallet",             "getreceivedbyaddress",     &getreceivedbyaddress,     false },
    { "wallet",             "gettransaction",           &gettransaction,           false },
    { "wallet",             "getunconfirmedbalance",    &getunconfirmedbalance,    false },
    { "wallet",             "getwalletinfo",            &getwalletinfo,            false },
    { "wallet",             "importprivkey",            &importprivkey,            true  },
    { "wallet",             "importprivatekeys",        &importprivatekeys,        true  },
    { "wallet",             "importwallet",             &importwallet,             true  },
    { "wallet",             "importaddress",            &importaddress,            true  },
    { "wallet",             "importaddresses",          &importaddresses,          true  },
    { "wallet",             "importprunedfunds",        &importprunedfunds,        true  },
    { "wallet",             "importpubkey",             &importpubkey,             true  },
    { "wallet",             "keypoolrefill",            &keypoolrefill,            true  },
    { "wallet",             "listaccounts",             &listaccounts,             false },
    { "wallet",             "listaddressgroupings",     &listaddressgroupings,     false },
    { "wallet",             "listlockunspent",          &listlockunspent,          false },
    { "wallet",             "listreceivedbyaccount",    &listreceivedbyaccount,    false },
    { "wallet",             "listreceivedbyaddress",    &listreceivedbyaddress,    false },
    { "wallet",             "listsinceblock",           &listsinceblock,           false },
    { "wallet",             "listtransactions",         &listtransactions,         false },
    { "wallet",             "listunspent",              &listunspent,              false },
    { "wallet",             "lockunspent",              &lockunspent,              true  },
    { "wallet",             "move",                     &movecmd,                  false },
    { "wallet",             "sendfrom",                 &sendfrom,                 false },
    { "wallet",             "sendmany",                 &sendmany,                 false },
    { "wallet",             "sendtoaddress",            &sendtoaddress,            false },
    { "wallet",             "setaccount",               &setaccount,               true  },
    { "wallet",             "settxfee",                 &settxfee,                 true  },
    { "wallet",             "signmessage",              &signmessage,              true  },
    { "wallet",             "walletlock",               &walletlock,               true  },
    { "wallet",             "walletpassphrasechange",   &walletpassphrasechange,   true  },
    { "wallet",             "walletpassphrase",         &walletpassphrase,         true  },
    { "wallet",             "removeprunedfunds",        &removeprunedfunds,        true  },
};

void RegisterWalletRPCCommands(CRPCTable &tableRPC)
{
    for (unsigned int vcidx = 0; vcidx < ARRAYLEN(commands); vcidx++)
        tableRPC.appendCommand(commands[vcidx].name, &commands[vcidx]);
}<|MERGE_RESOLUTION|>--- conflicted
+++ resolved
@@ -263,11 +263,8 @@
         strAccount = AccountFromValue(params[1]);
 
     // Only add the account if the address is yours.
-<<<<<<< HEAD
     if (IsMine(*pwalletMain, dest, chainActive.Tip()))
-=======
-    if (IsMine(*pwalletMain, address.Get(), chainActive.Tip()))
->>>>>>> 7534960b
+
     {
         // Detect when changing the account of an address that is the 'unused
         // current key' of another account:
@@ -585,21 +582,13 @@
     LOCK2(cs_main, pwalletMain->cs_wallet);
 
     // Bitcoin address
-<<<<<<< HEAD
     CTxDestination dest = DecodeDestination(params[0].get_str());
     if (!IsValidDestination(dest)) {
         throw JSONRPCError(RPC_INVALID_ADDRESS_OR_KEY,
                            "Invalid Bitcoin address");
     }
     CScript scriptPubKey = GetScriptForDestination(dest);
-=======
-    CBitcoinAddress address = CBitcoinAddress(params[0].get_str());
-    if (!address.IsValid())
-        throw JSONRPCError(RPC_INVALID_ADDRESS_OR_KEY, "Invalid Bitcoin address");
-    CScript scriptPubKey = GetScriptForDestination(address.Get());
-
-
->>>>>>> 7534960b
+
     if (!IsMine(*pwalletMain, scriptPubKey, chainActive.Tip()))
         return ValueFromAmount(0);
 
