--- conflicted
+++ resolved
@@ -406,68 +406,6 @@
     }
 }
 
-<<<<<<< HEAD
-            unsigned int nTxSize = iter->GetTxSize();            
-            if (fPriorityBlock &&
-                (nBlockSize + nTxSize >= nBlockPrioritySize || !AllowFree(actualPriority))) {
-                fPriorityBlock = false;
-                waitPriMap.clear();
-            }
-            if (!priorityTx &&
-                (iter->GetModifiedFee() < ::minRelayTxFee.GetFee(nTxSize) && nBlockSize >= nBlockMinSize)) {
-                break;
-            }
-            if (nBlockSize + nTxSize >= nBlockMaxSize) 
-                {
-                if (nBlockSize >  nBlockMaxSize - 100 || lastFewTxs > 50) 
-                  {
-                  break;
-                  }
-                // Once we're within 1000 bytes of a full block, only look at 50 more txs
-                // to try to fill the remaining space.
-                if (nBlockSize > nBlockMaxSize - 1000) {
-                    lastFewTxs++;
-                }
-                continue;
-            }
-
-            if (!IsFinalTx(tx, nHeight, nLockTimeCutoff))
-                continue;
-
-            unsigned int nTxSigOps = iter->GetSigOpCount();
-            if (nBlockSize + nTxSize <= BLOCKSTREAM_CORE_MAX_BLOCK_SIZE) // Enforce the "old" sigops for <= 1MB blocks
-              {      
-                if (nBlockSigOps + nTxSigOps >= BLOCKSTREAM_CORE_MAX_BLOCK_SIGOPS) {  // BU: be conservative about what is generated
-                  if (nBlockSigOps > BLOCKSTREAM_CORE_MAX_BLOCK_SIGOPS - 2) {  // BU: so a block that is near the sigops limit might be shorter than it could be if the high sigops tx was backed out and other tx added.
-                      break;
-                  }
-                  continue;
-                }
-              }
-            else if (nBlockSize + nTxSize > BLOCKSTREAM_CORE_MAX_BLOCK_SIZE)
-              {
-                uint64_t blockMbSize = 1+((nBlockSize + nTxSize - 1)/1000000);
-                if (nBlockSigOps + nTxSigOps > blockMiningSigopsPerMb.value*blockMbSize)
-                  {
-                  if (nBlockSigOps >  blockMiningSigopsPerMb.value*blockMbSize - 2)
-                    {
-                    break;  // very close to the limit, so the block is finished.  So a block that is near the sigops limit might be shorter than it could be if the high sigops tx was backed out and other tx added.
-                    }
-                  continue;  // find another TX
-                  }
-              }
-            CAmount nTxFees = iter->GetFee();
-            // Added
-            pblock->vtx.push_back(tx);
-            pblocktemplate->vTxFees.push_back(nTxFees);
-            pblocktemplate->vTxSigOps.push_back(nTxSigOps);
-            nBlockSize += nTxSize;
-            ++nBlockTx;
-            nBlockSigOps += nTxSigOps;
-            nFees += nTxFees;
-
-            if (fPrintPriority)
-=======
 void BlockAssembler::addPriorityTxs(CBlockTemplate *pblocktemplate)
 {
     // How much of the block should be dedicated to high-priority transactions,
@@ -528,7 +466,6 @@
             // If now that this txs is added we've surpassed our desired priority size
             // or have dropped below the AllowFreeThreshold, then we're done adding priority txs
             if (nBlockSize >= nBlockPrioritySize || !AllowFree(actualPriority))
->>>>>>> 5b2faaa7
             {
                 return;
             }
