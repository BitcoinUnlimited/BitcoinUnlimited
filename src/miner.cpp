--- conflicted
+++ resolved
@@ -80,7 +80,6 @@
         return NULL;
     CBlock *pblock = &pblocktemplate->block; // pointer for convenience
 
-<<<<<<< HEAD
     // BU vote for 2mb by default
     if (pblock->nTime <= chainparams.GetConsensus().SizeForkExpiration())
             pblock->nVersion |= FORK_BIT_2MB;
@@ -90,8 +89,6 @@
     if (chainparams.MineBlocksOnDemand())
         pblock->nVersion = GetArg("-blockversion", pblock->nVersion);
 
-=======
->>>>>>> 9779e1e1
     // Create coinbase tx
     CMutableTransaction txNew;
     txNew.vin.resize(1);
