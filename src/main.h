--- conflicted
+++ resolved
@@ -151,12 +151,6 @@
 static const unsigned int MAX_BLOCKS_TO_ANNOUNCE = 8;
 
 static const bool DEFAULT_PEERBLOOMFILTERS = true;
-<<<<<<< HEAD
-static const bool DEFAULT_USE_THINBLOCKS = true;
-static const uint64_t DEFAULT_PREFERENTIAL_TIMER = 1000;
-static const bool DEFAULT_USE_GRAPHENE_BLOCKS = true;
-=======
->>>>>>> fd06c91e
 
 static const bool DEFAULT_REINDEX = false;
 static const bool DEFAULT_DISCOVER = true;
