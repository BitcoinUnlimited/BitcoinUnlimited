--- conflicted
+++ resolved
@@ -111,11 +111,8 @@
   core_memusage.h \
   dosman.h \
   expedited.h \
-<<<<<<< HEAD
   fastfilter.h \
-=======
   fs.h \
->>>>>>> 127e4d7a
   httprpc.h \
   httpserver.h \
   init.h \
