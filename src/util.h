--- conflicted
+++ resolved
@@ -329,14 +329,7 @@
 bool SetupNetworking();
 
 /** Return true if log accepts specified category */
-<<<<<<< HEAD
-bool LogAcceptCategory(const char* category);
-
-=======
 bool LogAcceptCategory(const char *category);
-/** Send a string to the log output */
-int LogPrintStr(const std::string &str);
->>>>>>> 56401639
 
 #define LogPrintf(...) LogPrint(NULL, __VA_ARGS__)
 
