// Copyright (c) 2017 Stephen McCarthy
// Copyright (c) 2017-2019 The Bitcoin Unlimited developers
// Distributed under the MIT software license, see the accompanying
// file COPYING or http://www.opensource.org/licenses/mit-license.php.

#include <set>

#include "allowed_args.h"
#include "bench/bench_constants.h"
#include "blockstorage/blockstorage.h"
#include "chainparams.h"
#include "dosman.h"
#include "httpserver.h"
#include "init.h"
#include "main.h"
#include "miner.h"
#include "netbase.h"
#include "policy/policy.h"
#include "qt/guiconstants.h"
#include "requestManager.h"
#include "respend/respendrelayer.h"
#include "script/sigcache.h"
#include "tinyformat.h"
#include "torcontrol.h"
#include "tweak.h"
#include "txadmission.h"
#include "txdb.h"
#include "util.h"
#include "utilmoneystr.h"
#include "utilstrencodings.h"
#include "validation/validation.h"
#ifdef ENABLE_WALLET
#include "wallet/wallet.h"
#endif

// These globals are needed here so bitcoin-cli can link
const std::string CURRENCY_UNIT = "BCH";
const std::string DEFAULT_TOR_CONTROL = "127.0.0.1:9051";
const char DEFAULT_RPCCONNECT[] = "127.0.0.1";

// Variables for traffic shaping.  Needed here so bitcoin-cli can link
/** Default value for the maximum amount of data that can be received in a burst */
const int64_t DEFAULT_MAX_RECV_BURST = std::numeric_limits<int64_t>::max();
/** Default value for the maximum amount of data that can be sent in a burst */
const int64_t DEFAULT_MAX_SEND_BURST = std::numeric_limits<int64_t>::max();
/** Default value for the average amount of data received per second */
const int64_t DEFAULT_AVE_RECV = std::numeric_limits<int64_t>::max();
/** Default value for the average amount of data sent per second */
const int64_t DEFAULT_AVE_SEND = std::numeric_limits<int64_t>::max();

namespace AllowedArgs
{
#ifdef ENABLE_WALLET
bool walletParamOptional = false;
#else
bool walletParamOptional = true;
#endif

#ifdef ENABLE_ZMQ
bool zmqParamOptional = false;
#else
bool zmqParamOptional = true;
#endif

#ifdef USE_UPNP
bool upnpParamOptional = false;
#else
bool upnpParamOptional = true;
#endif

enum HelpMessageMode
{
    HMM_BITCOIND,
    HMM_BITCOIN_QT
};

static const int screenWidth = 79;
static const int optIndent = 2;
static const int msgIndent = 7;

std::string HelpMessageGroup(const std::string &message) { return std::string(message) + std::string("\n\n"); }
std::string HelpMessageOpt(const std::string &option, const std::string &message)
{
    return std::string(optIndent, ' ') + std::string(option) + std::string("\n") + std::string(msgIndent, ' ') +
           FormatParagraph(message, screenWidth - msgIndent, msgIndent) + std::string("\n\n");
}

AllowedArgs::AllowedArgs(bool permit_unrecognized) : m_permit_unrecognized(permit_unrecognized) {}
AllowedArgs &AllowedArgs::addHeader(const std::string &strHeader, bool debug)
{
    m_helpList.push_back(HelpComponent{strHeader + "\n\n", debug});
    return *this;
}

AllowedArgs &AllowedArgs::addDebugArg(const std::string &strArgsDefinition,
    CheckValueFunc checkValueFunc,
    const std::string &strHelp,
    bool disabledParam /*= false */)
{
    return addArg(strArgsDefinition, checkValueFunc, strHelp, disabledParam, true);
}

AllowedArgs &AllowedArgs::addArg(const std::string &strArgsDefinition,
    CheckValueFunc checkValueFunc,
    const std::string &strHelp,
    bool disabledParam /*= false */,
    bool debug /*=false */)
{
    std::string strArgs = strArgsDefinition;
    std::string strExampleValue;
    size_t is_index = strArgsDefinition.find('=');
    if (is_index != std::string::npos)
    {
        strExampleValue = strArgsDefinition.substr(is_index + 1);
        strArgs = strArgsDefinition.substr(0, is_index);
    }

    if (strArgs == "")
        strArgs = ",";

    std::stringstream streamArgs(strArgs);
    std::string strArg;
    bool firstArg = true;
    while (std::getline(streamArgs, strArg, ','))
    {
        m_args[strArg] = checkValueFunc;

        std::string optionText = std::string(optIndent, ' ') + "-" + strArg;
        if (!strExampleValue.empty())
            optionText += "=" + strExampleValue;
        optionText += "\n";
        m_helpList.push_back(HelpComponent{optionText, debug || !firstArg});

        firstArg = false;
    }

    std::string helpText =
        std::string(msgIndent, ' ') + FormatParagraph(strHelp, screenWidth - msgIndent, msgIndent) + "\n\n";
    m_helpList.push_back(HelpComponent{helpText, debug});

    m_optional[strArg] = disabledParam;

    return *this;
}

void AllowedArgs::checkArg(const std::string &strArg, const std::string &strValue) const
{
    if (m_optional.count(strArg) && m_optional.at(strArg))
    {
        // Put a warning to stdout and in debug.log to notify the user that this parameter has no effect
        // on the current session. TODO: use a warning dialog if running bitcoin-qt
        std::string str =
            strprintf(_("Option %s is not in effect due to missing feature disabled a compile time."), strArg);
        LOGA(str);
        printf("%s\n", str.c_str());
        return;
    }

    if (!m_args.count(strArg))
    {
        if (m_permit_unrecognized)
            return;
        throw std::runtime_error(strprintf(_("unrecognized option '%s'"), strArg));
    }

    if (!m_args.at(strArg)(strValue))
        throw std::runtime_error(strprintf(_("invalid value '%s' for option '%s'"), strValue, strArg));
}

std::string AllowedArgs::helpMessage() const
{
    const bool showDebug = GetBoolArg("-help-debug", false);
    std::string helpMessage;

    for (HelpComponent helpComponent : m_helpList)
        if (showDebug || !helpComponent.debug)
            helpMessage += helpComponent.text;

    return helpMessage;
}

//////////////////////////////////////////////////////////////////////////////
//
// CheckValueFunc functions
//

const std::set<std::string> boolStrings{"", "1", "0", "t", "f", "y", "n", "true", "false", "yes", "no"};
const std::set<char> intChars{'0', '1', '2', '3', '4', '5', '6', '7', '8', '9'};
const std::set<char> amountChars{'.', '0', '1', '2', '3', '4', '5', '6', '7', '8', '9'};

bool validateString(const std::string &str, const std::set<char> &validChars)
{
    for (const char &c : str)
        if (!validChars.count(c))
            return false;
    return true;
}

bool optionalBool(const std::string &str) { return (boolStrings.count(str) != 0); }
bool requiredStr(const std::string &str) { return !str.empty(); }
bool optionalStr(const std::string &str) { return true; }
bool requiredInt(const std::string &str)
{
    if (str.empty() || str == "-")
        return false;

    // Allow the first character to be '-', to allow negative numbers.
    return validateString(str[0] == '-' ? str.substr(1) : str, intChars);
}

bool optionalInt(const std::string &str)
{
    if (str.empty())
        return true;
    return requiredInt(str);
}

bool requiredAmount(const std::string &str)
{
    if (str.empty())
        return false;
    return validateString(str, amountChars);
}

//////////////////////////////////////////////////////////////////////////////
//
// Argument definitions
//

// When adding new arguments to a category, please keep alphabetical ordering,
// where appropriate. Do not translate _(...) addDebugArg help text: there are
// many technical terms, and only a very small audience, so it would be an
// unnecessary stress to translators.

static void addHelpOptions(AllowedArgs &allowedArgs)
{
    allowedArgs.addHeader(_("Help options:"))
        .addArg("?,h,help", optionalBool, _("This help message"))
        .addArg("version", optionalBool, _("Print version and exit"))
        .addArg("help-debug", optionalBool, _("Show all debugging options (usage: --help -help-debug)"));
}

static void addChainSelectionOptions(AllowedArgs &allowedArgs)
{
    allowedArgs.addHeader(_("Chain selection options:"))
        .addArg("chain_nol", optionalBool, _("Use the no-limit blockchain"))
        .addArg("testnet", optionalBool, _("Use the test3 chain"))
        .addArg("testnet4", optionalBool, _("Use the test4 chain"))
<<<<<<< HEAD
=======
        .addArg("scalenet", optionalBool, _("Use the scaling test chain"))
>>>>>>> 2aa5fa3d
        .addDebugArg("regtest", optionalBool,
            "Enter regression test mode, which uses a special chain in which blocks can be solved instantly. "
            "This is intended for regression testing tools and app development.");
}

static void addConfigurationLocationOptions(AllowedArgs &allowedArgs)
{
    allowedArgs.addHeader(_("Configuration location options:"))
        .addArg(
            "conf=<file>", requiredStr, strprintf(_("Specify configuration file (default: %s)"), BITCOIN_CONF_FILENAME))
        .addArg(
            "forks=<file>", requiredStr, strprintf(_("Specify fork deployment file (default: %s)"), FORKS_CSV_FILENAME))
        .addArg("datadir=<dir>", requiredStr, _("Specify data directory"));
}

static void addGeneralOptions(AllowedArgs &allowedArgs, HelpMessageMode mode)
{
    allowedArgs.addHeader(_("General options:"))
        .addArg("alertnotify=<cmd>", requiredStr, _("Execute command when a relevant alert is received or we see a "
                                                    "really long fork (%s in cmd is replaced by message)"))
        .addArg("blocknotify=<cmd>", requiredStr,
            _("Execute command when the best block changes (%s in cmd is replaced by block hash)"))
        .addDebugArg("blocksonly", optionalBool,
            strprintf(_("Whether to operate in a blocks only mode (default: %u)"), DEFAULT_BLOCKSONLY))
        .addArg("useblockdb", optionalBool,
            strprintf(_("Which method to store blocks on disk (default: %u) 0 = sequential files, 1 = blockdb"),
                    DEFAULT_BLOCK_DB_MODE))
        .addArg("checkblocks=<n>", requiredInt,
            strprintf(_("How many blocks to check at startup (default: %u, 0 = all)"), DEFAULT_CHECKBLOCKS))
        .addArg("checklevel=<n>", requiredInt,
            strprintf(
                    _("How thorough the block verification of -checkblocks is (0-4, default: %u)"), DEFAULT_CHECKLEVEL))
        .addDebugArg("dumpforks", optionalBool, _("Dump built-in fork deployment data in CSV format and exit"));

#ifndef WIN32
    if (mode == HMM_BITCOIND)
        allowedArgs.addArg("daemon", optionalBool, _("Run in the background as a daemon and accept commands"));
#endif

    allowedArgs
        .addArg("dbcache=<n>", requiredInt, strprintf(_("Set database cache size in megabytes (%d to %d, default: %d)"),
                                                nMinDbCache, nMaxDbCache, nDefaultDbCache))
        .addArg("loadblock=<file>", requiredStr, _("Imports blocks from external blk000??.dat file on startup"))
        .addArg("maxorphantx=<n>", requiredInt,
            strprintf(_("Keep at most <n> unconnectable transactions in memory (default: %u)"),
                    DEFAULT_MAX_ORPHAN_TRANSACTIONS))
        .addArg("maxmempool=<n>", requiredInt,
            strprintf(
                    _("Keep the transaction memory pool below <n> megabytes (default: %u)"), DEFAULT_MAX_MEMPOOL_SIZE))
        .addArg("mempoolexpiry=<n>", requiredInt,
            strprintf(_("Do not keep transactions in the mempool longer than <n> hours (default: %u)"),
                    DEFAULT_MEMPOOL_EXPIRY))
        .addArg("orphanpoolexpiry=<n>", requiredInt,
            strprintf(_("Do not keep transactions in the orphanpool longer than <n> hours (default: %u)"),
                    DEFAULT_ORPHANPOOL_EXPIRY))
        .addArg("par=<n>", requiredInt, strprintf(_("Set the number of script verification threads (%u to %d, 0 = "
                                                    "auto, <0 = leave that many cores free, default: %d)"),
                                            -GetNumCores(), MAX_SCRIPTCHECK_THREADS, DEFAULT_SCRIPTCHECK_THREADS))
        .addArg("parallel={true,false,0,1}", optionalBool,
            strprintf(_("Turn Parallel Block Validation on or off (default: %u)"), true))
#ifndef WIN32
        .addArg("pid=<file>", requiredStr, strprintf(_("Specify pid file (default: %s)"), BITCOIN_PID_FILENAME))
#endif
        .addArg("persistmempool={true,false,0,1}", optionalBool,
            strprintf(_("Whether to save the mempool on shutdown and load on restart (default: %u)"),
                    DEFAULT_PERSIST_MEMPOOL))
        .addArg("prune=<n>", requiredInt,
            strprintf(_("Reduce storage requirements by pruning (deleting) old blocks. This mode is incompatible with "
                        "-txindex and -rescan. "
                        "Warning: Reverting this setting requires re-downloading the entire blockchain. "
                        "(default: 0 = disable pruning blocks, >%u = target size in MiB to use for block files)"),
                    MIN_DISK_SPACE_FOR_BLOCK_FILES / 1024 / 1024))
        .addArg("reindex", optionalBool, _("Rebuild block chain index from current blk000??.dat files on startup"))
        .addArg("txindex", optionalBool,
            strprintf(_("Maintain a full transaction index, used by the getrawtransaction rpc call (default: %u)"),
                    DEFAULT_TXINDEX));
}

static void addConnectionOptions(AllowedArgs &allowedArgs)
{
    allowedArgs.addHeader(_("Connection options:"))
        .addArg("addnode=<ip>", requiredStr, _("Add a node to connect to and attempt to keep the connection open"))
        .addArg("banscore=<n>", requiredInt,
            strprintf(_("Threshold for disconnecting misbehaving peers (default: %u)"), DEFAULT_BANSCORE_THRESHOLD))
        .addArg("bantime=<n>", requiredInt,
            strprintf(_("Number of seconds to keep misbehaving peers from reconnecting (default: %u)"),
                    DEFAULT_MISBEHAVING_BANTIME))
        .addArg("bind=<addr>", requiredStr,
            _("Bind to given address and always listen on it. Use [host]:port notation for IPv6"))
        .addArg("bindallorfail", optionalBool, strprintf(_("Bind all ports (P2P as well RPC) or fail to start. This is "
                                                           "used for RPC testing, but might find other uses.")))
        .addArg("bitnodes", optionalBool,
            _("Query for peer addresses via Bitnodes API, if low on addresses (default: 1 unless -connect)"))
        .addArg("blkretryinterval", requiredInt,
            strprintf(_("Time to wait before requesting a block from a different peer, in microseconds (default: %u)"),
                    DEFAULT_MIN_BLK_REQUEST_RETRY_INTERVAL))
        .addArg("connect=<ip>", optionalStr, _("Connect only to the specified node(s)"))
        .addArg("discover", optionalBool,
            _("Discover own IP addresses (default: 1 when listening and no -externalip or -proxy)"))
        .addArg("dns", optionalBool, _("Allow DNS lookups for -addnode, -seednode and -connect") + " " +
                                         strprintf(_("(default: %u)"), DEFAULT_NAME_LOOKUP))
        .addArg("dnsseed", optionalBool,
            _("Query for peer addresses via DNS lookup, if low on addresses (default: 1 unless -connect)"))
        .addArg("externalip=<ip>", requiredStr, _("Specify your own public address"))
        .addArg("forcebitnodes", optionalBool,
            strprintf(_("Always query for peer addresses via Bitnodes API (default: %u)"), DEFAULT_FORCEBITNODES))
        .addArg("forcednsseed", optionalBool,
            strprintf(_("Always query for peer addresses via DNS lookup (default: %u)"), DEFAULT_FORCEDNSSEED))
        .addArg("listen", optionalBool, _("Accept connections from outside (default: 1 if no -proxy or -connect)"))
        .addArg("listenonion", optionalBool,
            strprintf(_("Automatically create Tor hidden service (default: %d)"), DEFAULT_LISTEN_ONION))
        .addArg("maxconnections=<n>", optionalInt,
            strprintf(_("Maintain at most <n> connections to peers (default: %u)"), DEFAULT_MAX_PEER_CONNECTIONS))
        .addArg("maxoutconnections=<n>", requiredInt,
            strprintf(_("Initiate at most <n> connections to peers (default: %u).  If this number is higher than "
                        "--maxconnections, it will be reduced to --maxconnections"),
                    DEFAULT_MAX_OUTBOUND_CONNECTIONS))
        .addArg("maxreceivebuffer=<n>", requiredInt,
            strprintf(
                    _("Maximum per-connection receive buffer, <n>*1000 bytes (default: %u)"), DEFAULT_MAXRECEIVEBUFFER))
        .addArg("maxsendbuffer=<n>", requiredInt,
            strprintf(_("Maximum per-connection send buffer, <n>*1000 bytes (default: %u)"), DEFAULT_MAXSENDBUFFER))
        .addArg("min-xthin-nodes=<n>", requiredInt,
            strprintf(_("Minimum number of xthin nodes to automatically find and connect (default: %d)"),
                    MIN_XTHIN_NODES))
        .addArg("onion=<ip:port>", requiredStr,
            strprintf(_("Use separate SOCKS5 proxy to reach peers via Tor hidden services (default: %s)"), "-proxy"))
        .addArg("onlynet=<net>", requiredStr, _("Only connect to nodes in network <net> (ipv4, ipv6 or onion)"))
        .addArg("permitbaremultisig", optionalBool,
            strprintf(_("Relay non-P2SH multisig (default: %u)"), DEFAULT_PERMIT_BAREMULTISIG))
        .addArg("peerbloomfilters", optionalBool,
            strprintf(_("Support filtering of blocks and transaction with bloom filters (default: %u)"),
                    DEFAULT_PEERBLOOMFILTERS))
        .addDebugArg("enforcenodebloom", optionalBool,
            strprintf("Enforce minimum protocol version to limit use of bloom filters (default: %u)", 0))
<<<<<<< HEAD
        .addArg("port=<port>", requiredInt, strprintf(_("Listen for connections on <port> (default: %u, "
                                                        "testnet: %u, testnet4: %u, nol: %u, regtest: %u)"),
                                                DEFAULT_MAINNET_PORT, DEFAULT_TESTNET_PORT, DEFAULT_TESTNET4_PORT,
                                                DEFAULT_NOLNET_PORT, DEFAULT_REGTESTNET_PORT))
=======
        .addArg(
            "port=<port>", requiredInt, strprintf(_("Listen for connections on <port> (default: %u, "
                                                    "testnet: %u, testnet4: %u, scalenet: %u, nol: %u, regtest: %u)"),
                                            DEFAULT_MAINNET_PORT, DEFAULT_TESTNET_PORT, DEFAULT_TESTNET4_PORT,
                                            DEFAULT_SCALENET_PORT, DEFAULT_NOLNET_PORT, DEFAULT_REGTESTNET_PORT))
>>>>>>> 2aa5fa3d
        .addArg("proxy=<ip:port>", requiredStr, _("Connect through SOCKS5 proxy"))
        .addArg(
            "proxyrandomize", optionalBool,
            strprintf(
                _("Randomize credentials for every proxy connection. This enables Tor stream isolation (default: %u)"),
                DEFAULT_PROXYRANDOMIZE))
        .addArg("seednode=<ip>", requiredStr, _("Connect to a node to retrieve peer addresses, and disconnect"))
        .addArg("timeout=<n>", requiredInt,
            strprintf(
                    _("Specify connection timeout in milliseconds (minimum: 1, default: %d)"), DEFAULT_CONNECT_TIMEOUT))
        .addArg("torcontrol=<ip>:<port>", requiredStr,
            strprintf(_("Tor control port to use if onion listening enabled (default: %s)"), DEFAULT_TOR_CONTROL))
        .addArg("torpassword=<pass>", requiredStr, _("Tor control port password (default: empty)"))
        .addArg("txretryinterval", requiredInt,
            strprintf(_("Time to wait before requesting a tx from a different peer, in microseconds (default: %u)"),
                    DEFAULT_MIN_TX_REQUEST_RETRY_INTERVAL))
#if USE_UPNP
        .addArg("upnp", optionalBool, _("Use UPnP to map the listening port (default: 1 when listening and no -proxy)"),
            upnpParamOptional)
#else
        .addArg("upnp", optionalBool, _("Use UPnP to map the listening port (default: 0)"), upnpParamOptional)
#endif
        .addArg("usednsseed=<host>", requiredStr, _("Add a custom DNS seed to use.  If at least one custom DNS seed "
                                                    "is set, the default DNS seeds will be ignored."))
        .addArg("whitebind=<addr>", requiredStr,
            _("Bind to given address and whitelist peers connecting to it. Use [host]:port notation for IPv6"))
        .addArg("whitelist=<netmask>", requiredStr,
            _("Whitelist peers connecting from the given netmask or IP address. Can be specified multiple times.") +
                " " + _("Whitelisted peers cannot be DoS banned and their transactions are always relayed, even if "
                        "they are already in the mempool, useful e.g. for a gateway"))
        .addArg("whitelistrelay", optionalBool, strprintf(_("Accept relayed transactions received from whitelisted "
                                                            "peers even when not relaying transactions (default: %d)"),
                                                    DEFAULT_WHITELISTRELAY))
        .addArg("whitelistforcerelay", optionalBool, strprintf(_("Force relay of transactions from whitelisted peers "
                                                                 "even they violate local relay policy (default: %d)"),
                                                         DEFAULT_WHITELISTFORCERELAY))
        .addArg(
            "maxuploadtarget=<n>", requiredInt,
            strprintf(
                _("Tries to keep outbound traffic under the given target (in MiB per 24h), 0 = no limit (default: %d)"),
                DEFAULT_MAX_UPLOAD_TARGET));
}

#ifdef ENABLE_WALLET
static void addWalletOptions(AllowedArgs &allowedArgs)
{
    allowedArgs.addHeader(_("Wallet options:"))
        .addArg("disablewallet", optionalBool, _("Do not load the wallet and disable wallet RPC calls"),
            walletParamOptional)
        .addArg("keypool=<n>", requiredInt,
            strprintf(_("Set key pool size to <n> (default: %u)"), DEFAULT_KEYPOOL_SIZE), walletParamOptional)
        .addArg(
            "fallbackfee=<amt>", requiredAmount,
            strprintf(
                _("A fee rate (in %s/kB) that will be used when fee estimation has insufficient data (default: %s)"),
                CURRENCY_UNIT, FormatMoney(DEFAULT_FALLBACK_FEE)),
            walletParamOptional)
        .addArg(
            "mintxfee=<amt>", requiredAmount,
            strprintf(
                _("Fees (in %s/kB) smaller than this are considered zero fee for transaction creation (default: %s)"),
                CURRENCY_UNIT, FormatMoney(DEFAULT_TRANSACTION_MINFEE)),
            walletParamOptional)
        .addArg("paytxfee=<amt>", requiredAmount,
            strprintf(_("Fee (in %s/kB) to add to transactions you send (default: %s)"), CURRENCY_UNIT,
                    FormatMoney(DEFAULT_TRANSACTION_FEE)))
        .addArg("rescan", optionalBool, _("Rescan the block chain for missing wallet transactions on startup"),
            walletParamOptional)
        .addArg("salvagewallet", optionalBool,
            _("Attempt to recover private keys from a corrupt wallet.dat on startup"), walletParamOptional)
        .addArg("sendfreetransactions", optionalBool,
            strprintf(_("Send transactions as zero-fee transactions if possible (default: %u)"),
                    DEFAULT_SEND_FREE_TRANSACTIONS),
            walletParamOptional)
        .addArg("spendzeroconfchange", optionalBool,
            strprintf(_("Spend unconfirmed change when sending transactions (default: %u)"),
                    DEFAULT_SPEND_ZEROCONF_CHANGE),
            walletParamOptional)
        .addArg("txconfirmtarget=<n>", requiredInt,
            strprintf(_("If paytxfee is not set, include enough fee so transactions begin confirmation on average "
                        "within n blocks (default: %u)"),
                    DEFAULT_TX_CONFIRM_TARGET),
            walletParamOptional)
        .addArg("maxtxfee=<amt>", requiredAmount,
            strprintf(_("Maximum total fees (in %s) to use in a single wallet transaction; setting this too low may "
                        "abort large transactions (default: %s)"),
                    CURRENCY_UNIT, FormatMoney(DEFAULT_TRANSACTION_MAXFEE)),
            walletParamOptional)
        .addArg("upgradewallet", optionalInt, _("Upgrade wallet to latest format on startup"), walletParamOptional)
        .addArg("usehd", optionalBool,
            _("Use hierarchical deterministic key generation (HD) after bip32. Only has effect during "
              "wallet creation/first start") +
                " " + strprintf(_("(default: %u)"), DEFAULT_USE_HD_WALLET),
            walletParamOptional)
        .addArg("wallet=<file>", requiredStr,
            _("Specify wallet file (within data directory)") + " " + strprintf(_("(default: %s)"), "wallet.dat"),
            walletParamOptional)
        .addArg("walletbroadcast", optionalBool,
            _("Make the wallet broadcast transactions") + " " + strprintf(_("(default: %u)"), DEFAULT_WALLETBROADCAST),
            walletParamOptional)
        .addArg("walletnotify=<cmd>", requiredStr,
            _("Execute command when a wallet transaction changes (%s in cmd is replaced by TxID)"), walletParamOptional)
        .addArg("zapwallettxes=<mode>", optionalInt,
            _("Delete all wallet transactions and only recover those parts of the blockchain through -rescan on "
              "startup") +
                " " +
                _("(1 = keep tx meta data e.g. account owner and payment request information, 2 = drop tx meta data)"),
            walletParamOptional)
        .addArg("usecashaddr", optionalBool,
            _("Use Bitcoin Cash Address for destination encoding (Activates by default Jan 14, 2017)"),
            walletParamOptional);
}
#endif

static void addZmqOptions(AllowedArgs &allowedArgs)
{
    allowedArgs.addHeader(_("ZeroMQ notification options:"))
        .addArg("zmqpubhashblock=<address>", requiredStr, _("Enable publish hash block in <address>"), zmqParamOptional)
        .addArg(
            "zmqpubhashtx=<address>", requiredStr, _("Enable publish hash transaction in <address>"), zmqParamOptional)
        .addArg("zmqpubrawblock=<address>", requiredStr, _("Enable publish raw block in <address>"), zmqParamOptional)
        .addArg(
            "zmqpubrawtx=<address>", requiredStr, _("Enable publish raw transaction in <address>"), zmqParamOptional);
}

static void addDebuggingOptions(AllowedArgs &allowedArgs, HelpMessageMode mode)
{
    std::string debugCategories = "addrman, bench, blk, bloom, coindb, db, estimatefee, evict, http, lck, "
                                  "libevent, mempool, mempoolrej, miner, net, parallel, partitioncheck, "
                                  "proxy, prune, rand, reindex, req, rpc, selectcoins, thin, tor, wallet, zmq, "
                                  "graphene, respend, weakblocks";
    if (mode == HMM_BITCOIN_QT)
        debugCategories += ", qt";

    allowedArgs.addHeader(_("Debugging/Testing options:"))
        .addArg("uacomment=<cmt>", requiredStr, _("Append comment to the user agent string"))
        .addDebugArg("checkblockindex", optionalBool,
            strprintf("Do a full consistency check for mapBlockIndex, setBlockIndexCandidates, chainActive and "
                      "mapBlocksUnlinked occasionally (default: %u)",
                         false))
        .addDebugArg(
            "checkmempool=<n>", requiredInt, strprintf("Run checks every <n> transactions (default: %u)", false))
        .addDebugArg("checkpoints", optionalBool,
            strprintf("Disable expensive verification for known chain history (default: %u)",
                         DEFAULT_CHECKPOINTS_ENABLED))
#ifdef ENABLE_WALLET
        .addDebugArg("dblogsize=<n>", requiredInt,
            strprintf("Flush wallet database activity from memory to disk log every <n> megabytes (default: %u)",
                         DEFAULT_WALLET_DBLOGSIZE),
            walletParamOptional)
#endif
        .addDebugArg("disablesafemode", optionalBool,
            strprintf("Disable safemode, override a real safe mode event (default: %u)", DEFAULT_DISABLE_SAFEMODE))
        .addDebugArg("testsafemode", optionalBool, strprintf("Force safe mode (default: %u)", DEFAULT_TESTSAFEMODE))
        .addDebugArg("dropmessagestest=<n>", requiredInt, "Randomly drop 1 of every <n> network messages")
        .addDebugArg("fuzzmessagestest=<n>", requiredInt, "Randomly fuzz 1 of every <n> network messages")
        .addDebugArg("pvtest", optionalBool,
            strprintf("Slow down input checking to 1 every second (default: %u)", DEFAULT_PV_TESTMODE))
#ifdef ENABLE_WALLET
        .addDebugArg("flushwallet", optionalBool,
            strprintf("Run a thread to flush wallet periodically (default: %u)", DEFAULT_FLUSHWALLET),
            walletParamOptional)
#endif
        .addDebugArg("stopafterblockimport", optionalBool,
            strprintf("Stop running after importing blocks from disk (default: %u)", DEFAULT_STOPAFTERBLOCKIMPORT))
        .addDebugArg("limitancestorcount=<n>", requiredInt,
            strprintf("Do not accept transactions if number of in-mempool ancestors is <n> or more (default: %u)",
                         BU_DEFAULT_ANCESTOR_LIMIT))
        .addDebugArg(
            "limitancestorsize=<n>", requiredInt, strprintf("Do not accept transactions whose size with all in-mempool "
                                                            "ancestors exceeds <n> kilobytes (default: %u)",
                                                      BU_DEFAULT_ANCESTOR_SIZE_LIMIT))
        .addDebugArg(
            "limitdescendantcount=<n>", requiredInt, strprintf("Do not accept transactions if any ancestor would have "
                                                               "<n> or more in-mempool descendants (default: %u)",
                                                         BU_DEFAULT_DESCENDANT_LIMIT))
        .addDebugArg("limitdescendantsize=<n>", requiredInt,
            strprintf("Do not accept transactions if any ancestor would have more than <n> kilobytes of in-mempool "
                      "descendants (default: %u).",
                         BU_DEFAULT_DESCENDANT_SIZE_LIMIT))
        .addArg("debug=<category>", optionalStr,
            strprintf(_("Output debugging information (default: %u, supplying <category> is optional)"), 0) + ". " +
                _("If <category> is not supplied or if <category> = 1, output all debugging information. ") +
                _("<category> can be:") + " " + debugCategories + ". " +
                _("Multiple debug categories can be separated by comma."))
        .addArg("gen", optionalBool, strprintf(_("Generate coins (default: %u)"), DEFAULT_GENERATE))
        .addArg("genproclimit=<n>", requiredInt,
            strprintf(_("Set the number of threads for coin generation if enabled (-1 = all cores, default: %d)"),
                    DEFAULT_GENERATE_THREADS))
        .addArg(
            "logips", optionalBool, strprintf(_("Include IP addresses in debug output (default: %u)"), DEFAULT_LOGIPS))
        .addArg("logtimestamps", optionalBool,
            strprintf(_("Prepend debug output with timestamp (default: %u)"), DEFAULT_LOGTIMESTAMPS))
        .addDebugArg("logtimemicros", optionalBool,
            strprintf("Add microsecond precision to debug timestamps (default: %u)", DEFAULT_LOGTIMEMICROS))
        .addDebugArg("mocktime=<n>", requiredInt, "Replace actual time with <n> seconds since epoch (default: 0)")
        .addDebugArg("limitfreerelay=<n>", optionalInt,
            strprintf("Continuously rate-limit free transactions to <n>*1000 bytes per minute (default: %u)",
                         DEFAULT_LIMITFREERELAY))
        .addDebugArg(
            "limitrespendrelay=<n>", optionalInt, strprintf("Continuously rate-limit relaying of double spend"
                                                            " transactions to <n>*1000 bytes per minute (default: %u)",
                                                      respend::DEFAULT_LIMITRESPENDRELAY))
        .addDebugArg("relaypriority", optionalBool,
            strprintf("Require high priority for relaying free or low-fee transactions (default: %u)",
                         DEFAULT_RELAYPRIORITY))
        .addDebugArg("maxsigcachesize=<n>", requiredInt,
            strprintf("Limit size of signature cache to <n> MiB (default: %u)", DEFAULT_MAX_SIG_CACHE_SIZE))
        .addArg("printtoconsole", optionalBool, _("Send trace/debug info to console instead of debug.log file"))
        .addDebugArg("printpriority", optionalBool,
            strprintf("Log transaction priority and fee per kB when mining blocks (default: %u)",
                         DEFAULT_PRINTPRIORITY))
        .addDebugArg("printtologfile", optionalBool, "Write log to debug.log")
        .addDebugArg("finalizationdelay=<n>", requiredInt,
            strprintf("Minimum time between a block header received and the block finalization <n> (default: %u)",
                         DEFAULT_MIN_FINALIZATION_DELAY))
#ifdef ENABLE_WALLET
        .addDebugArg("privdb", optionalBool,
            strprintf("Sets the DB_PRIVATE flag in the wallet db environment (default: %u)", DEFAULT_WALLET_PRIVDB),
            walletParamOptional)
#endif
        .addArg(
            "shrinkdebugfile", optionalBool, _("Shrink debug.log file on client startup (default: 1 when no -debug)"));
}

static void addNodeRelayOptions(AllowedArgs &allowedArgs)
{
    allowedArgs.addHeader(_("Node relay options:"))
        .addDebugArg("acceptnonstdtxn", optionalBool,
            strprintf("Relay and mine \"non-standard\" transactions (%sdefault: %u)", "testnet/regtest only; ", true))
        .addArg("bytespersigop=<n>", requiredInt,
            strprintf(_("Minimum bytes per sigop in transactions we relay and mine (default: %u)"),
                    DEFAULT_BYTES_PER_SIGOP))
        .addArg("datacarrier", optionalBool,
            strprintf(_("Relay and mine data carrier transactions (default: %u)"), DEFAULT_ACCEPT_DATACARRIER))
        .addArg("datacarriersize=<n>", requiredInt,
            strprintf(_("Maximum size of data in data carrier transactions we relay and mine (default: %u)"),
                    MAX_OP_RETURN_RELAY))
        .addArg("dustthreshold=<amt>", requiredAmount,
            strprintf(_("Dust Threshold (in satoshis) defines the minimum quantity an output may contain for the "
                        "transaction to be considered standard, and therefore relayable. (default: %s)"),
                    DEFAULT_DUST_THRESHOLD))
        .addArg("excessiveacceptdepth=<n>", requiredInt,
            strprintf(_("Excessive blocks are accepted if this many blocks are mined on top of them (default: %u)"),
                    DEFAULT_EXCESSIVE_ACCEPT_DEPTH))
        .addArg("excessiveblocksize=<n>", requiredInt,
            strprintf(_("Blocks above this size in bytes are considered excessive.  (default: %u)"),
                    DEFAULT_EXCESSIVE_BLOCK_SIZE))
        .addArg("expeditedblock=<host>", requiredStr,
            _("Request expedited blocks from this host whenever we are connected to it"))
        .addArg("maxexpeditedblockrecipients=<n>", requiredInt,
            _("The maximum number of nodes this node will forward expedited blocks to"))
        .addArg("maxexpeditedtxrecipients=<n>", requiredInt,
            _("The maximum number of nodes this node will forward expedited transactions to"))
        .addArg("minrelaytxfee=<amt>", requiredAmount,
            strprintf(_("Fees (in %s/kB) smaller than this are considered zero fee for relaying, mining and "
                        "transaction creation (default: %s)"),
                    CURRENCY_UNIT, FormatMoney(DEFAULT_MIN_RELAY_TX_FEE)))
        .addArg("receiveavg-<n>", requiredInt,
            strprintf(_("The average rate that data can be received in kB/s (default: %u)"), DEFAULT_AVE_RECV))
        .addArg("receiveburst=<n>", requiredInt,
            strprintf(_("The maximum rate that data can be received in kB/s.  If there has been a period of lower "
                        "than average data rates, the client may receive extra data to bring the average back to "
                        "'-receiveavg' but the data rate will not exceed this parameter (default: %u)"),
                    DEFAULT_MAX_RECV_BURST))
        .addArg("sendavg-<n>", requiredInt,
            strprintf(_("The average rate that data can be sent in kB/s (default: %u)"), DEFAULT_AVE_SEND))
        .addArg("sendburst-<n>", requiredInt,
            strprintf(_("The maximum rate that data can be sent in kB/s.  If there has been a period of lower than "
                        "average data rates, the client may send extra data to bring the average back to '-receiveavg' "
                        "but the data rate will not exceed this parameter (default: %u)"),
                    DEFAULT_MAX_SEND_BURST))
        .addArg("use-thinblocks", optionalBool, _("Enable thin blocks to speed up the relay of blocks (default: 1)"))
        .addArg("xthinbloomfiltersize=<n>", requiredInt,
            strprintf(_("The maximum xthin bloom filter size that our node will accept in Bytes (default: %u)"),
                    SMALLEST_MAX_BLOOM_FILTER_SIZE))
        .addArg("use-bloom-filter-targeting", optionalBool,
            _("Enable thin block bloom filter targeting which helps to keep the size of bloom filters to a minumum "
              "although it can impact performance. (default: %d)"),
            DEFAULT_BLOOM_FILTER_TARGETING)
        .addArg("use-grapheneblocks", optionalBool,
            strprintf(_("Enable graphene to speed up the relay of blocks (default: %d)"), DEFAULT_USE_GRAPHENE_BLOCKS))
        .addArg("use-compactblocks", optionalBool,
            strprintf(_("Enable compact blocks to speed up the relay of blocks (default: %d)"),
                    DEFAULT_USE_COMPACT_BLOCKS))
        .addArg("use-xversion", optionalBool,
            strprintf(_("Enable extended versioning during node handshake (xversion) (default: %d)"),
                    DEFAULT_USE_XVERSION))
        .addArg("preferential-timer=<millisec>", requiredInt,
            strprintf(_("Set graphene, thinblock and compactblock preferential timer duration (default: %u). Use 0 to "
                        "disable it."),
                    DEFAULT_PREFERENTIAL_TIMER));
}

static void addBlockCreationOptions(AllowedArgs &allowedArgs)
{
    allowedArgs.addHeader(_("Block creation options:"))
        .addArg("blockminsize=<n>", requiredInt,
            strprintf(_("Set minimum block size in bytes (default: %u)"), DEFAULT_BLOCK_MIN_SIZE))
        .addArg("blockmaxsize=<n>", requiredInt,
            strprintf("Set maximum block size in bytes (default: %d)", DEFAULT_BLOCK_MAX_SIZE))
        .addArg("blockprioritysize=<n>", requiredInt,
            strprintf(_("Set maximum size of high-priority/low-fee transactions in bytes (default: %d)"),
                    DEFAULT_BLOCK_PRIORITY_SIZE))
        .addArg("blockversion=<n>", requiredInt, _("Generated block version number.  Value must be an integer"));
}

static void addRpcServerOptions(AllowedArgs &allowedArgs)
{
    allowedArgs.addHeader(_("RPC server options:"))
        .addArg("server", optionalBool, _("Accept command line and JSON-RPC commands"))
        .addArg("rest", optionalBool, strprintf(_("Accept public REST requests (default: %u)"), DEFAULT_REST_ENABLE))
        .addArg("rpcbind=<addr>", requiredStr,
            _("Bind to given address to listen for JSON-RPC connections. Use [host]:port notation for IPv6. This "
              "option can be specified multiple times (default: bind to all interfaces)"))
        .addArg("rpccookiefile=<loc>", requiredStr, _("Location of the auth cookie (default: data dir)"))
        .addArg("rpcuser=<user>", requiredStr, _("Username for JSON-RPC connections"))
        .addArg("rpcpassword=<pw>", requiredStr, _("Password for JSON-RPC connections"))
        .addArg("rpcauth=<userpw>", requiredStr,
            _("Username and hashed password for JSON-RPC connections. The field <userpw> comes in the format: "
              "<USERNAME>:<SALT>$<HASH>. A canonical python script is included in share/rpcuser. This option can be "
              "specified multiple times"))
        .addArg("rpcport=<port>", requiredInt,
<<<<<<< HEAD
            strprintf(_("Listen for JSON-RPC connections on <port> (default: %u, testnet: %u, testnet4: %u, nol: %u, "
                        "regtest: %u)"),
                    BaseParams(CBaseChainParams::MAIN).RPCPort(), BaseParams(CBaseChainParams::TESTNET).RPCPort(),
                    BaseParams(CBaseChainParams::TESTNET4).RPCPort(), BaseParams(CBaseChainParams::UNL).RPCPort(),
                    BaseParams(CBaseChainParams::REGTEST).RPCPort()))
=======
            strprintf(_("Listen for JSON-RPC connections on <port> (default: %u, testnet: %u, testnet4: %u, scalenet: "
                        "%u, nol: %u, regtest: %u)"),
                    BaseParams(CBaseChainParams::MAIN).RPCPort(), BaseParams(CBaseChainParams::TESTNET).RPCPort(),
                    BaseParams(CBaseChainParams::TESTNET4).RPCPort(), BaseParams(CBaseChainParams::SCALENET).RPCPort(),
                    BaseParams(CBaseChainParams::UNL).RPCPort(), BaseParams(CBaseChainParams::REGTEST).RPCPort()))
>>>>>>> 2aa5fa3d
        .addArg("rpcallowip=<ip>", requiredStr,
            _("Allow JSON-RPC connections from specified source. Valid for <ip> are a single IP (e.g. 1.2.3.4), a "
              "network/netmask (e.g. 1.2.3.4/255.255.255.0) or a network/CIDR (e.g. 1.2.3.4/24). This option can be "
              "specified multiple times"))
        .addArg("rpcthreads=<n>", requiredInt,
            strprintf(_("Set the number of threads to service RPC calls (default: %d)"), DEFAULT_HTTP_THREADS))
        .addDebugArg("rpcworkqueue=<n>", requiredInt,
            strprintf("Set the depth of the work queue to service RPC calls (default: %d)", DEFAULT_HTTP_WORKQUEUE))
        .addDebugArg("rpcservertimeout=<n>", requiredInt,
            strprintf("Timeout during HTTP requests (default: %d)", DEFAULT_HTTP_SERVER_TIMEOUT))
        // Although a node does not use rpcconnect it must be allowed because BitcoinCli also uses the same config file
        .addDebugArg("rpcconnect=<ip>", requiredStr,
            strprintf(_("Send commands to node running on <ip> (default: %s)"), DEFAULT_RPCCONNECT));
}
static void addElectrumOptions(AllowedArgs &allowedArgs)
{
    allowedArgs.addHeader(_("Electrum server options:"))
        .addArg("electrum", optionalBool, "Enable electrum server")
        .addArg("electrum.dir", requiredStr, "Data directory for electrum database")
        .addArg("electrum.port", requiredStr, "Port electrum RPC listens on (default: mainnet 50001, testnet: 60001")
        .addArg("electrum.host", requiredStr, "Host electrum RPC listens on (default: 127.0.0.1)")
        .addArg("electrum.rawarg", optionalStr,
            "Raw argument to pass directly to underlying electrum daemon "
            "(example: -electrum.rawarg=\"--server-banner=\\\"Welcome to my server!\\\"\"). "
            "This option can be specified multiple times.")
        .addArg("electrum.shutdownonerror", optionalBool, "Shutdown if the electrum server exits unexpectedly")
        .addArg("electrum.blocknotify", optionalBool, "Instantly notify electrum server of new blocks. "
                                                      "Must only be used with ElectrsCash 2.0.0 or later")
        .addDebugArg("electrum.exec", requiredStr, "Path to electrum daemon executable")
        .addDebugArg("electrum.monitoring.port", requiredStr, "Port to bind monitoring service")
        .addDebugArg("electrum.monitoring.host", requiredStr, "Host to bind monitoring service")
        .addDebugArg("electrum.daemon.host", requiredStr, "Host for bitcoind rpc");
}

static void addUiOptions(AllowedArgs &allowedArgs)
{
    allowedArgs.addHeader(_("UI Options:"))
        .addDebugArg("allowselfsignedrootcertificates", optionalBool,
            strprintf("Allow self signed root certificates (default: %u)", DEFAULT_SELFSIGNED_ROOTCERTS))
        .addArg("choosedatadir", optionalBool,
            strprintf(_("Choose data directory on startup (default: %u)"), DEFAULT_CHOOSE_DATADIR))
        .addArg("lang=<lang>", requiredStr, _("Set language, for example \"de_DE\" (default: system locale)"))
        .addArg("min", optionalBool, _("Start minimized"))
        .addArg("rootcertificates=<file>", optionalStr,
            _("Set SSL root certificates for payment request (default: -system-)"))
        .addArg(
            "splash", optionalBool, strprintf(_("Show splash screen on startup (default: %u)"), DEFAULT_SPLASHSCREEN))
        .addArg("resetguisettings", optionalBool, _("Reset all settings changes made over the GUI"))
        .addDebugArg("uiplatform=<platform>", requiredStr,
            strprintf("Select platform to customize UI for (one of windows, macosx, other; default: %s)",
                         DEFAULT_UIPLATFORM));
}

static void addTweaks(AllowedArgs &allowedArgs, CTweakMap *pTweaks)
{
    CTweakMap::iterator i;

    allowedArgs.addHeader(_(PACKAGE_NAME) + _(" configuration tweaks:"));

    for (i = pTweaks->begin(); i != pTweaks->end(); ++i)
    {
        CTweakBase *tweak = i->second;
        std::string optName = tweak->GetName();

        if (dynamic_cast<CTweak<CAmount> *>(tweak))
            allowedArgs.addArg(optName + "=<amt>", requiredAmount, tweak->GetHelp());
        else if (dynamic_cast<CTweak<double> *>(tweak))
            allowedArgs.addArg(optName + "=<amt>", requiredAmount, tweak->GetHelp());
        else if (dynamic_cast<CTweakRef<CAmount> *>(tweak))
            allowedArgs.addArg(optName + "=<amt>", requiredAmount, tweak->GetHelp());
        else if (dynamic_cast<CTweak<std::string> *>(tweak))
            allowedArgs.addArg(optName + "=<str>", requiredStr, tweak->GetHelp());
        else if (dynamic_cast<CTweakRef<std::string> *>(tweak))
            allowedArgs.addArg(optName + "=<str>", requiredStr, tweak->GetHelp());
        else
            allowedArgs.addArg(optName + "=<n>", requiredInt, tweak->GetHelp());
    }
}

static void addAllNodeOptions(AllowedArgs &allowedArgs, HelpMessageMode mode, CTweakMap *pTweaks)
{
    addHelpOptions(allowedArgs);
    addConfigurationLocationOptions(allowedArgs);
    addGeneralOptions(allowedArgs, mode);
    addConnectionOptions(allowedArgs);
#ifdef ENABLE_WALLET
    addWalletOptions(allowedArgs);
#endif
    addZmqOptions(allowedArgs);
    addDebuggingOptions(allowedArgs, mode);
    addChainSelectionOptions(allowedArgs);
    addNodeRelayOptions(allowedArgs);
    addBlockCreationOptions(allowedArgs);
    addRpcServerOptions(allowedArgs);
    addElectrumOptions(allowedArgs);
    if (pTweaks)
        addTweaks(allowedArgs, pTweaks);
    if (mode == HMM_BITCOIN_QT)
        addUiOptions(allowedArgs);
}

// bitcoin-cli does not know about tweaks so we have to silently ignore unknown options
BitcoinCli::BitcoinCli() : AllowedArgs(true)
{
    addHelpOptions(*this);
    addChainSelectionOptions(*this);
    addConfigurationLocationOptions(*this);

    addHeader(_("RPC client options:"))
        .addArg("rpcconnect=<ip>", requiredStr,
            strprintf(_("Send commands to node running on <ip> (default: %s)"), DEFAULT_RPCCONNECT))
        .addArg("rpcport=<port>", requiredInt,
<<<<<<< HEAD
            strprintf(_("Connect to JSON-RPC on <port> (default: %u, testnet: %u, testnet4: %u, nol: %u, regtest: %u)"),
                    BaseParams(CBaseChainParams::MAIN).RPCPort(), BaseParams(CBaseChainParams::TESTNET).RPCPort(),
                    BaseParams(CBaseChainParams::TESTNET4).RPCPort(), BaseParams(CBaseChainParams::UNL).RPCPort(),
                    BaseParams(CBaseChainParams::REGTEST).RPCPort()))
=======
            strprintf(_("Connect to JSON-RPC on <port> (default: %u, testnet: %u, testnet4: %u, scalenet: %u, nol: %u, "
                        "regtest: %u)"),
                    BaseParams(CBaseChainParams::MAIN).RPCPort(), BaseParams(CBaseChainParams::TESTNET).RPCPort(),
                    BaseParams(CBaseChainParams::TESTNET4).RPCPort(), BaseParams(CBaseChainParams::SCALENET).RPCPort(),
                    BaseParams(CBaseChainParams::UNL).RPCPort(), BaseParams(CBaseChainParams::REGTEST).RPCPort()))
>>>>>>> 2aa5fa3d
        .addArg("rpcwait", optionalBool, _("Wait for RPC server to start"))
        .addArg("rpcuser=<user>", requiredStr, _("Username for JSON-RPC connections"))
        .addArg("rpcpassword=<pw>", requiredStr, _("Password for JSON-RPC connections"))
        .addArg("rpcclienttimeout=<n>", requiredInt,
            strprintf(_("Timeout during HTTP requests (default: %d)"), DEFAULT_HTTP_CLIENT_TIMEOUT))
        .addArg("stdin", optionalBool, _("Read extra arguments from standard input, one per line until EOF/Ctrl-D "
                                         "(recommended for sensitive information such as passphrases)"));
}

BitcoinBench::BitcoinBench() : AllowedArgs(true)
{
    addHelpOptions(*this);

    addHeader("Bitcoin Bench options:")
        .addArg("-list", ::AllowedArgs::optionalStr,
            "List benchmarks without executing them. Can be combined with -scaling and -filter")
        .addArg("-evals=<n>", ::AllowedArgs::requiredInt,
            strprintf("Number of measurement evaluations to perform. (default: %u)", DEFAULT_BENCH_EVALUATIONS))
        .addArg("-filter=<regex>", ::AllowedArgs::requiredInt,
            strprintf("Regular expression filter to select benchmark by name (default: %s)", DEFAULT_BENCH_FILTER))
        .addArg("-scaling=<n>", ::AllowedArgs::requiredInt,
            strprintf("Scaling factor for benchmark's runtime (default: %u)", DEFAULT_BENCH_SCALING))
        .addArg("-printer=(console|plot)", ::AllowedArgs::requiredStr,
            strprintf("Choose printer format. console: print data to console. plot: Print results as HTML graph "
                      "(default: %s)",
                    DEFAULT_BENCH_PRINTER))
        .addArg("-plot-plotlyurl=<uri>", ::AllowedArgs::requiredInt,
            strprintf("URL to use for plotly.js (default: %s)", DEFAULT_PLOT_PLOTLYURL))
        .addArg("-plot-width=<x>", ::AllowedArgs::requiredInt,
            strprintf("Plot width in pixel (default: %u)", DEFAULT_PLOT_WIDTH))
        .addArg("-plot-height=<x>", ::AllowedArgs::requiredInt,
            strprintf("Plot height in pixel (default: %u)", DEFAULT_PLOT_HEIGHT));
};

Bitcoind::Bitcoind(CTweakMap *pTweaks) : AllowedArgs(false) { addAllNodeOptions(*this, HMM_BITCOIND, pTweaks); }
BitcoinQt::BitcoinQt(CTweakMap *pTweaks) : AllowedArgs(false) { addAllNodeOptions(*this, HMM_BITCOIN_QT, pTweaks); }
BitcoinTx::BitcoinTx() : AllowedArgs(false)
{
    addHelpOptions(*this);
    addChainSelectionOptions(*this);

    addHeader(_("Transaction options:"))
        .addArg("create", optionalBool, _("Create new, empty TX."))
        .addArg("json", optionalBool, _("Select JSON output"))
        .addArg("txid", optionalBool, _("Output only the hex-encoded transaction id of the resultant transaction."))
        .addDebugArg("", optionalBool, "Read hex-encoded bitcoin transaction from stdin.");
}

ConfigFile::ConfigFile(CTweakMap *pTweaks) : AllowedArgs(false)
{
    // Merges all allowed args from BitcoinCli, Bitcoind, and BitcoinQt.
    // Excludes args from BitcoinTx, because bitcoin-tx does not read
    // from the config file. Does not set a help message, because the
    // program does not output a config file help message anywhere.

    BitcoinCli bitcoinCli;
    Bitcoind bitcoind(pTweaks);
    BitcoinQt bitcoinQt;

    m_args.insert(bitcoinCli.getArgs().begin(), bitcoinCli.getArgs().end());
    m_args.insert(bitcoind.getArgs().begin(), bitcoind.getArgs().end());
    m_args.insert(bitcoinQt.getArgs().begin(), bitcoinQt.getArgs().end());
}

} // namespace AllowedArgs<|MERGE_RESOLUTION|>--- conflicted
+++ resolved
@@ -246,10 +246,7 @@
         .addArg("chain_nol", optionalBool, _("Use the no-limit blockchain"))
         .addArg("testnet", optionalBool, _("Use the test3 chain"))
         .addArg("testnet4", optionalBool, _("Use the test4 chain"))
-<<<<<<< HEAD
-=======
         .addArg("scalenet", optionalBool, _("Use the scaling test chain"))
->>>>>>> 2aa5fa3d
         .addDebugArg("regtest", optionalBool,
             "Enter regression test mode, which uses a special chain in which blocks can be solved instantly. "
             "This is intended for regression testing tools and app development.");
@@ -385,18 +382,11 @@
                     DEFAULT_PEERBLOOMFILTERS))
         .addDebugArg("enforcenodebloom", optionalBool,
             strprintf("Enforce minimum protocol version to limit use of bloom filters (default: %u)", 0))
-<<<<<<< HEAD
-        .addArg("port=<port>", requiredInt, strprintf(_("Listen for connections on <port> (default: %u, "
-                                                        "testnet: %u, testnet4: %u, nol: %u, regtest: %u)"),
-                                                DEFAULT_MAINNET_PORT, DEFAULT_TESTNET_PORT, DEFAULT_TESTNET4_PORT,
-                                                DEFAULT_NOLNET_PORT, DEFAULT_REGTESTNET_PORT))
-=======
         .addArg(
             "port=<port>", requiredInt, strprintf(_("Listen for connections on <port> (default: %u, "
                                                     "testnet: %u, testnet4: %u, scalenet: %u, nol: %u, regtest: %u)"),
                                             DEFAULT_MAINNET_PORT, DEFAULT_TESTNET_PORT, DEFAULT_TESTNET4_PORT,
                                             DEFAULT_SCALENET_PORT, DEFAULT_NOLNET_PORT, DEFAULT_REGTESTNET_PORT))
->>>>>>> 2aa5fa3d
         .addArg("proxy=<ip:port>", requiredStr, _("Connect through SOCKS5 proxy"))
         .addArg(
             "proxyrandomize", optionalBool,
@@ -720,19 +710,11 @@
               "<USERNAME>:<SALT>$<HASH>. A canonical python script is included in share/rpcuser. This option can be "
               "specified multiple times"))
         .addArg("rpcport=<port>", requiredInt,
-<<<<<<< HEAD
-            strprintf(_("Listen for JSON-RPC connections on <port> (default: %u, testnet: %u, testnet4: %u, nol: %u, "
-                        "regtest: %u)"),
-                    BaseParams(CBaseChainParams::MAIN).RPCPort(), BaseParams(CBaseChainParams::TESTNET).RPCPort(),
-                    BaseParams(CBaseChainParams::TESTNET4).RPCPort(), BaseParams(CBaseChainParams::UNL).RPCPort(),
-                    BaseParams(CBaseChainParams::REGTEST).RPCPort()))
-=======
             strprintf(_("Listen for JSON-RPC connections on <port> (default: %u, testnet: %u, testnet4: %u, scalenet: "
                         "%u, nol: %u, regtest: %u)"),
                     BaseParams(CBaseChainParams::MAIN).RPCPort(), BaseParams(CBaseChainParams::TESTNET).RPCPort(),
                     BaseParams(CBaseChainParams::TESTNET4).RPCPort(), BaseParams(CBaseChainParams::SCALENET).RPCPort(),
                     BaseParams(CBaseChainParams::UNL).RPCPort(), BaseParams(CBaseChainParams::REGTEST).RPCPort()))
->>>>>>> 2aa5fa3d
         .addArg("rpcallowip=<ip>", requiredStr,
             _("Allow JSON-RPC connections from specified source. Valid for <ip> are a single IP (e.g. 1.2.3.4), a "
               "network/netmask (e.g. 1.2.3.4/255.255.255.0) or a network/CIDR (e.g. 1.2.3.4/24). This option can be "
@@ -845,18 +827,11 @@
         .addArg("rpcconnect=<ip>", requiredStr,
             strprintf(_("Send commands to node running on <ip> (default: %s)"), DEFAULT_RPCCONNECT))
         .addArg("rpcport=<port>", requiredInt,
-<<<<<<< HEAD
-            strprintf(_("Connect to JSON-RPC on <port> (default: %u, testnet: %u, testnet4: %u, nol: %u, regtest: %u)"),
-                    BaseParams(CBaseChainParams::MAIN).RPCPort(), BaseParams(CBaseChainParams::TESTNET).RPCPort(),
-                    BaseParams(CBaseChainParams::TESTNET4).RPCPort(), BaseParams(CBaseChainParams::UNL).RPCPort(),
-                    BaseParams(CBaseChainParams::REGTEST).RPCPort()))
-=======
             strprintf(_("Connect to JSON-RPC on <port> (default: %u, testnet: %u, testnet4: %u, scalenet: %u, nol: %u, "
                         "regtest: %u)"),
                     BaseParams(CBaseChainParams::MAIN).RPCPort(), BaseParams(CBaseChainParams::TESTNET).RPCPort(),
                     BaseParams(CBaseChainParams::TESTNET4).RPCPort(), BaseParams(CBaseChainParams::SCALENET).RPCPort(),
                     BaseParams(CBaseChainParams::UNL).RPCPort(), BaseParams(CBaseChainParams::REGTEST).RPCPort()))
->>>>>>> 2aa5fa3d
         .addArg("rpcwait", optionalBool, _("Wait for RPC server to start"))
         .addArg("rpcuser=<user>", requiredStr, _("Username for JSON-RPC connections"))
         .addArg("rpcpassword=<pw>", requiredStr, _("Password for JSON-RPC connections"))
