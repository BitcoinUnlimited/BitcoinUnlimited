--- conflicted
+++ resolved
@@ -57,27 +57,18 @@
 {
 }
 
-<<<<<<< HEAD
-bool CCoinsViewDB::GetCoins(const uint256 &txid, CCoins &coins) const {
-    READLOCK(cs_utxo);
-    return db.Read(make_pair(DB_COINS, txid), coins);
-}
-
-bool CCoinsViewDB::HaveCoins(const uint256 &txid) const {
-    READLOCK(cs_utxo);
-    return db.Exists(make_pair(DB_COINS, txid));
-=======
 bool CCoinsViewDB::GetCoin(const COutPoint &outpoint, Coin &coin) const {
+    //READLOCK(cs_utxo);
     return db.Read(CoinEntry(&outpoint), coin);
 }
 
 bool CCoinsViewDB::HaveCoin(const COutPoint &outpoint) const {
+    //READLOCK(cs_utxo);
     return db.Exists(CoinEntry(&outpoint));
->>>>>>> 127e4d7a
 }
 
 uint256 CCoinsViewDB::GetBestBlock() const {
-    READLOCK(cs_utxo);
+    //READLOCK(cs_utxo);
     uint256 hashBestChain;
     if (!db.Read(DB_BEST_BLOCK, hashBestChain))
         return uint256();
@@ -86,13 +77,8 @@
 
 bool CCoinsViewDB::BatchWrite(CCoinsMap &mapCoins, const uint256 &hashBlock, size_t &nChildCachedCoinsUsage)
 {
-<<<<<<< HEAD
-    WRITELOCK(cs_utxo);
-    CDBBatch batch(&db.GetObfuscateKey());
-=======
-    LOCK(cs_utxo);
+    // WRITELOCK(cs_utxo);
     CDBBatch batch(db);
->>>>>>> 127e4d7a
     size_t count = 0;
     size_t changed = 0;
     size_t nBatchSize = 0;
@@ -185,34 +171,9 @@
     return Read(DB_LAST_BLOCK, nFile);
 }
 
-<<<<<<< HEAD
-bool CCoinsViewDB::GetStats(CCoinsStats &stats) const {
-    CHashWriter ss(SER_GETHASH, PROTOCOL_VERSION);
-    CAmount nTotalAmount = 0;
-
-    // I want to lock cs_utxo before unlocking cd_main so that a new block arrival
-    // does not have a moment to update the utxo set between our grabbing the
-    // hash and the height, and our utxo tally.
-    // But there is not reason to keep cs_main locked while we look at the utxo
-    try
-    {
-        ENTER_CRITICAL_SECTION(cs_main);
-        stats.hashBlock = GetBestBlock();
-        stats.nHeight = mapBlockIndex.find(stats.hashBlock)->second->nHeight;
-    }
-    catch (...)
-    {
-        LEAVE_CRITICAL_SECTION(cs_main);
-        throw;
-    }
-    {
-    READLOCK(cs_utxo);
-    LEAVE_CRITICAL_SECTION(cs_main);
-=======
 CCoinsViewCursor *CCoinsViewDB::Cursor() const
 {
     CCoinsViewDBCursor *i = new CCoinsViewDBCursor(const_cast<CDBWrapper*>(&db)->NewIterator(), GetBestBlock());
->>>>>>> 127e4d7a
     /* It seems that there are no "const iterators" for LevelDB.  Since we
        only need read operations on it, use a const-cast to get around
        that restriction.  */
