--- conflicted
+++ resolved
@@ -125,15 +125,6 @@
     boost::scoped_ptr<CDBIterator> pcursor(const_cast<CDBWrapper*>(&db)->NewIterator());
     pcursor->Seek(DB_COINS);
 
-<<<<<<< HEAD
-    {
-      LOCK(cs_main);
-      stats.hashBlock = GetBestBlock();
-      stats.nHeight = mapBlockIndex.find(stats.hashBlock)->second->nHeight;
-    }
-
-=======
->>>>>>> 82316fab
     ss << stats.hashBlock;
     while (pcursor->Valid()) {
         boost::this_thread::interruption_point();
