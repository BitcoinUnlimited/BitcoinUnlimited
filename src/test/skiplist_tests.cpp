// Copyright (c) 2014-2015 The Bitcoin Core developers
// Copyright (c) 2015-2017 The Bitcoin Unlimited developers
// Distributed under the MIT software license, see the accompanying
// file COPYING or http://www.opensource.org/licenses/mit-license.php.

#include "chain.h"
#include "random.h"
#include "test/test_bitcoin.h"
#include "util.h"

#include <vector>

#include <boost/test/unit_test.hpp>

#define SKIPLIST_LENGTH 300000

BOOST_FIXTURE_TEST_SUITE(skiplist_tests, BasicTestingSetup)

BOOST_AUTO_TEST_CASE(skiplist_test)
{
    std::vector<CBlockIndex> vIndex(SKIPLIST_LENGTH);

    for (int i = 0; i < SKIPLIST_LENGTH; i++)
    {
        vIndex[i].nHeight = i;
        vIndex[i].pprev = (i == 0) ? NULL : &vIndex[i - 1];
        vIndex[i].BuildSkip();
    }

<<<<<<< HEAD
    for (int i=0; i<SKIPLIST_LENGTH; i++) {
        if (i > 0) {
            if (vIndex[i].pskip != &vIndex[vIndex[i].pskip->nHeight])  // Skips logging if successful
                BOOST_CHECK(vIndex[i].pskip == &vIndex[vIndex[i].pskip->nHeight]);
            if (vIndex[i].pskip->nHeight >= i)
                BOOST_CHECK(vIndex[i].pskip->nHeight < i);
        } else {
=======
    for (int i = 0; i < SKIPLIST_LENGTH; i++)
    {
        if (i > 0)
        {
            BOOST_CHECK(vIndex[i].pskip == &vIndex[vIndex[i].pskip->nHeight]);
            BOOST_CHECK(vIndex[i].pskip->nHeight < i);
        }
        else
        {
>>>>>>> b8509890
            BOOST_CHECK(vIndex[i].pskip == NULL);
        }
    }

    for (int i = 0; i < 1000; i++)
    {
        int from = insecure_rand() % (SKIPLIST_LENGTH - 1);
        int to = insecure_rand() % (from + 1);

        BOOST_CHECK(vIndex[SKIPLIST_LENGTH - 1].GetAncestor(from) == &vIndex[from]);
        BOOST_CHECK(vIndex[from].GetAncestor(to) == &vIndex[to]);
        BOOST_CHECK(vIndex[from].GetAncestor(0) == &vIndex[0]);
    }
}

BOOST_AUTO_TEST_CASE(getlocator_test)
{
    // Build a main chain 100000 blocks long.
    std::vector<uint256> vHashMain(100000);
    std::vector<CBlockIndex> vBlocksMain(100000);
    for (unsigned int i = 0; i < vBlocksMain.size(); i++)
    {
        vHashMain[i] = ArithToUint256(i); // Set the hash equal to the height, so we can quickly check the distances.
        vBlocksMain[i].nHeight = i;
        vBlocksMain[i].pprev = i ? &vBlocksMain[i - 1] : NULL;
        vBlocksMain[i].phashBlock = &vHashMain[i];
        vBlocksMain[i].BuildSkip();
        if ((int)UintToArith256(vBlocksMain[i].GetBlockHash()).GetLow64() != vBlocksMain[i].nHeight)
            BOOST_CHECK_EQUAL((int)UintToArith256(vBlocksMain[i].GetBlockHash()).GetLow64(), vBlocksMain[i].nHeight);
        if (!(vBlocksMain[i].pprev == NULL || vBlocksMain[i].nHeight == vBlocksMain[i].pprev->nHeight + 1))
            BOOST_CHECK(vBlocksMain[i].pprev == NULL || vBlocksMain[i].nHeight == vBlocksMain[i].pprev->nHeight + 1);
    }

    // Build a branch that splits off at block 49999, 50000 blocks long.
    std::vector<uint256> vHashSide(50000);
    std::vector<CBlockIndex> vBlocksSide(50000);
    for (unsigned int i = 0; i < vBlocksSide.size(); i++)
    {
        // Add 1<<128 to the hashes, so GetLow64() still returns the height.
        vHashSide[i] = ArithToUint256(i + 50000 + (arith_uint256(1) << 128));
        vBlocksSide[i].nHeight = i + 50000;
        vBlocksSide[i].pprev = i ? &vBlocksSide[i - 1] : &vBlocksMain[49999];
        vBlocksSide[i].phashBlock = &vHashSide[i];
        vBlocksSide[i].BuildSkip();
        if ((int)UintToArith256(vBlocksSide[i].GetBlockHash()).GetLow64() != vBlocksSide[i].nHeight)
            BOOST_CHECK_EQUAL((int)UintToArith256(vBlocksSide[i].GetBlockHash()).GetLow64(), vBlocksSide[i].nHeight);
        if (!(vBlocksSide[i].pprev == NULL || vBlocksSide[i].nHeight == vBlocksSide[i].pprev->nHeight + 1))
            BOOST_CHECK(vBlocksSide[i].pprev == NULL || vBlocksSide[i].nHeight == vBlocksSide[i].pprev->nHeight + 1);
    }

    // Build a CChain for the main branch.
    CChain chain;
    chain.SetTip(&vBlocksMain.back());

    // Test 100 random starting points for locators.
    for (int n = 0; n < 100; n++)
    {
        int r = insecure_rand() % 150000;
        CBlockIndex *tip = (r < 100000) ? &vBlocksMain[r] : &vBlocksSide[r - 100000];
        CBlockLocator locator = chain.GetLocator(tip);

        // The first result must be the block itself, the last one must be genesis.
        BOOST_CHECK(locator.vHave.front() == tip->GetBlockHash());
        BOOST_CHECK(locator.vHave.back() == vBlocksMain[0].GetBlockHash());

        // Entries 1 through 11 (inclusive) go back one step each.
        for (unsigned int i = 1; i < 12 && i < locator.vHave.size() - 1; i++)
        {
            BOOST_CHECK_EQUAL(UintToArith256(locator.vHave[i]).GetLow64(), tip->nHeight - i);
        }

        // The further ones (excluding the last one) go back with exponential steps.
        unsigned int dist = 2;
        for (unsigned int i = 12; i < locator.vHave.size() - 1; i++)
        {
            BOOST_CHECK_EQUAL(
                UintToArith256(locator.vHave[i - 1]).GetLow64() - UintToArith256(locator.vHave[i]).GetLow64(), dist);
            dist *= 2;
        }
    }
}

BOOST_AUTO_TEST_SUITE_END()<|MERGE_RESOLUTION|>--- conflicted
+++ resolved
@@ -27,25 +27,17 @@
         vIndex[i].BuildSkip();
     }
 
-<<<<<<< HEAD
-    for (int i=0; i<SKIPLIST_LENGTH; i++) {
-        if (i > 0) {
+    for (int i=0; i<SKIPLIST_LENGTH; i++) 
+    {
+        if (i > 0) 
+        {
             if (vIndex[i].pskip != &vIndex[vIndex[i].pskip->nHeight])  // Skips logging if successful
                 BOOST_CHECK(vIndex[i].pskip == &vIndex[vIndex[i].pskip->nHeight]);
             if (vIndex[i].pskip->nHeight >= i)
                 BOOST_CHECK(vIndex[i].pskip->nHeight < i);
-        } else {
-=======
-    for (int i = 0; i < SKIPLIST_LENGTH; i++)
-    {
-        if (i > 0)
+        } 
+        else 
         {
-            BOOST_CHECK(vIndex[i].pskip == &vIndex[vIndex[i].pskip->nHeight]);
-            BOOST_CHECK(vIndex[i].pskip->nHeight < i);
-        }
-        else
-        {
->>>>>>> b8509890
             BOOST_CHECK(vIndex[i].pskip == NULL);
         }
     }
