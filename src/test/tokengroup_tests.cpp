--- conflicted
+++ resolved
@@ -300,38 +300,38 @@
     { // check incorrect group length
         std::vector<unsigned char> fakeGrp(21);
         CScript script = CScript() << fakeGrp << OP_GROUP << OP_DROP << OP_DUP << OP_HASH160 << ToByteVector(addr) << OP_EQUALVERIFY << OP_CHECKSIG;
-        CTokenGroupPair ret = GetTokenGroup(script);
+        CTokenGroupPair ret = GetTokenGroupPair(script);
         BOOST_CHECK(ret == CTokenGroupPair(BitcoinGroup, CTokenGroupID(addr)));
     }
     { // check incorrect group length
         std::vector<unsigned char> fakeGrp(19);
         CScript script = CScript() << fakeGrp << OP_GROUP << OP_DROP << OP_DUP << OP_HASH160 << ToByteVector(addr) << OP_EQUALVERIFY << OP_CHECKSIG;
-        CTokenGroupPair ret = GetTokenGroup(script);
+        CTokenGroupPair ret = GetTokenGroupPair(script);
         BOOST_CHECK(ret == CTokenGroupPair(BitcoinGroup, CTokenGroupID(addr)));
     }
     { // check incorrect group length
         std::vector<unsigned char> fakeGrp(1);
         CScript script = CScript() << fakeGrp << OP_GROUP << OP_DROP << OP_DUP << OP_HASH160 << ToByteVector(addr) << OP_EQUALVERIFY << OP_CHECKSIG;
-        CTokenGroupPair ret = GetTokenGroup(script);
+        CTokenGroupPair ret = GetTokenGroupPair(script);
         BOOST_CHECK(ret == CTokenGroupPair(BitcoinGroup, CTokenGroupID(addr)));
     }
     { // check incorrect group length
         std::vector<unsigned char> fakeGrp(33);
         CScript script = CScript() << fakeGrp << OP_GROUP << OP_DROP << OP_DUP << OP_HASH160 << ToByteVector(addr) << OP_EQUALVERIFY << OP_CHECKSIG;
-        CTokenGroupPair ret = GetTokenGroup(script);
+        CTokenGroupPair ret = GetTokenGroupPair(script);
         BOOST_CHECK(ret == CTokenGroupPair(BitcoinGroup, CTokenGroupID(addr)));
     }
 
     { // check correct group length
         std::vector<unsigned char> fakeGrp(20);
         CScript script = CScript() << fakeGrp << OP_GROUP << OP_DROP << OP_DUP << OP_HASH160 << ToByteVector(addr) << OP_EQUALVERIFY << OP_CHECKSIG;
-        CTokenGroupPair ret = GetTokenGroup(script);
+        CTokenGroupPair ret = GetTokenGroupPair(script);
         BOOST_CHECK(ret == CTokenGroupPair(CTokenGroupID(fakeGrp), CTokenGroupID(addr)));
     }
     { // check correct group length
         std::vector<unsigned char> fakeGrp(32);
         CScript script = CScript() << fakeGrp << OP_GROUP << OP_DROP << OP_DUP << OP_HASH160 << ToByteVector(addr) << OP_EQUALVERIFY << OP_CHECKSIG;
-        CTokenGroupPair ret = GetTokenGroup(script);
+        CTokenGroupPair ret = GetTokenGroupPair(script);
         BOOST_CHECK(ret == CTokenGroupPair(CTokenGroupID(fakeGrp), CTokenGroupID(addr)));
     }
 
@@ -620,11 +620,7 @@
     // Should fail: premature coinbase spend into a group mint
     uint256 hash = blk1.vtx[0].GetHash();
     txns[0] = tx1x1(COutPoint(hash,0), gp2pkh(grp1.grp, a1.addr), blk1.vtx[0].vout[0].nValue);
-<<<<<<< HEAD
-    ret = tryBlock(txns,p2pkh(a2.addr), tipblk, state);
-=======
-    ret = tryBlock(txns,p2pkh(a2.addr), badblk, state);
->>>>>>> 55f86179
+    ret = tryBlock(txns,p2pkh(a2.addr), badblk, state);
     BOOST_CHECK(!ret);
 
     // Since the TestChain100Setup creates p2pk outputs this won't work
