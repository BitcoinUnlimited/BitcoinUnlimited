// Copyright (c) 2016-2017 The Bitcoin Unlimited developers
// Distributed under the MIT software license, see the accompanying
// file COPYING or http://www.opensource.org/licenses/mit-license.php.

#include "stat.h"
#include "test/test_bitcoin.h"

#include <boost/test/unit_test.hpp>

BOOST_FIXTURE_TEST_SUITE(stat_tests, BasicTestingSetup)
BOOST_AUTO_TEST_CASE(stat_testvectors)
{
    // const int numMetrics = 5;
    CStatHistory<int> s1("s1");
    BOOST_CHECK(s1() == 0);
    CStatHistory<unsigned int> s2("s2", STAT_OP_AVE);
    BOOST_CHECK(s2() == 0);
    CStatHistory<uint64_t> s3("s3", STAT_OP_MAX);
    BOOST_CHECK(s3() == 0);
    CStatHistory<double> s4("s4", STAT_OP_MIN);
    BOOST_CHECK(s4() == 0.0);

    CStatHistory<float, MinValMax<float> > s5("s5");

    s5 += 4.5f;
    BOOST_CHECK(s5().min == 4.5f);
    BOOST_CHECK(s5().max == 4.5f);
    BOOST_CHECK(s5().val == 4.5f);
    s5 << 1.5f;
    BOOST_CHECK(s5().min == 4.5f);
    BOOST_CHECK(s5().max == 6.0f);
    BOOST_CHECK(s5().val == 6.0f);

    // check the + over various data types
    s1 += 5;
    BOOST_CHECK(s1() == 5);
    s2 += 10;
    BOOST_CHECK(s2() == 10);
    s3 += 10000;
    BOOST_CHECK(s3() == 10000);
    s4 += 3.3;
    BOOST_CHECK(s4() == 3.3);

    s1 += 15;
    BOOST_CHECK(s1() == 20);
    s2 += 110;
    BOOST_CHECK(s2() == 120);
    s3 += 110000;
    BOOST_CHECK(s3() == 120000);
    s4 += 4.3;
    BOOST_CHECK(s4() == 7.6);

<<<<<<< HEAD
  statMinInterval=std::chrono::milliseconds(100000);
  //statMinInterval=boost::posix_time::milliseconds(50); // boost::posix_time::seconds(1); // Speed things up
  //for (int i=0;i<numMetrics;i++)  doesn't work because there are other global variable stats
  //  stat_io_service.run_one();
  //stat_io_service.poll();
=======
    // statMinInterval=boost::posix_time::milliseconds(50); // boost::posix_time::seconds(1); // Speed things up
    // for (int i=0;i<numMetrics;i++)  doesn't work because there are other global variable stats
    //  stat_io_service.run_one();
    // stat_io_service.poll();
>>>>>>> b8509890
    s1.timeout(boost::system::error_code());
    s2.timeout(boost::system::error_code());
    s3.timeout(boost::system::error_code());
    s4.timeout(boost::system::error_code());
    s5.timeout(boost::system::error_code());

    BOOST_CHECK(s1() == 0);
    for (int i = 0; i < 30; i++)
    {
        s1 += 5;
        s2 += 10;
        s3 += 10000;
        s4 += 3.3;
        s5 << 2.4;
#if 0 // timing does not trigger accurately enough
    MilliSleep(50);
    for (int j=0;j<numMetrics;j++)
      stat_io_service.run_one();
#endif
        s1.timeout(boost::system::error_code());
        s2.timeout(boost::system::error_code());
        s3.timeout(boost::system::error_code());
        s4.timeout(boost::system::error_code());
        s5.timeout(boost::system::error_code());
    }
    BOOST_CHECK(s1.History(1, 0) == 29 * 5 + 20);
    BOOST_CHECK(s2.History(1, 0) == (29 * 10 + 120) / 30);
    BOOST_CHECK(s3.History(1, 0) == 120000);
    BOOST_CHECK(s4.History(1, 0) == 3.3);

<<<<<<< HEAD
  // statMinInterval=boost::posix_time::milliseconds(10); // boost::posix_time::seconds(1); // Speed things up
  for (int i=0;i<12;i++)
    for (int j=0;j<30;j++)
    {
    s1 += 5;
    s2 += 10;
    s3 += 10000;
    s4 += 3.3;
    s5 << 2.4;
=======
    statMinInterval = boost::posix_time::milliseconds(10); // boost::posix_time::seconds(1); // Speed things up
    for (int i = 0; i < 12; i++)
        for (int j = 0; j < 30; j++)
        {
            s1 += 5;
            s2 += 10;
            s3 += 10000;
            s4 += 3.3;
            s5 << 2.4;
>>>>>>> b8509890
#if 0
    MilliSleep(10);
    for (int k=0;k<numMetrics;k++)
      stat_io_service.run_one();
#endif
            s1.timeout(boost::system::error_code());
            s2.timeout(boost::system::error_code());
            s3.timeout(boost::system::error_code());
            s4.timeout(boost::system::error_code());
            s5.timeout(boost::system::error_code());
        }
    BOOST_CHECK(s1.History(2, 0) > 0);
    BOOST_CHECK(s2.History(2, 0) > 0);
    BOOST_CHECK(s3.History(2, 0) == 120000);
    BOOST_CHECK(s4.History(2, 0) == 3.3);

    int array[15];

    BOOST_CHECK(s1.Series(0, array, 15) == 15);
    for (int i = 0; i < 15; i++)
        BOOST_CHECK(array[i] == 5);
}

BOOST_AUTO_TEST_CASE(stat_empty_construct)
{
    {
        /*! Create non-zero CStatHistory object and destroy it again.
          This hopefully primes the same memory for the test below to be
          non-zero, so the (formerly) missing initialization can be caught.
        */
        CStatHistory<uint64_t> stats("name");
        stats += 0x5555555555555555UL;
        BOOST_CHECK(stats() == 0x5555555555555555UL);
    }
    {
        CStatHistory<uint64_t> stats;
        // check that default constructor zeroes as well
        BOOST_CHECK(stats() == 0UL);
    }
}

BOOST_AUTO_TEST_SUITE_END()<|MERGE_RESOLUTION|>--- conflicted
+++ resolved
@@ -50,18 +50,8 @@
     s4 += 4.3;
     BOOST_CHECK(s4() == 7.6);
 
-<<<<<<< HEAD
-  statMinInterval=std::chrono::milliseconds(100000);
-  //statMinInterval=boost::posix_time::milliseconds(50); // boost::posix_time::seconds(1); // Speed things up
-  //for (int i=0;i<numMetrics;i++)  doesn't work because there are other global variable stats
-  //  stat_io_service.run_one();
-  //stat_io_service.poll();
-=======
-    // statMinInterval=boost::posix_time::milliseconds(50); // boost::posix_time::seconds(1); // Speed things up
-    // for (int i=0;i<numMetrics;i++)  doesn't work because there are other global variable stats
-    //  stat_io_service.run_one();
-    // stat_io_service.poll();
->>>>>>> b8509890
+    // Turn off the callback.  test will call explicitly for precision
+    statMinInterval=std::chrono::milliseconds(100000);
     s1.timeout(boost::system::error_code());
     s2.timeout(boost::system::error_code());
     s3.timeout(boost::system::error_code());
@@ -91,19 +81,7 @@
     BOOST_CHECK(s2.History(1, 0) == (29 * 10 + 120) / 30);
     BOOST_CHECK(s3.History(1, 0) == 120000);
     BOOST_CHECK(s4.History(1, 0) == 3.3);
-
-<<<<<<< HEAD
-  // statMinInterval=boost::posix_time::milliseconds(10); // boost::posix_time::seconds(1); // Speed things up
-  for (int i=0;i<12;i++)
-    for (int j=0;j<30;j++)
-    {
-    s1 += 5;
-    s2 += 10;
-    s3 += 10000;
-    s4 += 3.3;
-    s5 << 2.4;
-=======
-    statMinInterval = boost::posix_time::milliseconds(10); // boost::posix_time::seconds(1); // Speed things up
+    //statMinInterval = boost::posix_time::milliseconds(10); // boost::posix_time::seconds(1); // Speed things up
     for (int i = 0; i < 12; i++)
         for (int j = 0; j < 30; j++)
         {
@@ -112,7 +90,6 @@
             s3 += 10000;
             s4 += 3.3;
             s5 << 2.4;
->>>>>>> b8509890
 #if 0
     MilliSleep(10);
     for (int k=0;k<numMetrics;k++)
