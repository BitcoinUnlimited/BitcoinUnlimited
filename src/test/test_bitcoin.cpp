// Copyright (c) 2011-2015 The Bitcoin Core developers
// Copyright (c) 2015-2017 The Bitcoin Unlimited developers
// Distributed under the MIT software license, see the accompanying
// file COPYING or http://www.opensource.org/licenses/mit-license.php.

#define BOOST_TEST_MODULE Bitcoin Test Suite

#include "test_bitcoin.h"

#include "chainparams.h"
#include "consensus/consensus.h"
#include "consensus/validation.h"
#include "crypto/sha256.h"
#include "fs.h"
#include "key.h"
#include "main.h"
#include "miner.h"
#include "parallel.h"
#include "pubkey.h"
#include "random.h"
#include "rpc/register.h"
#include "rpc/server.h"
#include "test/testutil.h"
#include "txdb.h"
#include "txmempool.h"
#include "ui_interface.h"
<<<<<<< HEAD
#include "rpc/server.h"
#include "rpc/register.h"
#include "test/testutil.h"
#include <boost/program_options.hpp>
=======

>>>>>>> b8509890
#include <boost/test/unit_test.hpp>

#include <memory>

#include <boost/thread.hpp>

CClientUIInterface uiInterface; // Declared but not defined in ui_interface.h

extern bool fPrintToConsole;
extern void noui_connect();

BasicTestingSetup::BasicTestingSetup(const std::string &chainName)
{
    SHA256AutoDetect();
    ECC_Start();
    SetupEnvironment();
    SetupNetworking();
    fPrintToDebugLog = false; // don't want to write to debug.log file
    fCheckBlockIndex = true;
    SelectParams(chainName);
    noui_connect();
}

BasicTestingSetup::~BasicTestingSetup() { ECC_Stop(); }
TestingSetup::TestingSetup(const std::string &chainName) : BasicTestingSetup(chainName)
{
    const CChainParams &chainparams = Params();
    // Ideally we'd move all the RPC tests to the functional testing framework
    // instead of unit tests, but for now we need these here.
    RegisterAllCoreRPCCommands(tableRPC);
    ClearDatadirCache();
    pathTemp = GetTempPath() / strprintf("test_bitcoin_%lu_%i", (unsigned long)GetTime(), (int)(GetRand(100000)));
    fs::create_directories(pathTemp);
    pblocktree = new CBlockTreeDB(1 << 20, true);
    pcoinsdbview = new CCoinsViewDB(1 << 23, true);
    pcoinsTip = new CCoinsViewCache(pcoinsdbview);
    InitBlockIndex(chainparams);

    PV.reset(new CParallelValidation(3, &threadGroup));
    RegisterNodeSignals(GetNodeSignals());
}

TestingSetup::~TestingSetup()
{
    UnregisterNodeSignals(GetNodeSignals());
    threadGroup.interrupt_all();
    threadGroup.join_all();
    UnloadBlockIndex();
    delete pcoinsTip;
    delete pcoinsdbview;
    delete pblocktree;
    fs::remove_all(pathTemp);
}

TestChain100Setup::TestChain100Setup() : TestingSetup(CBaseChainParams::REGTEST)
{
    // Generate a 100-block chain:
    coinbaseKey.MakeNewKey(true);
    CScript scriptPubKey = CScript() << ToByteVector(coinbaseKey.GetPubKey()) << OP_CHECKSIG;
    for (int i = 0; i < COINBASE_MATURITY; i++)
    {
        std::vector<CMutableTransaction> noTxns;
        CBlock b = CreateAndProcessBlock(noTxns, scriptPubKey);
        coinbaseTxns.push_back(b.vtx[0]);
    }
}

//
// Create a new block with just given transactions, coinbase paying to
// scriptPubKey, and try to add it to the current chain.
//
CBlock TestChain100Setup::CreateAndProcessBlock(const std::vector<CMutableTransaction> &txns,
    const CScript &scriptPubKey)
{
    const CChainParams &chainparams = Params();
    CBlockTemplate *pblocktemplate = BlockAssembler(chainparams).CreateNewBlock(scriptPubKey);
    CBlock &block = pblocktemplate->block;

    // Replace mempool-selected txns with just coinbase plus passed-in txns:
    block.vtx.resize(1);
    BOOST_FOREACH (const CMutableTransaction &tx, txns)
        block.vtx.push_back(tx);
    // IncrementExtraNonce creates a valid coinbase and merkleRoot
    unsigned int extraNonce = 0;
    IncrementExtraNonce(&block, extraNonce);

    while (!CheckProofOfWork(block.GetHash(), block.nBits, chainparams.GetConsensus()))
        ++block.nNonce;

    CValidationState state;
    ProcessNewBlock(state, chainparams, NULL, &block, true, NULL, false);

    CBlock result = block;
    delete pblocktemplate;
    return result;
}

TestChain100Setup::~TestChain100Setup() {}
CTxMemPoolEntry TestMemPoolEntryHelper::FromTx(CMutableTransaction &tx, CTxMemPool *pool)
{
    CTransaction txn(tx);
    bool hasNoDependencies = pool ? pool->HasNoInputsOf(tx) : hadNoDependencies;
    // Hack to assume either its completely dependent on other mempool txs or not at all
    CAmount inChainValue = hasNoDependencies ? txn.GetValueOut() : 0;

    return CTxMemPoolEntry(
        txn, nFee, nTime, dPriority, nHeight, hasNoDependencies, inChainValue, spendsCoinbase, sigOpCount, lp);
}

<<<<<<< HEAD
void StartShutdown()
{
  exit(0);
}

bool ShutdownRequested()
{
  return false;
}

using namespace boost::program_options;

struct StartupShutdown
{
    StartupShutdown()
    {
        options_description optDef("Options");
        optDef.add_options()
            ("testhelp", "program options information")
            ("log_level", "set boost logging (all, test_suite, message, warning, error, ...)")
            ("log_bitcoin", value<std::string>()->required(), "bitcoin logging destination (console, none)");
        variables_map opts;
        store(parse_command_line(boost::unit_test::framework::master_test_suite().argc,
                                 boost::unit_test::framework::master_test_suite().argv, optDef), opts);

        if (opts.count("testhelp"))
        {
            std::cout << optDef << std::endl;
            exit(0);
        }

        if (opts.count("log_bitcoin"))
        {
            std::string s = opts["log_bitcoin"].as<std::string>();
            if (s == "console")
            {
                fPrintToConsole = true;
                fPrintToDebugLog = false;
            }
            else if (s == "none")
            {
                fPrintToConsole = false;
                fPrintToDebugLog = false;
            }
        }
    }
    ~StartupShutdown()
    {
    }
};

BOOST_GLOBAL_FIXTURE( StartupShutdown );
=======
void Shutdown(void *parg) { exit(0); }
void StartShutdown() { exit(0); }
bool ShutdownRequested() { return false; }
>>>>>>> b8509890
<|MERGE_RESOLUTION|>--- conflicted
+++ resolved
@@ -24,14 +24,7 @@
 #include "txdb.h"
 #include "txmempool.h"
 #include "ui_interface.h"
-<<<<<<< HEAD
-#include "rpc/server.h"
-#include "rpc/register.h"
-#include "test/testutil.h"
 #include <boost/program_options.hpp>
-=======
-
->>>>>>> b8509890
 #include <boost/test/unit_test.hpp>
 
 #include <memory>
@@ -141,17 +134,6 @@
         txn, nFee, nTime, dPriority, nHeight, hasNoDependencies, inChainValue, spendsCoinbase, sigOpCount, lp);
 }
 
-<<<<<<< HEAD
-void StartShutdown()
-{
-  exit(0);
-}
-
-bool ShutdownRequested()
-{
-  return false;
-}
-
 using namespace boost::program_options;
 
 struct StartupShutdown
@@ -194,8 +176,7 @@
 };
 
 BOOST_GLOBAL_FIXTURE( StartupShutdown );
-=======
+
 void Shutdown(void *parg) { exit(0); }
 void StartShutdown() { exit(0); }
-bool ShutdownRequested() { return false; }
->>>>>>> b8509890
+bool ShutdownRequested() { return false; }