--- conflicted
+++ resolved
@@ -529,11 +529,7 @@
         try
         {
             gs = std::make_shared<CGrapheneSet>(
-<<<<<<< HEAD
-                nReceiverUniverseItems, nReceiverUniverseItems, itemHashes, ordered, fDeterministic);
-=======
                 nReceiverUniverseItems, nReceiverUniverseItems, itemHashes, 0, 0, true, ordered, fDeterministic);
->>>>>>> fd06c91e
 
             while (!ds->empty())
             {
