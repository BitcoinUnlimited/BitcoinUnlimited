// Copyright (c) 2015 The Bitcoin Core developers
// Copyright (c) 2015-2017 The Bitcoin Unlimited developers
// Distributed under the MIT software license, see the accompanying
// file COPYING or http://www.opensource.org/licenses/mit-license.php.

#include "prevector.h"
#include "random.h"
#include <vector>

#include "serialize.h"
#include "streams.h"

#include "test/test_bitcoin.h"

#include <boost/test/unit_test.hpp>

BOOST_FIXTURE_TEST_SUITE(prevector_tests, TestingSetup) // BU harmonize suite name with filename

template <unsigned int N, typename T>
class prevector_tester
{
    typedef std::vector<T> realtype;
    realtype real_vector;

    typedef prevector<N, T> pretype;
    pretype pre_vector;

    typedef typename pretype::size_type Size;

    void test()
    {
        const pretype &const_pre_vector = pre_vector;
        BOOST_CHECK_EQUAL(real_vector.size(), pre_vector.size());
        BOOST_CHECK_EQUAL(real_vector.empty(), pre_vector.empty());
        for (Size s = 0; s < real_vector.size(); s++)
        {
<<<<<<< HEAD
            if (real_vector[s] != pre_vector[s])
                BOOST_CHECK(real_vector[s] == pre_vector[s]);
            if (&(pre_vector[s]) != &(pre_vector.begin()[s]))
                BOOST_CHECK(&(pre_vector[s]) == &(pre_vector.begin()[s]));
            if (&(pre_vector[s]) != &*(pre_vector.begin() + s))
                BOOST_CHECK(&(pre_vector[s]) == &*(pre_vector.begin() + s));
            if (&(pre_vector[s]) != &*((pre_vector.end() + s) - real_vector.size()))
                BOOST_CHECK(&(pre_vector[s]) == &*((pre_vector.end() + s) - real_vector.size()));
=======
            BOOST_CHECK(real_vector[s] == pre_vector[s]);
            BOOST_CHECK(&(pre_vector[s]) == &(pre_vector.begin()[s]));
            BOOST_CHECK(&(pre_vector[s]) == &*(pre_vector.begin() + s));
            BOOST_CHECK(&(pre_vector[s]) == &*((pre_vector.end() + s) - real_vector.size()));
>>>>>>> b8509890
        }
        // BOOST_CHECK(realtype(pre_vector) == real_vector);
        BOOST_CHECK(pretype(real_vector.begin(), real_vector.end()) == pre_vector);
        BOOST_CHECK(pretype(pre_vector.begin(), pre_vector.end()) == pre_vector);
        size_t pos = 0;
<<<<<<< HEAD
        BOOST_FOREACH(const T& v, pre_vector) {
            if (v != real_vector[pos++])
             BOOST_CHECK(v == real_vector[pos++]);
        }
        BOOST_REVERSE_FOREACH(const T& v, pre_vector) {
            if (v != real_vector[--pos])
             BOOST_CHECK(v == real_vector[--pos]);
        }
        BOOST_FOREACH(const T& v, const_pre_vector) {
            if (v != real_vector[pos++])
                BOOST_CHECK(v == real_vector[pos++]);
        }
        BOOST_REVERSE_FOREACH(const T& v, const_pre_vector) {
            if (v != real_vector[--pos])
                BOOST_CHECK(v == real_vector[--pos]);
=======
        BOOST_FOREACH (const T &v, pre_vector)
        {
            BOOST_CHECK(v == real_vector[pos++]);
        }
        BOOST_REVERSE_FOREACH (const T &v, pre_vector)
        {
            BOOST_CHECK(v == real_vector[--pos]);
        }
        BOOST_FOREACH (const T &v, const_pre_vector)
        {
            BOOST_CHECK(v == real_vector[pos++]);
        }
        BOOST_REVERSE_FOREACH (const T &v, const_pre_vector)
        {
            BOOST_CHECK(v == real_vector[--pos]);
>>>>>>> b8509890
        }
        CDataStream ss1(SER_DISK, 0);
        CDataStream ss2(SER_DISK, 0);
        ss1 << real_vector;
        ss2 << pre_vector;
        BOOST_CHECK_EQUAL(ss1.size(), ss2.size());
<<<<<<< HEAD
        for (Size s = 0; s < ss1.size(); s++) {
            if (ss1[s] != ss2[s])
              BOOST_CHECK_EQUAL(ss1[s], ss2[s]);
=======
        for (Size s = 0; s < ss1.size(); s++)
        {
            BOOST_CHECK_EQUAL(ss1[s], ss2[s]);
>>>>>>> b8509890
        }
    }

public:
    void resize(Size s)
    {
        real_vector.resize(s);
        BOOST_CHECK_EQUAL(real_vector.size(), s);
        pre_vector.resize(s);
        BOOST_CHECK_EQUAL(pre_vector.size(), s);
        test();
    }

    void reserve(Size s)
    {
        real_vector.reserve(s);
        BOOST_CHECK(real_vector.capacity() >= s);
        pre_vector.reserve(s);
        BOOST_CHECK(pre_vector.capacity() >= s);
        test();
    }

    void insert(Size position, const T &value)
    {
        real_vector.insert(real_vector.begin() + position, value);
        pre_vector.insert(pre_vector.begin() + position, value);
        test();
    }

    void insert(Size position, Size count, const T &value)
    {
        real_vector.insert(real_vector.begin() + position, count, value);
        pre_vector.insert(pre_vector.begin() + position, count, value);
        test();
    }

    template <typename I>
    void insert_range(Size position, I first, I last)
    {
        real_vector.insert(real_vector.begin() + position, first, last);
        pre_vector.insert(pre_vector.begin() + position, first, last);
        test();
    }

    void erase(Size position)
    {
        real_vector.erase(real_vector.begin() + position);
        pre_vector.erase(pre_vector.begin() + position);
        test();
    }

    void erase(Size first, Size last)
    {
        real_vector.erase(real_vector.begin() + first, real_vector.begin() + last);
        pre_vector.erase(pre_vector.begin() + first, pre_vector.begin() + last);
        test();
    }

    void update(Size pos, const T &value)
    {
        real_vector[pos] = value;
        pre_vector[pos] = value;
        test();
    }

    void push_back(const T &value)
    {
        real_vector.push_back(value);
        pre_vector.push_back(value);
        test();
    }

    void pop_back()
    {
        real_vector.pop_back();
        pre_vector.pop_back();
        test();
    }

    void clear()
    {
        real_vector.clear();
        pre_vector.clear();
    }

    void assign(Size n, const T &value)
    {
        real_vector.assign(n, value);
        pre_vector.assign(n, value);
    }

    Size size() { return real_vector.size(); }
    Size capacity() { return pre_vector.capacity(); }
    void shrink_to_fit()
    {
        pre_vector.shrink_to_fit();
        test();
    }
};

BOOST_AUTO_TEST_CASE(PrevectorTestInt)
{
    for (int j = 0; j < 64; j++)
    {
        prevector_tester<8, int> test;
        for (int i = 0; i < 2048; i++)
        {
            int r = insecure_rand();
            if ((r % 4) == 0)
            {
                test.insert(insecure_rand() % (test.size() + 1), insecure_rand());
            }
            if (test.size() > 0 && ((r >> 2) % 4) == 1)
            {
                test.erase(insecure_rand() % test.size());
            }
            if (((r >> 4) % 8) == 2)
            {
                int new_size = std::max<int>(0, std::min<int>(30, test.size() + (insecure_rand() % 5) - 2));
                test.resize(new_size);
            }
            if (((r >> 7) % 8) == 3)
            {
                test.insert(insecure_rand() % (test.size() + 1), 1 + (insecure_rand() % 2), insecure_rand());
            }
            if (((r >> 10) % 8) == 4)
            {
                int del = std::min<int>(test.size(), 1 + (insecure_rand() % 2));
                int beg = insecure_rand() % (test.size() + 1 - del);
                test.erase(beg, beg + del);
            }
            if (((r >> 13) % 16) == 5)
            {
                test.push_back(insecure_rand());
            }
            if (test.size() > 0 && ((r >> 17) % 16) == 6)
            {
                test.pop_back();
            }
            if (((r >> 21) % 32) == 7)
            {
                int values[4];
                int num = 1 + (insecure_rand() % 4);
                for (int i = 0; i < num; i++)
                {
                    values[i] = insecure_rand();
                }
                test.insert_range(insecure_rand() % (test.size() + 1), values, values + num);
            }
            if (((r >> 26) % 32) == 8)
            {
                int del = std::min<int>(test.size(), 1 + (insecure_rand() % 4));
                int beg = insecure_rand() % (test.size() + 1 - del);
                test.erase(beg, beg + del);
            }
            r = insecure_rand();
            if (r % 32 == 9)
            {
                test.reserve(insecure_rand() % 32);
            }
            if ((r >> 5) % 64 == 10)
            {
                test.shrink_to_fit();
            }
            if (test.size() > 0)
            {
                test.update(insecure_rand() % test.size(), insecure_rand());
            }
            if (((r >> 11) & 1024) == 11)
            {
                test.clear();
            }
            if (((r >> 21) & 512) == 12)
            {
                test.assign(insecure_rand() % 32, insecure_rand());
            }
        }
    }
}

BOOST_AUTO_TEST_SUITE_END()<|MERGE_RESOLUTION|>--- conflicted
+++ resolved
@@ -34,7 +34,6 @@
         BOOST_CHECK_EQUAL(real_vector.empty(), pre_vector.empty());
         for (Size s = 0; s < real_vector.size(); s++)
         {
-<<<<<<< HEAD
             if (real_vector[s] != pre_vector[s])
                 BOOST_CHECK(real_vector[s] == pre_vector[s]);
             if (&(pre_vector[s]) != &(pre_vector.begin()[s]))
@@ -43,18 +42,11 @@
                 BOOST_CHECK(&(pre_vector[s]) == &*(pre_vector.begin() + s));
             if (&(pre_vector[s]) != &*((pre_vector.end() + s) - real_vector.size()))
                 BOOST_CHECK(&(pre_vector[s]) == &*((pre_vector.end() + s) - real_vector.size()));
-=======
-            BOOST_CHECK(real_vector[s] == pre_vector[s]);
-            BOOST_CHECK(&(pre_vector[s]) == &(pre_vector.begin()[s]));
-            BOOST_CHECK(&(pre_vector[s]) == &*(pre_vector.begin() + s));
-            BOOST_CHECK(&(pre_vector[s]) == &*((pre_vector.end() + s) - real_vector.size()));
->>>>>>> b8509890
         }
         // BOOST_CHECK(realtype(pre_vector) == real_vector);
         BOOST_CHECK(pretype(real_vector.begin(), real_vector.end()) == pre_vector);
         BOOST_CHECK(pretype(pre_vector.begin(), pre_vector.end()) == pre_vector);
         size_t pos = 0;
-<<<<<<< HEAD
         BOOST_FOREACH(const T& v, pre_vector) {
             if (v != real_vector[pos++])
              BOOST_CHECK(v == real_vector[pos++]);
@@ -70,38 +62,15 @@
         BOOST_REVERSE_FOREACH(const T& v, const_pre_vector) {
             if (v != real_vector[--pos])
                 BOOST_CHECK(v == real_vector[--pos]);
-=======
-        BOOST_FOREACH (const T &v, pre_vector)
-        {
-            BOOST_CHECK(v == real_vector[pos++]);
-        }
-        BOOST_REVERSE_FOREACH (const T &v, pre_vector)
-        {
-            BOOST_CHECK(v == real_vector[--pos]);
-        }
-        BOOST_FOREACH (const T &v, const_pre_vector)
-        {
-            BOOST_CHECK(v == real_vector[pos++]);
-        }
-        BOOST_REVERSE_FOREACH (const T &v, const_pre_vector)
-        {
-            BOOST_CHECK(v == real_vector[--pos]);
->>>>>>> b8509890
         }
         CDataStream ss1(SER_DISK, 0);
         CDataStream ss2(SER_DISK, 0);
         ss1 << real_vector;
         ss2 << pre_vector;
         BOOST_CHECK_EQUAL(ss1.size(), ss2.size());
-<<<<<<< HEAD
         for (Size s = 0; s < ss1.size(); s++) {
             if (ss1[s] != ss2[s])
               BOOST_CHECK_EQUAL(ss1[s], ss2[s]);
-=======
-        for (Size s = 0; s < ss1.size(); s++)
-        {
-            BOOST_CHECK_EQUAL(ss1[s], ss2[s]);
->>>>>>> b8509890
         }
     }
 
