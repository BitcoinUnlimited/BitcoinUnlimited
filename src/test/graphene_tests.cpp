--- conflicted
+++ resolved
@@ -64,11 +64,7 @@
 
     // unordered graphene sets
     {
-<<<<<<< HEAD
-        CGrapheneSet senderGrapheneSet(6, 6, senderItems, false, true);
-=======
         CGrapheneSet senderGrapheneSet(6, 6, senderItems, 0, 0, 0, 0, false, false, true);
->>>>>>> fd06c91e
         std::vector<uint64_t> reconciledCheapHashes = senderGrapheneSet.Reconcile(receiverItems);
 
         std::vector<uint64_t> senderCheapHashes;
@@ -85,11 +81,7 @@
 
     // ordered graphene sets
     {
-<<<<<<< HEAD
-        CGrapheneSet senderGrapheneSet(6, 6, senderItems, true, true);
-=======
         CGrapheneSet senderGrapheneSet(6, 6, senderItems, 0, 0, 0, 0, false, true, true);
->>>>>>> fd06c91e
         std::vector<uint64_t> reconciledCheapHashes = senderGrapheneSet.Reconcile(receiverItems);
 
         std::vector<uint64_t> senderCheapHashes;
@@ -128,12 +120,8 @@
                 receiverItems.push_back(SerializeHash(GetHash(nNumHashes)));
             }
 
-<<<<<<< HEAD
-            CGrapheneSet senderGrapheneSet(receiverItems.size(), receiverItems.size(), senderItems, true, true);
-=======
             CGrapheneSet senderGrapheneSet(
                 receiverItems.size(), receiverItems.size(), senderItems, 0, 0, 0, 0, false, true, true);
->>>>>>> fd06c91e
             std::vector<uint64_t> reconciledCheapHashes = senderGrapheneSet.Reconcile(receiverItems);
 
             BOOST_CHECK_EQUAL_COLLECTIONS(reconciledCheapHashes.begin(), reconciledCheapHashes.end(),
@@ -149,12 +137,8 @@
                 receiverItems.push_back(SerializeHash(GetHash(nNumHashes)));
             }
 
-<<<<<<< HEAD
-            CGrapheneSet senderGrapheneSet(receiverItems.size(), receiverItems.size(), senderItems, true, true);
-=======
             CGrapheneSet senderGrapheneSet(
                 receiverItems.size(), receiverItems.size(), senderItems, 0, 0, 0, 0, false, true, true);
->>>>>>> fd06c91e
             std::vector<uint64_t> reconciledCheapHashes = senderGrapheneSet.Reconcile(receiverItems);
 
             BOOST_CHECK_EQUAL_COLLECTIONS(reconciledCheapHashes.begin(), reconciledCheapHashes.end(),
@@ -176,14 +160,8 @@
     int a = 1;
     for (a = 1; a < m - mu; a++)
     {
-<<<<<<< HEAD
-        CBloomFilter filter(
-            n, fpr(a), insecure_rand.rand32(), BLOOM_UPDATE_ALL, true, std::numeric_limits<uint32_t>::max());
-        CIblt iblt(a);
-=======
         size_t totalBytes = ProjectedGrapheneSizeBytes(n, m - mu, a);
         size_t totalBytesOpt = ProjectedGrapheneSizeBytes(n, m - mu, a, true);
->>>>>>> fd06c91e
 
         BOOST_CHECK_EQUAL(totalBytes, totalBytesOpt);
 
@@ -197,8 +175,6 @@
     BOOST_CHECK_EQUAL(grapheneSet.OptimalSymDiff(n, m, m - mu, 1), best_a);
 }
 
-<<<<<<< HEAD
-=======
 BOOST_AUTO_TEST_CASE(graphene_set_finds_approx_opt_for_large_blocks)
 {
     int n = 4 * APPROX_ITEMS_THRESH;
@@ -230,7 +206,6 @@
     BOOST_CHECK_CLOSE(totalBytesApprox, totalBytesBruteOpt, 15);
 }
 
->>>>>>> fd06c91e
 BOOST_AUTO_TEST_CASE(graphene_set_decodes_empty_intersection)
 {
     uint256 senderArr[] = {SerializeHash(-7), SerializeHash(-2), SerializeHash(-4), SerializeHash(-1),
@@ -243,11 +218,7 @@
         SerializeHash(-5), SerializeHash(-11)};
     std::vector<uint256> receiverItems(receiverArr, receiverArr + sizeof(receiverArr) / sizeof(uint256));
 
-<<<<<<< HEAD
-    CGrapheneSet senderGrapheneSet(6, 12, senderItems, true, true);
-=======
     CGrapheneSet senderGrapheneSet(6, 12, senderItems, 0, 0, 0, 0, false, true, true);
->>>>>>> fd06c91e
     std::vector<uint64_t> reconciledCheapHashes = senderGrapheneSet.Reconcile(receiverItems);
 
     std::vector<uint64_t> senderCheapHashes;
@@ -264,13 +235,8 @@
     CDataStream ss(SER_DISK, 0);
 
     senderItems.push_back(SerializeHash(3));
-<<<<<<< HEAD
-    CGrapheneSet sentGrapheneSet(1, 1, senderItems, true);
-    CGrapheneSet receivedGrapheneSet;
-=======
     CGrapheneSet sentGrapheneSet(1, 1, senderItems, 0, 0, 0, 0, false, false, true);
     CGrapheneSet receivedGrapheneSet(0);
->>>>>>> fd06c91e
 
     ss << sentGrapheneSet;
     ss >> receivedGrapheneSet;
