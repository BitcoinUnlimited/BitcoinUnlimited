--- conflicted
+++ resolved
@@ -301,30 +301,14 @@
     dummyTransactions[0].vout[0].scriptPubKey << ToByteVector(key[0].GetPubKey()) << OP_CHECKSIG;
     dummyTransactions[0].vout[1].nValue = 50*CENT;
     dummyTransactions[0].vout[1].scriptPubKey << ToByteVector(key[1].GetPubKey()) << OP_CHECKSIG;
-<<<<<<< HEAD
-    {
-        CCoinsModifier cm;
-        coinsRet.ModifyCoins(dummyTransactions[0].GetHash(), cm);
-        cm->FromTx(dummyTransactions[0], 0);
-    }
-=======
     AddCoins(coinsRet, dummyTransactions[0], 0);
->>>>>>> 127e4d7a
 
     dummyTransactions[1].vout.resize(2);
     dummyTransactions[1].vout[0].nValue = 21*CENT;
     dummyTransactions[1].vout[0].scriptPubKey = GetScriptForDestination(key[2].GetPubKey().GetID());
     dummyTransactions[1].vout[1].nValue = 22*CENT;
     dummyTransactions[1].vout[1].scriptPubKey = GetScriptForDestination(key[3].GetPubKey().GetID());
-<<<<<<< HEAD
-    {
-        CCoinsModifier cm;
-        coinsRet.ModifyCoins(dummyTransactions[1].GetHash(), cm);
-        cm->FromTx(dummyTransactions[1], 0);
-    }
-=======
     AddCoins(coinsRet, dummyTransactions[1], 0);
->>>>>>> 127e4d7a
 
     return dummyTransactions;
 }
