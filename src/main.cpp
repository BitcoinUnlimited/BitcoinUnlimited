--- conflicted
+++ resolved
@@ -5935,15 +5935,10 @@
 
     else if (strCommand == NetMsgType::XPEDITEDBLK)
     {
-<<<<<<< HEAD
-        // ignore the expedited message unless we are near the chain tip...
-        if (!fImporting && !fReindex && IsChainNearlySyncd())
-=======
         // ignore the expedited message unless we are at the chain tip...
         if (!fImporting && !fReindex && !IsInitialBlockDownload() && IsThinBlocksEnabled())
->>>>>>> 30f33e4c
-        {
-	    if (!HandleExpeditedBlock(vRecv, pfrom))
+        {
+            if (!HandleExpeditedBlock(vRecv, pfrom))
             {
                 LOCK(cs_main);
                 Misbehaving(pfrom->GetId(), 5);
@@ -6081,77 +6076,10 @@
     }
 
 
-    else if (strCommand == NetMsgType::THINBLOCK && !fImporting && !fReindex &&
-        !IsInitialBlockDownload() &&
-        IsThinBlocksEnabled())
-    {
-<<<<<<< HEAD
-        if (!pfrom->ThinBlockCapable())
-        {
-            LOCK(cs_main);
-            Misbehaving(pfrom->GetId(), 100);
-            return error("Thinblock message received from a non thinblock node, peer=%d", pfrom->GetId());
-        }
-
-        CThinBlock thinBlock;
-        vRecv >> thinBlock;
-
-        // Message consistency checking
-        if (!IsThinBlockValid(pfrom, thinBlock.vMissingTx, thinBlock.header))
-        {
-            LOCK(cs_main);
-            Misbehaving(pfrom->GetId(), 100);
-            return error("Invalid thinblock received");
-        }
-
-        // Is there a previous block or header to connect with?
-        {
-            LOCK(cs_main);
-            uint256 prevHash = thinBlock.header.hashPrevBlock;
-            BlockMap::iterator mi = mapBlockIndex.find(prevHash);
-            if (mi == mapBlockIndex.end())
-            {
-                Misbehaving(pfrom->GetId(), 10);
-                return error("thinblock from peer %s (%d) will not connect, unknown previous block %s",
-                    pfrom->addrName.c_str(),
-                    pfrom->id,
-                    prevHash.ToString());
-            }
-            CBlockIndex* pprev = mi->second;
-            CValidationState state;
-            if (!ContextualCheckBlockHeader(thinBlock.header, state, pprev))
-            {
-                // Thin block does not fit within our blockchain
-                Misbehaving(pfrom->GetId(), 100);
-                return error("thinblock from peer %s (%d) contextual error: %s",
-                    pfrom->addrName.c_str(),
-                    pfrom->id,
-                    state.GetRejectReason().c_str());
-            }
-        }
-
-        CInv inv(MSG_BLOCK, thinBlock.header.GetHash());
-        int nSizeThinBlock = ::GetSerializeSize(thinBlock, SER_NETWORK, PROTOCOL_VERSION);
-        LogPrint("thin", "received thinblock %s from peer %s (%d) of %d bytes\n", inv.hash.ToString(),
-            pfrom->addrName.c_str(),
-            pfrom->id,
-            nSizeThinBlock);
-
-        // Ban a node for sending unrequested thinblocks unless from an expedited node.
-        {
-        LOCK(pfrom->cs_mapthinblocksinflight);
-        if (!pfrom->mapThinBlocksInFlight.count(inv.hash) && !IsExpeditedNode(pfrom))
-        {
-                LOCK(cs_main);
-                Misbehaving(pfrom->GetId(), 100);
-                return error("unrequested thinblock from peer %s (%d)", pfrom->addrName.c_str(), pfrom->id);
-        }
-        }
-
-        thinBlock.process(pfrom, nSizeThinBlock, strCommand);
-=======
-    	return CXThinBlock::HandleMessage(vRecv, pfrom, strCommand, 0);
->>>>>>> 30f33e4c
+    else if (strCommand == NetMsgType::THINBLOCK && !fImporting && !fReindex && !IsInitialBlockDownload() &&
+             IsThinBlocksEnabled())
+    {
+        return CXThinBlock::HandleMessage(vRecv, pfrom, strCommand, 0);
     }
 
 
@@ -6208,7 +6136,7 @@
             {
                 LOCK(cs_main);
                 Misbehaving(pfrom->GetId(), 20);
-                return error("Requested block is not available");          
+                return error("Requested block is not available");
             }
             else
             {
