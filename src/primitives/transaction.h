// Copyright (c) 2009-2010 Satoshi Nakamoto
// Copyright (c) 2009-2015 The Bitcoin Core developers
// Copyright (c) 2015-2017 The Bitcoin Unlimited developers
// Distributed under the MIT software license, see the accompanying
// file COPYING or http://www.opensource.org/licenses/mit-license.php.

#ifndef BITCOIN_PRIMITIVES_TRANSACTION_H
#define BITCOIN_PRIMITIVES_TRANSACTION_H

#include "amount.h"
#include "script/script.h"
#include "serialize.h"
#include "uint256.h"

#include <memory>

/** An outpoint - a combination of a transaction hash and an index n into its vout */
class COutPoint
{
public:
    uint256 hash;
    uint32_t n;

    COutPoint() { SetNull(); }
    COutPoint(uint256 hashIn, uint32_t nIn) { hash = hashIn; n = nIn; }

    ADD_SERIALIZE_METHODS;

    template <typename Stream, typename Operation>
    inline void SerializationOp(Stream& s, Operation ser_action) {
        READWRITE(hash);
        READWRITE(n);
    }

    void SetNull() { hash.SetNull(); n = (uint32_t) -1; }
    bool IsNull() const { return (hash.IsNull() && n == (uint32_t) -1); }

    friend bool operator<(const COutPoint& a, const COutPoint& b)
    {
        return (a.hash < b.hash || (a.hash == b.hash && a.n < b.n));
    }

    friend bool operator==(const COutPoint& a, const COutPoint& b)
    {
        return (a.hash == b.hash && a.n == b.n);
    }

    friend bool operator!=(const COutPoint& a, const COutPoint& b)
    {
        return !(a == b);
    }

    std::string ToString() const;
};

/** An input of a transaction.  It contains the location of the previous
 * transaction's output that it claims and a signature that matches the
 * output's public key.
 */
class CTxIn
{
public:
    COutPoint prevout;
    CScript scriptSig;
    uint32_t nSequence;

    /* Setting nSequence to this value for every input in a transaction
     * disables nLockTime. */
    static const uint32_t SEQUENCE_FINAL = 0xffffffff;

    /* Below flags apply in the context of BIP 68*/
    /* If this flag set, CTxIn::nSequence is NOT interpreted as a
     * relative lock-time. */
    static const uint32_t SEQUENCE_LOCKTIME_DISABLE_FLAG = (1 << 31);

    /* If CTxIn::nSequence encodes a relative lock-time and this flag
     * is set, the relative lock-time has units of 512 seconds,
     * otherwise it specifies blocks with a granularity of 1. */
    static const uint32_t SEQUENCE_LOCKTIME_TYPE_FLAG = (1 << 22);

    /* If CTxIn::nSequence encodes a relative lock-time, this mask is
     * applied to extract that lock-time from the sequence field. */
    static const uint32_t SEQUENCE_LOCKTIME_MASK = 0x0000ffff;

    /* In order to use the same number of bits to encode roughly the
     * same wall-clock duration, and because blocks are naturally
     * limited to occur every 600s on average, the minimum granularity
     * for time-based relative lock-time is fixed at 512 seconds.
     * Converting from CTxIn::nSequence to seconds is performed by
     * multiplying by 512 = 2^9, or equivalently shifting up by
     * 9 bits. */
    static const int SEQUENCE_LOCKTIME_GRANULARITY = 9;

    CTxIn()
    {
        nSequence = SEQUENCE_FINAL;
    }

    explicit CTxIn(COutPoint prevoutIn, CScript scriptSigIn=CScript(), uint32_t nSequenceIn=SEQUENCE_FINAL);
    CTxIn(uint256 hashPrevTx, uint32_t nOut, CScript scriptSigIn=CScript(), uint32_t nSequenceIn=SEQUENCE_FINAL);

    ADD_SERIALIZE_METHODS;

    template <typename Stream, typename Operation>
    inline void SerializationOp(Stream& s, Operation ser_action) {
        READWRITE(prevout);
        READWRITE(*(CScriptBase*)(&scriptSig));
        READWRITE(nSequence);
    }

    friend bool operator==(const CTxIn& a, const CTxIn& b)
    {
        return (a.prevout   == b.prevout &&
                a.scriptSig == b.scriptSig &&
                a.nSequence == b.nSequence);
    }

    friend bool operator!=(const CTxIn& a, const CTxIn& b)
    {
        return !(a == b);
    }

    std::string ToString() const;
};

/** An output of a transaction.  It contains the public key that the next input
 * must be able to sign with to claim it.
 */
class CTxOut
{
public:
    CAmount nValue;
    CScript scriptPubKey;

    CTxOut()
    {
        SetNull();
    }

    CTxOut(const CAmount& nValueIn, CScript scriptPubKeyIn);

    ADD_SERIALIZE_METHODS;

    template <typename Stream, typename Operation>
    inline void SerializationOp(Stream& s, Operation ser_action) {
        READWRITE(nValue);
        READWRITE(*(CScriptBase*)(&scriptPubKey));
    }

    void SetNull()
    {
        nValue = -1;
        scriptPubKey.clear();
    }

    bool IsNull() const
    {
        return (nValue == -1);
    }

    uint256 GetHash() const;

    CAmount GetDustThreshold(const CFeeRate &minRelayTxFee) const
    {
        if (scriptPubKey.IsUnspendable())
            return 0;
<<<<<<< HEAD
        return minRelayTxFee.GetDust();
=======

        size_t nSize = GetSerializeSize(*this, SER_DISK, 0) + 148u;
        return 3*minRelayTxFee.GetFee(nSize);
>>>>>>> 127e4d7a
    }

    bool IsDust(const CFeeRate &minRelayTxFee) const
    {
        return (nValue < GetDustThreshold(minRelayTxFee));
    }

    friend bool operator==(const CTxOut& a, const CTxOut& b)
    {
        return (a.nValue       == b.nValue &&
                a.scriptPubKey == b.scriptPubKey);
    }

    friend bool operator!=(const CTxOut& a, const CTxOut& b)
    {
        return !(a == b);
    }

    std::string ToString() const;
};

struct CMutableTransaction;

/** The basic transaction that is broadcasted on the network and contained in
 * blocks.  A transaction can contain multiple inputs and outputs.
 */
class CTransaction
{
private:
    /** Memory only. */
    const uint256 hash;
    void UpdateHash() const;

public:
    // Default transaction version.
    static const int32_t CURRENT_VERSION=1;

    // Changing the default transaction version requires a two step process: first
    // adapting relay policy by bumping MAX_STANDARD_VERSION, and then later date
    // bumping the default CURRENT_VERSION at which point both CURRENT_VERSION and
    // MAX_STANDARD_VERSION will be equal.
    static const int32_t MAX_STANDARD_VERSION=2;

    // The local variables are made const to prevent unintended modification
    // without updating the cached hash value. However, CTransaction is not
    // actually immutable; deserialization and assignment are implemented,
    // and bypass the constness. This is safe, as they update the entire
    // structure, including the hash.
    const int32_t nVersion;
    const std::vector<CTxIn> vin;
    const std::vector<CTxOut> vout;
    const uint32_t nLockTime;

    /** Construct a CTransaction that qualifies as IsNull() */
    CTransaction();

    /** Convert a CMutableTransaction into a CTransaction. */
    CTransaction(const CMutableTransaction &tx);

    CTransaction& operator=(const CTransaction& tx);

    ADD_SERIALIZE_METHODS;

    template <typename Stream, typename Operation>
    inline void SerializationOp(Stream& s, Operation ser_action) {
        READWRITE(*const_cast<int32_t*>(&this->nVersion));
        READWRITE(*const_cast<std::vector<CTxIn>*>(&vin));
        READWRITE(*const_cast<std::vector<CTxOut>*>(&vout));
        READWRITE(*const_cast<uint32_t*>(&nLockTime));
        if (ser_action.ForRead())
            UpdateHash();
    }


    bool IsNull() const {
        return vin.empty() && vout.empty();
    }

    const uint256& GetHash() const {
        return hash;
    }

    // Return sum of txouts.
    CAmount GetValueOut() const;
    // GetValueIn() is a method on CCoinsViewCache, because
    // inputs must be known to compute value in.

    // Compute priority, given priority of inputs and (optionally) tx size
    double ComputePriority(double dPriorityInputs, unsigned int nTxSize=0) const;

    // Compute modified tx size for priority calculation (optionally given tx size)
    unsigned int CalculateModifiedSize(unsigned int nTxSize=0) const;

    bool IsCoinBase() const
    {
        return (vin.size() == 1 && vin[0].prevout.IsNull());
    }

    friend bool operator==(const CTransaction& a, const CTransaction& b)
    {
        return a.hash == b.hash;
    }

    friend bool operator!=(const CTransaction& a, const CTransaction& b)
    {
        return a.hash != b.hash;
    }

    std::string ToString() const;
};

/** A mutable version of CTransaction. */
struct CMutableTransaction
{
    int32_t nVersion;
    std::vector<CTxIn> vin;
    std::vector<CTxOut> vout;
    uint32_t nLockTime;

    CMutableTransaction();
    CMutableTransaction(const CTransaction& tx);

    ADD_SERIALIZE_METHODS;

    template <typename Stream, typename Operation>
    inline void SerializationOp(Stream& s, Operation ser_action) {
        READWRITE(this->nVersion);
        nVersion = this->nVersion;
        READWRITE(vin);
        READWRITE(vout);
        READWRITE(nLockTime);
    }

    /** Compute the hash of this CMutableTransaction. This is computed on the
     * fly, as opposed to GetHash() in CTransaction, which uses a cached result.
     */
    uint256 GetHash() const;
};

typedef std::shared_ptr<const CTransaction> CTransactionRef;
static inline CTransactionRef MakeTransactionRef()
{
    return std::make_shared<const CTransaction>();
}
template <typename Tx>
static inline CTransactionRef MakeTransactionRef(Tx &&txIn)
{
    return std::make_shared<const CTransaction>(std::forward<Tx>(txIn));
}

#endif // BITCOIN_PRIMITIVES_TRANSACTION_H<|MERGE_RESOLUTION|>--- conflicted
+++ resolved
@@ -164,13 +164,7 @@
     {
         if (scriptPubKey.IsUnspendable())
             return 0;
-<<<<<<< HEAD
         return minRelayTxFee.GetDust();
-=======
-
-        size_t nSize = GetSerializeSize(*this, SER_DISK, 0) + 148u;
-        return 3*minRelayTxFee.GetFee(nSize);
->>>>>>> 127e4d7a
     }
 
     bool IsDust(const CFeeRate &minRelayTxFee) const
