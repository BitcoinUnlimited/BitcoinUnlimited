// Copyright (c) 2018 The Bitcoin Unlimited developers
// Distributed under the MIT software license, see the accompanying
// file COPYING or http://www.opensource.org/licenses/mit-license.php.

#include "blockrelay/graphene.h"
#include "blockrelay/blockrelay_common.h"
#include "blockstorage/blockstorage.h"
#include "chainparams.h"
#include "connmgr.h"
#include "consensus/merkle.h"
#include "dosman.h"
#include "expedited.h"
#include "net.h"
#include "parallel.h"
#include "policy/policy.h"
#include "pow.h"
#include "requestManager.h"
#include "timedata.h"
#include "txadmission.h"
#include "txmempool.h"
#include "txorphanpool.h"
#include "util.h"
#include "utiltime.h"
#include "validation/validation.h"
#include "xversionkeys.h"

#include <iomanip>
static bool ReconstructBlock(CNode *pfrom, int &missingCount, int &unnecessaryCount);
extern CTweak<uint64_t> grapheneMinVersionSupported;
extern CTweak<uint64_t> grapheneMaxVersionSupported;
extern CTweak<uint64_t> grapheneFastFilterCompatibility;

CMemPoolInfo::CMemPoolInfo(uint64_t _nTx) : nTx(_nTx) {}
CMemPoolInfo::CMemPoolInfo() { this->nTx = 0; }
<<<<<<< HEAD
CGrapheneBlock::CGrapheneBlock(const CBlockRef pblock, uint64_t nReceiverMemPoolTx, uint64_t nSenderMempoolPlusBlock)
=======
CGrapheneBlock::CGrapheneBlock(const CBlockRef pblock,
    uint64_t nReceiverMemPoolTx,
    uint64_t nSenderMempoolPlusBlock,
    uint64_t _version,
    bool _computeOptimized)
    : // Use cryptographically strong pseudorandom number because
      // we will extract SipHash secret key from this
      sipHashNonce(GetRand(std::numeric_limits<uint64_t>::max())),
      shorttxidk0(0), shorttxidk1(0), version(_version), computeOptimized(_computeOptimized)
>>>>>>> fd06c91e
{
    header = pblock->GetBlockHeader();
    nBlockTxs = pblock->vtx.size();
    uint64_t grapheneSetVersion = 0;

    if (version >= 2)
        FillShortTxIDSelector();

    if (version < 2)
        grapheneSetVersion = 0;
    if (version == 2)
        grapheneSetVersion = 1;
    else if (version == 3)
        grapheneSetVersion = 2;
    else if (version == 4)
        grapheneSetVersion = 3;

    std::vector<uint256> blockHashes;
    for (auto &tx : pblock->vtx)
    {
        blockHashes.push_back(tx->GetHash());

        if (tx->IsCoinBase())
            vAdditionalTxs.push_back(tx);
    }

<<<<<<< HEAD
    pGrapheneSet = new CGrapheneSet(nReceiverMemPoolTx, nSenderMempoolPlusBlock, blockHashes, true);
=======
    if (enableCanonicalTxOrder.Value())
        pGrapheneSet = new CGrapheneSet(nReceiverMemPoolTx, nSenderMempoolPlusBlock, blockHashes, shorttxidk0,
            shorttxidk1, grapheneSetVersion, (uint32_t)sipHashNonce, computeOptimized, false);
    else
        pGrapheneSet = new CGrapheneSet(nReceiverMemPoolTx, nSenderMempoolPlusBlock, blockHashes, shorttxidk0,
            shorttxidk1, grapheneSetVersion, (uint32_t)sipHashNonce, computeOptimized, true);
>>>>>>> fd06c91e
}

CGrapheneBlock::~CGrapheneBlock()
{
    if (pGrapheneSet)
    {
        delete pGrapheneSet;
        pGrapheneSet = nullptr;
    }
}

void CGrapheneBlock::FillShortTxIDSelector()
{
    CDataStream stream(SER_NETWORK, PROTOCOL_VERSION);
    stream << header << sipHashNonce;
    CSHA256 hasher;
    hasher.Write((unsigned char *)&(*stream.begin()), stream.end() - stream.begin());
    uint256 shorttxidhash;
    hasher.Finalize(shorttxidhash.begin());
    shorttxidk0 = shorttxidhash.GetUint64(0);
    shorttxidk1 = shorttxidhash.GetUint64(1);
}

CGrapheneBlockTx::CGrapheneBlockTx(uint256 blockHash, std::vector<CTransaction> &vTx)
{
    blockhash = blockHash;
    vMissingTx = vTx;
}

bool CGrapheneBlockTx::HandleMessage(CDataStream &vRecv, CNode *pfrom)
{
    std::string strCommand = NetMsgType::GRAPHENETX;
    size_t msgSize = vRecv.size();
    CGrapheneBlockTx grapheneBlockTx;
    vRecv >> grapheneBlockTx;

    // Message consistency checking
    CInv inv(MSG_GRAPHENEBLOCK, grapheneBlockTx.blockhash);
    if (grapheneBlockTx.vMissingTx.empty() || grapheneBlockTx.blockhash.IsNull() ||
        pfrom->grapheneBlockHashes.size() < grapheneBlockTx.vMissingTx.size())
    {
        graphenedata.ClearGrapheneBlockData(pfrom, inv.hash);

        dosMan.Misbehaving(pfrom, 100);
        return error("Incorrectly constructed grblocktx or inconsistent graphene block data received.  Banning peer=%s",
            pfrom->GetLogName());
    }

    LOG(GRAPHENE, "Received grblocktx for %s peer=%s\n", inv.hash.ToString(), pfrom->GetLogName());
    {
        // Do not process unrequested grblocktx unless from an expedited node.
        if (!thinrelay.IsBlockInFlight(pfrom, NetMsgType::GRAPHENEBLOCK) && !connmgr->IsExpeditedUpstream(pfrom))
        {
            dosMan.Misbehaving(pfrom, 10);
            return error(
                "Received grblocktx %s from peer %s but was unrequested", inv.hash.ToString(), pfrom->GetLogName());
        }
    }

    // Check if we've already received this block and have it on disk
    if (AlreadyHaveBlock(inv))
    {
        requester.AlreadyReceived(pfrom, inv);
        graphenedata.ClearGrapheneBlockData(pfrom, inv.hash);

        LOG(GRAPHENE, "Received grblocktx but returning because we already have this block %s on disk, peer=%s\n",
            inv.hash.ToString(), pfrom->GetLogName());
        return true;
    }

    // In the rare event of an erroneous checksum during IBLT decoding, the receiver may
    // have requested an invalid cheap hash, and the sender would have simply skipped sending
    // it. In that case, the number of missing txs returned will be fewer than the number
    // needed. Because the graphene block will be incomplete without the missing txs, we
    // request a failover block instead.
    if ((int)grapheneBlockTx.vMissingTx.size() < pfrom->grapheneBlockWaitingForTxns)
    {
        RequestFailoverBlock(pfrom, grapheneBlockTx.blockhash);
        return error("Still missing transactions from those returned by sender, peer=%s: re-requesting failover block",
            pfrom->GetLogName());
    }

    // If canonical ordering is activated, locate empty indexes in pfrom->grapheneBlockHashes to be used in sorting
    std::vector<size_t> missingTxIdxs;
    if (enableCanonicalTxOrder.Value() && NegotiateGrapheneVersion(pfrom) >= 1)
    {
        uint256 nullhash;
        for (size_t idx = 0; idx < pfrom->grapheneBlockHashes.size(); idx++)
        {
            if (pfrom->grapheneBlockHashes[idx] == nullhash)
                missingTxIdxs.push_back(idx);
        }
    }

    size_t idx = 0;
    for (const CTransaction &tx : grapheneBlockTx.vMissingTx)
    {
        pfrom->mapGrapheneMissingTx[GetShortID(pfrom->gr_shorttxidk0, pfrom->gr_shorttxidk1, tx.GetHash(),
            NegotiateGrapheneVersion(pfrom))] = MakeTransactionRef(tx);

        uint256 hash = tx.GetHash();
        uint64_t cheapHash =
            GetShortID(pfrom->gr_shorttxidk0, pfrom->gr_shorttxidk1, hash, NegotiateGrapheneVersion(pfrom));

        // Insert in arbitrary order if canonical ordering is enabled and xversion is recent enough
        if (enableCanonicalTxOrder.Value() && NegotiateGrapheneVersion(pfrom) >= 1)
            pfrom->grapheneBlockHashes[missingTxIdxs[idx++]] = hash;
        // Otherwise, use ordering information
        else
            pfrom->grapheneBlockHashes[pfrom->grapheneMapHashOrderIndex[cheapHash]] = hash;
    }
    // Sort order transactions if canonical ordering is enabled and xversion is recent enough
    if (enableCanonicalTxOrder.Value() && NegotiateGrapheneVersion(pfrom) >= 1)
    {
        // coinbase is always first
        std::sort(pfrom->grapheneBlockHashes.begin() + 1, pfrom->grapheneBlockHashes.end());
        LOG(GRAPHENE, "Using canonical order for block from peer=%s\n", pfrom->GetLogName());
    }

    LOG(GRAPHENE, "Got %d Re-requested txs from peer=%s\n", grapheneBlockTx.vMissingTx.size(), pfrom->GetLogName());

    // At this point we should have all the full hashes in the block. Check that the merkle
    // root in the block header matches the merkel root calculated from the hashes provided.
    bool mutated;
    uint256 merkleroot = ComputeMerkleRoot(pfrom->grapheneBlockHashes, &mutated);
    if (pfrom->grapheneBlock.hashMerkleRoot != merkleroot || mutated)
    {
        graphenedata.ClearGrapheneBlockData(pfrom, inv.hash);

        return error("Merkle root for %s does not match computed merkle root, peer=%s", inv.hash.ToString(),
            pfrom->GetLogName());
    }
    LOG(GRAPHENE, "Merkle Root check passed for %s peer=%s\n", inv.hash.ToString(), pfrom->GetLogName());

    int missingCount = 0;
    int unnecessaryCount = 0;
    // Look for each transaction in our various pools and buffers.
    // With grapheneBlocks recovered txs contains only the first 8 bytes of the tx hash.
    {
        READLOCK(orphanpool.cs);
        if (!ReconstructBlock(pfrom, missingCount, unnecessaryCount))
            return false;
    }

    // If we're still missing transactions then bail out and request the failover block. This should never
    // happen unless we're under some kind of attack or somehow we lost transactions out of our memory pool
    // while we were retreiving missing transactions.
    if (missingCount > 0)
    {
        RequestFailoverBlock(pfrom, grapheneBlockTx.blockhash);
        return error("Still missing transactions after reconstructing block, peer=%s: re-requesting failover block",
            pfrom->GetLogName());
    }
    else
    {
        // We have all the transactions now that are in this block: try to reassemble and process.
        CInv inv2(MSG_BLOCK, grapheneBlockTx.blockhash);

        // for compression statistics, we have to add up the size of grapheneblock and the re-requested grapheneBlockTx.
        int nSizeGrapheneBlockTx = msgSize;
        int blockSize = pfrom->grapheneBlock.GetBlockSize();
        float nCompressionRatio = 0.0;
        if (pfrom->nSizeGrapheneBlock + nSizeGrapheneBlockTx > 0)
            nCompressionRatio = (float)blockSize / ((float)pfrom->nSizeGrapheneBlock + (float)nSizeGrapheneBlockTx);
        LOG(GRAPHENE, "Reassembled grblktx for %s (%d bytes). Message was %d bytes (graphene block) and %d bytes "
                      "(re-requested tx), compression ratio %3.2f, peer=%s\n",
            pfrom->grapheneBlock.GetHash().ToString(), blockSize, pfrom->nSizeGrapheneBlock, nSizeGrapheneBlockTx,
            nCompressionRatio, pfrom->GetLogName());

        // Update run-time statistics of graphene block bandwidth savings.
        // We add the original graphene block size with the size of transactions that were re-requested.
        // This is NOT double counting since we never accounted for the original graphene block due to the re-request.
        graphenedata.UpdateInBound(nSizeGrapheneBlockTx + pfrom->nSizeGrapheneBlock, blockSize);
        LOG(GRAPHENE, "Graphene block stats: %s\n", graphenedata.ToString());

        PV->HandleBlockMessage(pfrom, strCommand, MakeBlockRef(pfrom->grapheneBlock), inv2);
    }

    return true;
}

CRequestGrapheneBlockTx::CRequestGrapheneBlockTx(uint256 blockHash, std::set<uint64_t> &setHashesToRequest)
{
    blockhash = blockHash;
    setCheapHashesToRequest = setHashesToRequest;
}

bool CRequestGrapheneBlockTx::HandleMessage(CDataStream &vRecv, CNode *pfrom)
{
    CRequestGrapheneBlockTx grapheneRequestBlockTx;
    vRecv >> grapheneRequestBlockTx;

    // Message consistency checking
    if (grapheneRequestBlockTx.setCheapHashesToRequest.empty() || grapheneRequestBlockTx.blockhash.IsNull())
    {
        dosMan.Misbehaving(pfrom, 100);
        return error("Incorrectly constructed get_grblocktx received.  Banning peer=%s", pfrom->GetLogName());
    }

    // We use MSG_TX here even though we refer to blockhash because we need to track
    // how many grblocktx requests we make in case of DOS
    CInv inv(MSG_TX, grapheneRequestBlockTx.blockhash);
    LOG(GRAPHENE, "Received get_grblocktx for %s peer=%s\n", inv.hash.ToString(), pfrom->GetLogName());

    std::vector<CTransaction> vTx;
    CBlockIndex *hdr = LookupBlockIndex(inv.hash);
    if (!hdr)
    {
        dosMan.Misbehaving(pfrom, 20);
        return error("Requested block is not available");
    }
    else
    {
        if (hdr->nHeight < (chainActive.Tip()->nHeight - DEFAULT_BLOCKS_FROM_TIP))
            return error(GRAPHENE, "get_grblocktx request too far from the tip");

        CBlock block;
        const Consensus::Params &consensusParams = Params().GetConsensus();
        if (!ReadBlockFromDisk(block, hdr, consensusParams))
        {
            // We do not assign misbehavior for not being able to read a block from disk because we already
            // know that the block is in the block index from the step above. Secondly, a failure to read may
            // be our own issue or the remote peer's issue in requesting too early.  We can't know at this point.
            return error("Cannot load block from disk -- Block txn request possibly received before assembled");
        }
        else
        {
            for (auto &tx : block.vtx)
            {
                uint64_t cheapHash = GetShortID(
                    pfrom->gr_shorttxidk0, pfrom->gr_shorttxidk1, tx->GetHash(), NegotiateGrapheneVersion(pfrom));

                if (grapheneRequestBlockTx.setCheapHashesToRequest.count(cheapHash))
                    vTx.push_back(*tx);
            }
        }
    }
    CGrapheneBlockTx grapheneBlockTx(grapheneRequestBlockTx.blockhash, vTx);
    pfrom->PushMessage(NetMsgType::GRAPHENETX, grapheneBlockTx);
    pfrom->txsSent += vTx.size();

    return true;
}

bool CGrapheneBlock::CheckBlockHeader(const CBlockHeader &block, CValidationState &state)
{
    // Check proof of work matches claimed amount
    if (!CheckProofOfWork(header.GetHash(), header.nBits, Params().GetConsensus()))
        return state.DoS(50, error("CheckBlockHeader(): proof of work failed"), REJECT_INVALID, "high-hash");

    // Check timestamp
    if (header.GetBlockTime() > GetAdjustedTime() + 2 * 60 * 60)
        return state.Invalid(
            error("CheckBlockHeader(): block timestamp too far in the future"), REJECT_INVALID, "time-too-new");

    return true;
}

/**
 * Handle an incoming graphene block
 * Once the block is validated apart from the Merkle root, forward the Xpedited block with a hop count of nHops.
 */
bool CGrapheneBlock::HandleMessage(CDataStream &vRecv, CNode *pfrom, std::string strCommand, unsigned nHops)
{
    int nSizeGrapheneBlock = vRecv.size();
    CInv inv(MSG_BLOCK, uint256());

    CGrapheneBlock grapheneBlock(NegotiateGrapheneVersion(pfrom), NegotiateFastFilterSupport(pfrom));
    vRecv >> grapheneBlock;

    LOG(GRAPHENE, "Block %s from peer %s using Graphene version %d\n", grapheneBlock.header.GetHash().ToString(),
        pfrom->GetLogName(), grapheneBlock.version);

    // Message consistency checking (FIXME: some redundancy here with AcceptBlockHeader)
    if (!IsGrapheneBlockValid(pfrom, grapheneBlock.header))
    {
        dosMan.Misbehaving(pfrom, 100);
        LOGA("Received an invalid %s from peer %s\n", strCommand, pfrom->GetLogName());

        graphenedata.ClearGrapheneBlockData(pfrom, grapheneBlock.header.GetHash());
        return false;
    }

    // Is there a previous block or header to connect with?
    if (!LookupBlockIndex(grapheneBlock.header.hashPrevBlock))
    {
        return error(GRAPHENE, "Graphene block from peer %s will not connect, unknown previous block %s",
            pfrom->GetLogName(), grapheneBlock.header.hashPrevBlock.ToString());
    }

    {
        LOCK(cs_main);

        CValidationState state;
        CBlockIndex *pIndex = nullptr;
        if (!AcceptBlockHeader(grapheneBlock.header, state, Params(), &pIndex))
        {
            int nDoS;
            if (state.IsInvalid(nDoS))
            {
                if (nDoS > 0)
                    dosMan.Misbehaving(pfrom, nDoS);
                LOGA("Received an invalid %s header from peer %s\n", strCommand, pfrom->GetLogName());
            }

            graphenedata.ClearGrapheneBlockData(pfrom, grapheneBlock.header.GetHash());
            return false;
        }

        // pIndex should always be set by AcceptBlockHeader
        if (!pIndex)
        {
            LOGA("INTERNAL ERROR: pIndex null in CGrapheneBlock::HandleMessage");
            graphenedata.ClearGrapheneBlockData(pfrom, grapheneBlock.header.GetHash());
            return true;
        }

        inv.hash = pIndex->GetBlockHash();
        requester.UpdateBlockAvailability(pfrom->GetId(), inv.hash);

        // Return early if we already have the block data
        if (pIndex->nStatus & BLOCK_HAVE_DATA)
        {
            // Tell the Request Manager we received this block
            requester.AlreadyReceived(pfrom, inv);

            graphenedata.ClearGrapheneBlockData(pfrom, grapheneBlock.header.GetHash());
            LOG(GRAPHENE, "Received grapheneblock but returning because we already have block data %s from peer %s hop"
                          " %d size %d bytes\n",
                inv.hash.ToString(), pfrom->GetLogName(), nHops, nSizeGrapheneBlock);
            return true;
        }

        // Request full block if this one isn't extending the best chain
        if (pIndex->nChainWork <= chainActive.Tip()->nChainWork)
        {
            thinrelay.RequestBlock(pfrom, inv.hash);
            graphenedata.ClearGrapheneBlockData(pfrom, grapheneBlock.header.GetHash());

            LOGA("%s %s from peer %s received but does not extend longest chain; requesting full block\n", strCommand,
                inv.hash.ToString(), pfrom->GetLogName());
            return true;
        }

        {
            LOG(GRAPHENE, "Received %s %s from peer %s. Size %d bytes.\n", strCommand, inv.hash.ToString(),
                pfrom->GetLogName(), nSizeGrapheneBlock);

            // Do not process unrequested grapheneblocks.
            if (!thinrelay.IsBlockInFlight(pfrom, NetMsgType::GRAPHENEBLOCK))
            {
                dosMan.Misbehaving(pfrom, 10);
                return error(
                    "%s %s from peer %s but was unrequested\n", strCommand, inv.hash.ToString(), pfrom->GetLogName());
            }
        }
    }

    bool result = grapheneBlock.process(pfrom, nSizeGrapheneBlock, strCommand);

    return result;
}

bool CGrapheneBlock::process(CNode *pfrom,
    int nSizeGrapheneBlock,
    std::string strCommand) // TODO: request from the "best" txn source not necessarily from the block source
{
    // In PV we must prevent two graphene blocks from simulaneously processing from that were recieved from the
    // same peer. This would only happen as in the example of an expedited block coming in
    // after an graphene request, because we would never explicitly request two graphene blocks from the same peer.
    if (PV->IsAlreadyValidating(pfrom->id))
        return false;

    graphenedata.ClearGrapheneBlockData(pfrom);
    pfrom->nSizeGrapheneBlock = nSizeGrapheneBlock;

    uint256 nullhash;
    pfrom->grapheneBlock.nVersion = header.nVersion;
    pfrom->grapheneBlock.nBits = header.nBits;
    pfrom->grapheneBlock.nNonce = header.nNonce;
    pfrom->grapheneBlock.nTime = header.nTime;
    pfrom->grapheneBlock.hashMerkleRoot = header.hashMerkleRoot;
    pfrom->grapheneBlock.hashPrevBlock = header.hashPrevBlock;
    pfrom->gr_shorttxidk0 = shorttxidk0;
    pfrom->gr_shorttxidk1 = shorttxidk1;

    {
        LOCK(pfrom->cs_grapheneadditionaltxs);

        pfrom->grapheneAdditionalTxs.clear();
        for (auto tx : vAdditionalTxs)
            pfrom->grapheneAdditionalTxs.push_back(tx);
    }

    // Create a map of all 8 bytes tx hashes pointing to their full tx hash counterpart
    // We need to check all transaction sources (orphan list, mempool, and new (incoming) transactions in this block)
    // for a collision.
    int missingCount = 0;
    int unnecessaryCount = 0;
    bool collision = false;
    bool fRequestFailover = false;
    std::set<uint256> passingTxHashes;
    std::map<uint64_t, uint256> mapPartialTxHash;
    std::vector<uint256> memPoolHashes;
    std::set<uint64_t> setHashesToRequest;

    bool fMerkleRootCorrect = true;
    {
        // Do the orphans first before taking the mempool.cs lock, so that we maintain correct locking order.
        READLOCK(orphanpool.cs);
        for (auto &kv : orphanpool.mapOrphanTransactions)
        {
            uint64_t cheapHash = GetShortID(shorttxidk0, shorttxidk1, kv.first, version);
            auto ir = mapPartialTxHash.insert(std::make_pair(cheapHash, kv.first));
            if (!ir.second)
                collision = true; // insert returns false if no insertion
        }

        // We don't have to keep the lock on mempool.cs here to do mempool.queryHashes
        // but we take the lock anyway so we don't have to re-lock again later.
        if (!collision)
        {
            mempool.queryHashes(memPoolHashes);

            for (const uint256 &hash : memPoolHashes)
            {
                uint64_t cheapHash = GetShortID(shorttxidk0, shorttxidk1, hash, version);

                auto ir = mapPartialTxHash.insert(std::make_pair(cheapHash, hash));
                if (!ir.second)
                    collision = true;
            }
        }

        // Add full transactions included in the block
        CTransactionRef coinbase = nullptr;
        if (!collision)
        {
            for (auto &tx : vAdditionalTxs)
            {
                const uint256 &hash = tx->GetHash();
                uint64_t cheapHash = GetShortID(shorttxidk0, shorttxidk1, hash, version);

                if (tx->IsCoinBase())
                    coinbase = tx;

                auto ir = mapPartialTxHash.insert(std::make_pair(cheapHash, hash));
                if (!ir.second)
                    collision = true;
            }
        }

        if (coinbase == NULL)
        {
            LOG(GRAPHENE, "Error: No coinbase transaction found in graphene block, peer=%s", pfrom->GetLogName());
            return false;
        }

        if (!collision)
        {
            try
            {
                std::vector<uint64_t> blockCheapHashes = pGrapheneSet->Reconcile(mapPartialTxHash);

                // Ensure coinbase is first
                if (blockCheapHashes[0] != GetShortID(shorttxidk0, shorttxidk1, coinbase->GetHash(), version))
                {
                    auto it = std::find(blockCheapHashes.begin(), blockCheapHashes.end(),
                        GetShortID(shorttxidk0, shorttxidk1, coinbase->GetHash(), version));

                    if (it == blockCheapHashes.end())
                    {
                        LOG(GRAPHENE, "Error: No coinbase transaction found in graphene block, peer=%s",
                            pfrom->GetLogName());
                        return false;
                    }

                    auto idx = std::distance(blockCheapHashes.begin(), it);

                    blockCheapHashes[idx] = blockCheapHashes[0];
                    blockCheapHashes[0] = GetShortID(shorttxidk0, shorttxidk1, coinbase->GetHash(), version);
                }

                // Sort out what hashes we have from the complete set of cheapHashes
                uint64_t nGrapheneTxsPossessed = 0;
                for (size_t i = 0; i < blockCheapHashes.size(); i++)
                {
                    uint64_t cheapHash = blockCheapHashes[i];

                    // If canonical order is not enabled or xversion is less than 1, update mapHashOrderIndex so
                    // it is available if we later receive missing txs
                    if (!enableCanonicalTxOrder.Value() || NegotiateGrapheneVersion(pfrom) < 1)
                        pfrom->grapheneMapHashOrderIndex[cheapHash] = i;

                    const auto &elem = mapPartialTxHash.find(cheapHash);
                    if (elem != mapPartialTxHash.end())
                    {
                        pfrom->grapheneBlockHashes.push_back(elem->second);

                        nGrapheneTxsPossessed++;
                    }
                    else
                    {
                        pfrom->grapheneBlockHashes.push_back(nullhash);
                        setHashesToRequest.insert(cheapHash);
                    }
                }

                // Sort order transactions if canonical order is enabled and graphene version is late enough
                if (enableCanonicalTxOrder.Value() && NegotiateGrapheneVersion(pfrom) >= 1)
                {
                    // coinbase is always first
                    std::sort(pfrom->grapheneBlockHashes.begin() + 1, pfrom->grapheneBlockHashes.end());
                    LOG(GRAPHENE, "Using canonical order for block from peer=%s\n", pfrom->GetLogName());
                }

                graphenedata.AddGrapheneBlockBytes(nGrapheneTxsPossessed * sizeof(uint64_t), pfrom);
            }
            catch (const std::runtime_error &e)
            {
                fRequestFailover = true;
                LOG(GRAPHENE, "Graphene set could not be reconciled; requesting failover for peer %s: %s\n",
                    pfrom->GetLogName(), e.what());

                graphenedata.IncrementDecodeFailures();
            }

            // Reconstruct the block if there are no hashes to re-request
            if (setHashesToRequest.empty() && !fRequestFailover)
            {
                bool mutated;
                uint256 merkleroot = ComputeMerkleRoot(pfrom->grapheneBlockHashes, &mutated);
                if (header.hashMerkleRoot != merkleroot || mutated)
                    fMerkleRootCorrect = false;
                else
                {
                    if (!ReconstructBlock(pfrom, missingCount, unnecessaryCount))
                        return false;
                }
            }
        }
    } // End locking cs_orphancache, mempool.cs
    LOG(GRAPHENE, "Total in-memory graphene bytes size is %ld bytes\n", graphenedata.GetGrapheneBlockBytes());

    // This must be checked outside of the above section or deadlock may occur.
    if (fRequestFailover)
    {
        RequestFailoverBlock(pfrom, header.GetHash());
        return true;
    }

    // These must be checked outside of the mempool.cs lock or deadlock may occur.
    // A merkle root mismatch here does not cause a ban because and expedited node will forward an graphene
    // without checking the merkle root, therefore we don't want to ban our expedited nodes. Just request
    // a failover block if a mismatch occurs.
    // Also, there is a remote possiblity of a Tx hash collision therefore if it occurs we request a failover
    // block. Note in the event that the failover block is XThin, we expect a collision there as well. However,
    // the XThin block will itself failover to a thinblock, which will not have a collision.
    if (collision || !fMerkleRootCorrect)
    {
        RequestFailoverBlock(pfrom, header.GetHash());

        if (!fMerkleRootCorrect)
            return error(
                "Mismatched merkle root on grapheneblock: requesting failover block, peer=%s", pfrom->GetLogName());
        else
            return error("TX HASH COLLISION for grapheneblock: requesting a full block, peer=%s", pfrom->GetLogName());
    }

    pfrom->grapheneBlockWaitingForTxns = missingCount;
    LOG(GRAPHENE, "Graphene block waiting for: %d, unnecessary: %d, total txns: %d received txns: %d\n",
        pfrom->grapheneBlockWaitingForTxns, unnecessaryCount, pfrom->grapheneBlock.vtx.size(),
        pfrom->mapGrapheneMissingTx.size());

    // If there are any missing hashes or transactions then we request them here.
    // This must be done outside of the mempool.cs lock or may deadlock.
    if (setHashesToRequest.size() > 0)
    {
        pfrom->grapheneBlockWaitingForTxns = setHashesToRequest.size();
        CRequestGrapheneBlockTx grapheneBlockTx(header.GetHash(), setHashesToRequest);
        pfrom->PushMessage(NetMsgType::GET_GRAPHENETX, grapheneBlockTx);

        // Update run-time statistics of graphene block bandwidth savings
        graphenedata.UpdateInBoundReRequestedTx(pfrom->grapheneBlockWaitingForTxns);

        return true;
    }

    // If there are still any missing transactions then we must clear out the graphene block data
    // and re-request failover block (This should never happen because we just checked the various pools).
    if (missingCount > 0)
    {
        RequestFailoverBlock(pfrom, header.GetHash());
        return error("Still missing transactions for graphene block: re-requesting failover block");
    }

    // We now have all the transactions that are in this block
    pfrom->grapheneBlockWaitingForTxns = -1;
    int blockSize = pfrom->grapheneBlock.GetBlockSize();
    float nCompressionRatio = 0.0;
    if (pfrom->nSizeGrapheneBlock > 0)
        nCompressionRatio = (float)blockSize / (float)pfrom->nSizeGrapheneBlock;
    LOG(GRAPHENE,
        "Reassembled graphene block for %s (%d bytes). Message was %d bytes, compression ratio %3.2f, peer=%s\n",
        pfrom->grapheneBlock.GetHash().ToString(), blockSize, pfrom->nSizeGrapheneBlock, nCompressionRatio,
        pfrom->GetLogName());

    // Update run-time statistics of graphene block bandwidth savings
    graphenedata.UpdateInBound(pfrom->nSizeGrapheneBlock, blockSize);
    LOG(GRAPHENE, "Graphene block stats: %s\n", graphenedata.ToString().c_str());

    // Process the full block
    PV->HandleBlockMessage(pfrom, strCommand, MakeBlockRef(pfrom->grapheneBlock), GetInv());

    return true;
}

static bool ReconstructBlock(CNode *pfrom, int &missingCount, int &unnecessaryCount)
{
    AssertLockHeld(orphanpool.cs);

    // We must have all the full tx hashes by this point.  We first check for any repeating
    // sequences in transaction id's.  This is a possible attack vector and has been used in the past.
    {
        std::set<uint256> setHashes(pfrom->grapheneBlockHashes.begin(), pfrom->grapheneBlockHashes.end());
        if (setHashes.size() != pfrom->grapheneBlockHashes.size())
        {
            graphenedata.ClearGrapheneBlockData(pfrom, pfrom->grapheneBlock.GetBlockHeader().GetHash());

            dosMan.Misbehaving(pfrom, 10);
            return error("Repeating Transaction Id sequence, peer=%s", pfrom->GetLogName());
        }
    }

    // The total maximum bytes that we can use to create a graphene block. We use shared pointers for
    // the transactions in the graphene block so we don't need to make as much memory available as we did in
    // the past. We caluculate the max memory allowed by using the largest block size possible, which is the
    // (maxMessageSizeMultiplier * excessiveBlockSize), then divide that by the smallest transaction possible
    // which is 158 bytes on a 32bit system.  That gives us the largest number of transactions possible in a block.
    // Then we multiply number of possible transactions by the size of a shared pointer.
    // NOTE * The 158 byte smallest txn possible was found by getting the smallest serialized size of a txn directly
    //        from the blockchain, on a 32bit system.
    CTransactionRef dummyptx = nullptr;
    uint32_t nTxSize = sizeof(dummyptx);
    uint64_t maxAllowedSize = nTxSize * maxMessageSizeMultiplier * excessiveBlockSize / 158;

    std::map<uint256, CTransactionRef> mapAdditionalTxs;
    {
        LOCK(pfrom->cs_grapheneadditionaltxs);

        for (auto tx : pfrom->grapheneAdditionalTxs)
            mapAdditionalTxs[tx->GetHash()] = tx;
    }

    // Look for each transaction in our various pools and buffers.
    // With grapheneBlocks recovered txs contains only the first 8 bytes of the tx hash.
    for (const uint256 &hash : pfrom->grapheneBlockHashes)
    {
        // Replace the truncated hash with the full hash value if it exists
        CTransactionRef ptx = nullptr;
        if (!hash.IsNull())
        {
            // Check the commit queue first. If we check the mempool first and it's not in there then when we release
            // the lock on the mempool it may get transfered from the commitQ to the mempool before we have time to
            // grab the lock on the commitQ and we'll think we don't have the transaction.
            // the mempool.
            bool inMemPool = false;
            bool inCommitQ = false;
            ptx = CommitQGet(hash);
            if (ptx)
            {
                inCommitQ = true;
            }
            else
            {
                // if it's not in the mempool then check the commitQ
                ptx = mempool.get(hash);
                if (ptx)
                    inMemPool = true;
            }

            bool inMissingTx = pfrom->mapGrapheneMissingTx.count(GetShortID(pfrom->gr_shorttxidk0,
                                   pfrom->gr_shorttxidk1, hash, NegotiateGrapheneVersion(pfrom))) > 0;
            bool inAdditionalTxs = mapAdditionalTxs.count(hash) > 0;
            bool inOrphanCache = orphanpool.mapOrphanTransactions.count(hash) > 0;

            if (((inMemPool || inCommitQ) && inMissingTx) || (inOrphanCache && inMissingTx) ||
                (inAdditionalTxs && inMissingTx))
                unnecessaryCount++;

            if (inAdditionalTxs)
            {
                ptx = mapAdditionalTxs[hash];
            }
            else if (inOrphanCache)
            {
                ptx = orphanpool.mapOrphanTransactions[hash].ptx;
                pfrom->grapheneBlock.setUnVerifiedTxns.insert(hash);
            }
            else if (inMissingTx)
            {
                ptx = pfrom->mapGrapheneMissingTx[GetShortID(
                    pfrom->gr_shorttxidk0, pfrom->gr_shorttxidk1, hash, NegotiateGrapheneVersion(pfrom))];
                pfrom->grapheneBlock.setUnVerifiedTxns.insert(hash);
            }
        }
        if (!ptx)
            missingCount++;

        // In order to prevent a memory exhaustion attack we track transaction bytes used to create Block
        // to see if we've exceeded any limits and if so clear out data and return.
        if (graphenedata.AddGrapheneBlockBytes(nTxSize, pfrom) > maxAllowedSize)
        {
            if (ClearLargestGrapheneBlockAndDisconnect(pfrom))
            {
                return error(
                    "Reconstructed block %s (size:%llu) has caused max memory limit %llu bytes to be exceeded, peer=%s",
                    pfrom->grapheneBlock.GetHash().ToString(), pfrom->nLocalGrapheneBlockBytes, maxAllowedSize,
                    pfrom->GetLogName());
            }
        }
        if (pfrom->nLocalGrapheneBlockBytes > maxAllowedSize)
        {
            graphenedata.ClearGrapheneBlockData(pfrom, pfrom->grapheneBlock.GetBlockHeader().GetHash());
            pfrom->fDisconnect = true;
            return error(
                "Reconstructed block %s (size:%llu) has caused max memory limit %llu bytes to be exceeded, peer=%s",
                pfrom->grapheneBlock.GetHash().ToString(), pfrom->nLocalGrapheneBlockBytes, maxAllowedSize,
                pfrom->GetLogName());
        }

        // Add this transaction. If the tx is null we still add it as a placeholder to keep the correct ordering.
        pfrom->grapheneBlock.vtx.emplace_back(ptx);
    }
    // Now that we've rebuild the block successfully we can set the XVal flag which is used in
    // ConnectBlock() to determine which if any inputs we can skip the checking of inputs.
    pfrom->grapheneBlock.fXVal = true;

    return true;
}

template <class T>
void CGrapheneBlockData::expireStats(std::map<int64_t, T> &statsMap)
{
    AssertLockHeld(cs_graphenestats);
    // Delete any entries that are more than 24 hours old
    int64_t nTimeCutoff = getTimeForStats() - 60 * 60 * 24 * 1000;

    typename std::map<int64_t, T>::iterator iter = statsMap.begin();
    while (iter != statsMap.end())
    {
        // increment to avoid iterator becoming invalid when erasing below
        typename std::map<int64_t, T>::iterator mi = iter++;

        if (mi->first < nTimeCutoff)
            statsMap.erase(mi);
    }
}

template <class T>
void CGrapheneBlockData::updateStats(std::map<int64_t, T> &statsMap, T value)
{
    AssertLockHeld(cs_graphenestats);
    statsMap[getTimeForStats()] = value;
    expireStats(statsMap);
}

/**
   Calculate average of values in map. Return 0 for no entries.
   Expires values before calculation. */
double CGrapheneBlockData::average(std::map<int64_t, uint64_t> &map)
{
    AssertLockHeld(cs_graphenestats);

    expireStats(map);

    if (map.size() == 0)
        return 0.0;

    uint64_t accum = 0U;
    for (std::pair<int64_t, uint64_t> p : map)
    {
        // avoid wraparounds
        accum = std::max(accum, accum + p.second);
    }
    return (double)accum / map.size();
}

double CGrapheneBlockData::computeTotalBandwidthSavingsInternal() EXCLUSIVE_LOCKS_REQUIRED(cs_graphenestats)
{
    AssertLockHeld(cs_graphenestats);

    return double(nOriginalSize() - nGrapheneSize() - nTotalMemPoolInfoBytes());
}

double CGrapheneBlockData::compute24hAverageCompressionInternal(
    std::map<int64_t, std::pair<uint64_t, uint64_t> > &mapGrapheneBlocks,
    std::map<int64_t, uint64_t> &mapMemPoolInfo) EXCLUSIVE_LOCKS_REQUIRED(cs_graphenestats)
{
    AssertLockHeld(cs_graphenestats);

    expireStats(mapGrapheneBlocks);
    expireStats(mapMemPoolInfo);

    double nCompressionRate = 0;
    uint64_t nGrapheneSizeTotal = 0;
    uint64_t nOriginalSizeTotal = 0;
    for (const auto &mi : mapGrapheneBlocks)
    {
        nGrapheneSizeTotal += mi.second.first;
        nOriginalSizeTotal += mi.second.second;
    }
    // We count up the CMemPoolInfo sizes from the opposite direction as the blocks.
    // Outbound CMemPoolInfo sizes go with Inbound graphene blocks and vice versa.
    uint64_t nMemPoolInfoSize = 0;
    for (const auto &mi : mapMemPoolInfo)
    {
        nMemPoolInfoSize += mi.second;
    }

    if (nOriginalSizeTotal > 0)
        nCompressionRate = 100 - (100 * (double)(nGrapheneSizeTotal + nMemPoolInfoSize) / nOriginalSizeTotal);

    return nCompressionRate;
}

double CGrapheneBlockData::compute24hInboundRerequestTxPercentInternal() EXCLUSIVE_LOCKS_REQUIRED(cs_graphenestats)
{
    AssertLockHeld(cs_graphenestats);

    expireStats(mapGrapheneBlocksInBoundReRequestedTx);
    expireStats(mapGrapheneBlocksInBound);

    double nReRequestRate = 0;
    uint64_t nTotalReRequests = 0;
    uint64_t nTotalReRequestedTxs = 0;
    for (const auto &mi : mapGrapheneBlocksInBoundReRequestedTx)
    {
        nTotalReRequests += 1;
        nTotalReRequestedTxs += mi.second;
    }

    if (mapGrapheneBlocksInBound.size() > 0)
        nReRequestRate = 100 * (double)nTotalReRequests / mapGrapheneBlocksInBound.size();

    return nReRequestRate;
}

void CGrapheneBlockData::IncrementDecodeFailures()
{
    LOCK(cs_graphenestats);
    nDecodeFailures += 1;
}

void CGrapheneBlockData::UpdateInBound(uint64_t nGrapheneBlockSize, uint64_t nOriginalBlockSize)
{
    LOCK(cs_graphenestats);
    // Update InBound graphene block tracking information
    nOriginalSize += nOriginalBlockSize;
    nGrapheneSize += nGrapheneBlockSize;
    nInBoundBlocks += 1;
    updateStats(mapGrapheneBlocksInBound, std::pair<uint64_t, uint64_t>(nGrapheneBlockSize, nOriginalBlockSize));
}

void CGrapheneBlockData::UpdateOutBound(uint64_t nGrapheneBlockSize, uint64_t nOriginalBlockSize)
{
    LOCK(cs_graphenestats);
    nOriginalSize += nOriginalBlockSize;
    nGrapheneSize += nGrapheneBlockSize;
    nOutBoundBlocks += 1;
    updateStats(mapGrapheneBlocksOutBound, std::pair<uint64_t, uint64_t>(nGrapheneBlockSize, nOriginalBlockSize));
}

void CGrapheneBlockData::UpdateOutBoundMemPoolInfo(uint64_t nMemPoolInfoSize)
{
    LOCK(cs_graphenestats);
    nTotalMemPoolInfoBytes += nMemPoolInfoSize;
    updateStats(mapMemPoolInfoOutBound, nMemPoolInfoSize);
}

void CGrapheneBlockData::UpdateInBoundMemPoolInfo(uint64_t nMemPoolInfoSize)
{
    LOCK(cs_graphenestats);
    nTotalMemPoolInfoBytes += nMemPoolInfoSize;
    updateStats(mapMemPoolInfoInBound, nMemPoolInfoSize);
}

void CGrapheneBlockData::UpdateFilter(uint64_t nFilterSize)
{
    LOCK(cs_graphenestats);
    nTotalFilterBytes += nFilterSize;
    updateStats(mapFilter, nFilterSize);
}

void CGrapheneBlockData::UpdateIblt(uint64_t nIbltSize)
{
    LOCK(cs_graphenestats);
    nTotalIbltBytes += nIbltSize;
    updateStats(mapIblt, nIbltSize);
}

void CGrapheneBlockData::UpdateRank(uint64_t nRankSize)
{
    LOCK(cs_graphenestats);
    nTotalRankBytes += nRankSize;
    updateStats(mapRank, nRankSize);
}

void CGrapheneBlockData::UpdateGrapheneBlock(uint64_t nGrapheneBlockSize)
{
    LOCK(cs_graphenestats);
    nTotalGrapheneBlockBytes += nGrapheneBlockSize;
    updateStats(mapGrapheneBlock, nGrapheneBlockSize);
}

void CGrapheneBlockData::UpdateAdditionalTx(uint64_t nAdditionalTxSize)
{
    LOCK(cs_graphenestats);
    nTotalAdditionalTxBytes += nAdditionalTxSize;
    updateStats(mapAdditionalTx, nAdditionalTxSize);
}

void CGrapheneBlockData::UpdateResponseTime(double nResponseTime)
{
    LOCK(cs_graphenestats);

    // only update stats if IBD is complete
    if (IsChainNearlySyncd() && IsGrapheneBlockEnabled())
        updateStats(mapGrapheneBlockResponseTime, nResponseTime);
}

void CGrapheneBlockData::UpdateValidationTime(double nValidationTime)
{
    LOCK(cs_graphenestats);

    // only update stats if IBD is complete
    if (IsChainNearlySyncd() && IsGrapheneBlockEnabled())
        updateStats(mapGrapheneBlockValidationTime, nValidationTime);
}

void CGrapheneBlockData::UpdateInBoundReRequestedTx(int nReRequestedTx)
{
    LOCK(cs_graphenestats);

    // Update InBound graphene block tracking information
    updateStats(mapGrapheneBlocksInBoundReRequestedTx, nReRequestedTx);
}

std::string CGrapheneBlockData::ToString()
{
    LOCK(cs_graphenestats);
    double size = computeTotalBandwidthSavingsInternal();
    std::ostringstream ss;
    ss << nInBoundBlocks() << " inbound and " << nOutBoundBlocks() << " outbound graphene blocks have saved "
       << formatInfoUnit(size) << " of bandwidth with " << nDecodeFailures() << " local decode "
       << ((nDecodeFailures() == 1) ? "failure" : "failures");

    return ss.str();
}

// Calculate the graphene percentage compression over the last 24 hours
std::string CGrapheneBlockData::InBoundPercentToString()
{
    LOCK(cs_graphenestats);

    double nCompressionRate = compute24hAverageCompressionInternal(mapGrapheneBlocksInBound, mapMemPoolInfoOutBound);

    // NOTE: Potential gotcha, compute24hInboundCompressionInternal has a side-effect of calling
    //       expireStats which modifies the contents of mapGrapheneBlocksInBound
    // We currently rely on this side-effect for the string produced below
    std::ostringstream ss;
    ss << std::fixed << std::setprecision(1);
    ss << "Compression for " << mapGrapheneBlocksInBound.size()
       << " Inbound graphene blocks (last 24hrs): " << nCompressionRate << "%";

    return ss.str();
}

// Calculate the graphene percentage compression over the last 24 hours
std::string CGrapheneBlockData::OutBoundPercentToString()
{
    LOCK(cs_graphenestats);

    double nCompressionRate = compute24hAverageCompressionInternal(mapGrapheneBlocksOutBound, mapMemPoolInfoInBound);

    // NOTE: Potential gotcha, compute24hOutboundCompressionInternal has a side-effect of calling
    //       expireStats which modifies the contents of mapGrapheneBlocksOutBound
    // We currently rely on this side-effect for the string produced below
    std::ostringstream ss;
    ss << std::fixed << std::setprecision(1);
    ss << "Compression for " << mapGrapheneBlocksOutBound.size()
       << " Outbound graphene blocks (last 24hrs): " << nCompressionRate << "%";
    return ss.str();
}

// Calculate the average inbound graphene CMemPoolInfo size
std::string CGrapheneBlockData::InBoundMemPoolInfoToString()
{
    LOCK(cs_graphenestats);
    double avgMemPoolInfoSize = average(mapMemPoolInfoInBound);
    std::ostringstream ss;
    ss << "Inbound CMemPoolInfo size (last 24hrs) AVG: " << formatInfoUnit(avgMemPoolInfoSize);
    return ss.str();
}

// Calculate the average outbound graphene CMemPoolInfo size
std::string CGrapheneBlockData::OutBoundMemPoolInfoToString()
{
    LOCK(cs_graphenestats);
    double avgMemPoolInfoSize = average(mapMemPoolInfoOutBound);
    std::ostringstream ss;
    ss << "Outbound CMemPoolInfo size (last 24hrs) AVG: " << formatInfoUnit(avgMemPoolInfoSize);
    return ss.str();
}

std::string CGrapheneBlockData::FilterToString()
{
    LOCK(cs_graphenestats);
    double avgFilterSize = average(mapFilter);
    std::ostringstream ss;
    ss << "Bloom filter size (last 24hrs) AVG: " << formatInfoUnit(avgFilterSize);
    return ss.str();
}

std::string CGrapheneBlockData::IbltToString()
{
    LOCK(cs_graphenestats);
    double avgIbltSize = average(mapIblt);
    std::ostringstream ss;
    ss << "IBLT size (last 24hrs) AVG: " << formatInfoUnit(avgIbltSize);
    return ss.str();
}

std::string CGrapheneBlockData::RankToString()
{
    LOCK(cs_graphenestats);
    double avgRankSize = average(mapRank);
    std::ostringstream ss;
    ss << "Rank size (last 24hrs) AVG: " << formatInfoUnit(avgRankSize);
    return ss.str();
}

std::string CGrapheneBlockData::GrapheneBlockToString()
{
    LOCK(cs_graphenestats);
    double avgGrapheneBlockSize = average(mapGrapheneBlock);
    std::ostringstream ss;
    ss << "Graphene block size (last 24hrs) AVG: " << formatInfoUnit(avgGrapheneBlockSize);
    return ss.str();
}

std::string CGrapheneBlockData::AdditionalTxToString()
{
    LOCK(cs_graphenestats);
    double avgAdditionalTxSize = average(mapAdditionalTx);
    std::ostringstream ss;
    ss << "Graphene size additional txs (last 24hrs) AVG: " << formatInfoUnit(avgAdditionalTxSize);
    return ss.str();
}

// Calculate the graphene average response time over the last 24 hours
std::string CGrapheneBlockData::ResponseTimeToString()
{
    LOCK(cs_graphenestats);

    expireStats(mapGrapheneBlockResponseTime);

    std::vector<double> vResponseTime;

    double nResponseTimeAverage = 0;
    double nPercentile = 0;
    double nTotalResponseTime = 0;
    double nTotalEntries = 0;
    for (const auto &mi : mapGrapheneBlockResponseTime)
    {
        nTotalEntries += 1;
        nTotalResponseTime += mi.second;
        vResponseTime.push_back(mi.second);
    }

    if (nTotalEntries > 0)
    {
        nResponseTimeAverage = (double)nTotalResponseTime / nTotalEntries;

        // Calculate the 95th percentile
        uint64_t nPercentileElement = static_cast<int>((nTotalEntries * 0.95) + 0.5) - 1;
        sort(vResponseTime.begin(), vResponseTime.end());
        nPercentile = vResponseTime[nPercentileElement];
    }

    std::ostringstream ss;
    ss << std::fixed << std::setprecision(2);
    ss << "Response time   (last 24hrs) AVG:" << nResponseTimeAverage << ", 95th pcntl:" << nPercentile;
    return ss.str();
}

// Calculate the graphene average block validation time over the last 24 hours
std::string CGrapheneBlockData::ValidationTimeToString()
{
    LOCK(cs_graphenestats);

    expireStats(mapGrapheneBlockValidationTime);

    std::vector<double> vValidationTime;

    double nValidationTimeAverage = 0;
    double nPercentile = 0;
    double nTotalValidationTime = 0;
    double nTotalEntries = 0;
    for (const auto &mi : mapGrapheneBlockValidationTime)
    {
        nTotalEntries += 1;
        nTotalValidationTime += mi.second;
        vValidationTime.push_back(mi.second);
    }

    if (nTotalEntries > 0)
    {
        nValidationTimeAverage = (double)nTotalValidationTime / nTotalEntries;

        // Calculate the 95th percentile
        uint64_t nPercentileElement = static_cast<int>((nTotalEntries * 0.95) + 0.5) - 1;
        sort(vValidationTime.begin(), vValidationTime.end());
        nPercentile = vValidationTime[nPercentileElement];
    }

    std::ostringstream ss;
    ss << std::fixed << std::setprecision(2);
    ss << "Validation time (last 24hrs) AVG:" << nValidationTimeAverage << ", 95th pcntl:" << nPercentile;
    return ss.str();
}

// Calculate the graphene average tx re-requested ratio over the last 24 hours
std::string CGrapheneBlockData::ReRequestedTxToString()
{
    LOCK(cs_graphenestats);

    double nReRequestRate = compute24hInboundRerequestTxPercentInternal();

    // NOTE: Potential gotcha, compute24hInboundRerequestTxPercentInternal has a side-effect of calling
    //       expireStats which modifies the contents of mapGrapheneBlocksInBoundReRequestedTx
    // We currently rely on this side-effect for the string produced below
    std::ostringstream ss;
    ss << std::fixed << std::setprecision(1);
    ss << "Tx re-request rate (last 24hrs): " << nReRequestRate
       << "% Total re-requests:" << mapGrapheneBlocksInBoundReRequestedTx.size();
    return ss.str();
}

<<<<<<< HEAD
// Preferential Graphene Block Timer:
// The purpose of the timer is to ensure that we more often download an GRAPHENEBLOCK rather than a full block.
// The timer is started when we receive the first announcement indicating there is a new block to download.  If the
// block inventory is from a non GRAPHENE node then we will continue to wait for block announcements until either we
// get one from an GRAPHENE capable node or the timer is exceeded.  If the timer is exceeded before receiving an
// announcement from an GRAPHENE node then we just download a full block instead of a graphene block.
bool CGrapheneBlockData::CheckGrapheneBlockTimer(const uint256 &hash)
{
    // Base time used to calculate the random timeout value.
    static uint64_t nTimeToWait = GetArg("-preferential-timer", DEFAULT_PREFERENTIAL_TIMER);
    if (nTimeToWait == 0)
        return false;

    LOCK(cs_mapGrapheneBlockTimer);
    if (!mapGrapheneBlockTimer.count(hash))
    {
        // The timeout limit is a random number belonging to graphene-timer +/- 20%
        // This way a node connected to this one may download the block
        // before the other node and thus be able to serve the other with
        // a graphene block, rather than both nodes timing out and downloading
        // a thinblock instead. This can happen at the margins of the BU network
        // where we receive full blocks from peers that don't support graphene.
        //
        // To make the timeout random we adjust the start time of the timer forward
        // or backward by a random amount plus or minus 20% of preferential timer in milliseconds.
        FastRandomContext insecure_rand(false);
        uint64_t nStartInterval = nTimeToWait * 0.8;
        uint64_t nIntervalLen = 2 * (nTimeToWait * 0.2);
        int64_t nOffset = nTimeToWait - (nStartInterval + (insecure_rand.rand64() % nIntervalLen) + 1);
        mapGrapheneBlockTimer[hash] = std::make_pair(GetTimeMillis() + nOffset, false);
        LOG(GRAPHENE, "Starting Preferential Graphene Block timer (%d millis)\n", nTimeToWait + nOffset);
    }
    else
    {
        // Check that we have not exceeded time limit.
        // If we have then we want to return false so that we can
        // proceed to download a regular block instead.
        auto iter = mapGrapheneBlockTimer.find(hash);
        if (iter != mapGrapheneBlockTimer.end())
        {
            int64_t elapsed = GetTimeMillis() - iter->second.first;
            if (elapsed > (int64_t)nTimeToWait)
            {
                // Only print out the log entry once.  Because the graphene timer will be hit
                // many times when requesting a block we don't want to fill up the log file.
                if (!iter->second.second)
                {
                    iter->second.second = true;
                    LOG(GRAPHENE, "Preferential Graphene Block timer exceeded\n");
                }
                return false;
            }
        }
    }
    return true;
}

// The timer is cleared as soon as we request a block or graphene block.
void CGrapheneBlockData::ClearGrapheneBlockTimer(const uint256 &hash)
{
    LOCK(cs_mapGrapheneBlockTimer);
    if (mapGrapheneBlockTimer.count(hash))
    {
        mapGrapheneBlockTimer.erase(hash);
        LOG(GRAPHENE, "Clearing Preferential Graphene Block timer\n");
    }
}

=======
>>>>>>> fd06c91e
// After a graphene block is finished processing or if for some reason we have to pre-empt the rebuilding
// of a graphene block then we clear out the graphene block data which can be substantial.
void CGrapheneBlockData::ClearGrapheneBlockData(CNode *pnode)
{
    LOCK(pnode->cs_graphene);

    // Remove bytes from counter
    graphenedata.DeleteGrapheneBlockBytes(pnode->nLocalGrapheneBlockBytes, pnode);
    pnode->nLocalGrapheneBlockBytes = 0;

    // Clear out graphene block data we no longer need
    pnode->grapheneBlockWaitingForTxns = -1;
    pnode->grapheneBlock.SetNull();
    pnode->grapheneBlockHashes.clear();
    pnode->grapheneMapHashOrderIndex.clear();
    pnode->mapGrapheneMissingTx.clear();

    LOG(GRAPHENE, "Total in-memory graphene bytes size after clearing a graphene block is %ld bytes\n",
        graphenedata.GetGrapheneBlockBytes());
}

void CGrapheneBlockData::ClearGrapheneBlockData(CNode *pnode, const uint256 &hash)
{
    // We must make sure to clear the graphene block data first before clearing the graphene block in flight.
    ClearGrapheneBlockData(pnode);
    thinrelay.ClearBlockInFlight(pnode, hash);
}

void CGrapheneBlockData::ClearGrapheneBlockStats()
{
    LOCK(cs_graphenestats);

    nOriginalSize.Clear();
    nGrapheneSize.Clear();
    nInBoundBlocks.Clear();
    nOutBoundBlocks.Clear();
    nDecodeFailures.Clear();
    nTotalMemPoolInfoBytes.Clear();
    nTotalFilterBytes.Clear();
    nTotalIbltBytes.Clear();
    nTotalRankBytes.Clear();
    nTotalGrapheneBlockBytes.Clear();

    mapGrapheneBlocksInBound.clear();
    mapGrapheneBlocksOutBound.clear();
    mapMemPoolInfoOutBound.clear();
    mapMemPoolInfoInBound.clear();
    mapFilter.clear();
    mapIblt.clear();
    mapRank.clear();
    mapGrapheneBlock.clear();
    mapGrapheneBlockResponseTime.clear();
    mapGrapheneBlockValidationTime.clear();
    mapGrapheneBlocksInBoundReRequestedTx.clear();
}

uint64_t CGrapheneBlockData::AddGrapheneBlockBytes(uint64_t bytes, CNode *pfrom)
{
    pfrom->nLocalGrapheneBlockBytes += bytes;
    uint64_t ret = nGrapheneBlockBytes.fetch_add(bytes) + bytes;

    return ret;
}

void CGrapheneBlockData::DeleteGrapheneBlockBytes(uint64_t bytes, CNode *pfrom)
{
    if (bytes <= pfrom->nLocalGrapheneBlockBytes)
        pfrom->nLocalGrapheneBlockBytes -= bytes;

    if (bytes <= nGrapheneBlockBytes)
        nGrapheneBlockBytes.fetch_sub(bytes);
}

void CGrapheneBlockData::ResetGrapheneBlockBytes() { nGrapheneBlockBytes.store(0); }
uint64_t CGrapheneBlockData::GetGrapheneBlockBytes() { return nGrapheneBlockBytes.load(); }
void CGrapheneBlockData::FillGrapheneQuickStats(GrapheneQuickStats &stats)
{
    if (!IsGrapheneBlockEnabled())
        return;

    LOCK(cs_graphenestats);

    stats.nTotalInbound = nInBoundBlocks();
    stats.nTotalOutbound = nOutBoundBlocks();
    stats.nTotalDecodeFailures = nDecodeFailures();
    stats.nTotalBandwidthSavings = computeTotalBandwidthSavingsInternal();

    // NOTE: The following calls rely on the side-effect of the compute*Internal
    //       calls also calling expireStats on the associated statistics maps
    //       This is why we set the % value first, then the count second for compression values
    stats.fLast24hInboundCompression =
        compute24hAverageCompressionInternal(mapGrapheneBlocksInBound, mapMemPoolInfoOutBound);
    stats.nLast24hInbound = mapGrapheneBlocksInBound.size();
    stats.fLast24hOutboundCompression =
        compute24hAverageCompressionInternal(mapGrapheneBlocksOutBound, mapMemPoolInfoInBound);
    stats.nLast24hOutbound = mapGrapheneBlocksOutBound.size();
    stats.fLast24hRerequestTxPercent = compute24hInboundRerequestTxPercentInternal();
    stats.nLast24hRerequestTx = mapGrapheneBlocksInBoundReRequestedTx.size();
}

bool IsGrapheneBlockEnabled() { return GetBoolArg("-use-grapheneblocks", DEFAULT_USE_GRAPHENE_BLOCKS); }
bool ClearLargestGrapheneBlockAndDisconnect(CNode *pfrom)
{
    CNode *pLargest = nullptr;
    LOCK(cs_vNodes);
    for (CNode *pnode : vNodes)
    {
        if ((pLargest == nullptr) || (pnode->nLocalGrapheneBlockBytes > pLargest->nLocalGrapheneBlockBytes))
            pLargest = pnode;
    }
    if (pLargest != nullptr)
    {
        graphenedata.ClearGrapheneBlockData(pLargest, pLargest->grapheneBlock.GetBlockHeader().GetHash());
        pLargest->fDisconnect = true;

        // If the our node is currently using up the most graphene block bytes then return true so that we
        // can stop processing this graphene block and let the disconnection happen.
        if (pfrom == pLargest)
            return true;
    }

    return false;
}

void SendGrapheneBlock(CBlockRef pblock, CNode *pfrom, const CInv &inv, const CMemPoolInfo &mempoolinfo)
{
    if (inv.type == MSG_GRAPHENEBLOCK)
    {
        try
        {
            uint64_t nSenderMempoolPlusBlock =
                GetGrapheneMempoolInfo().nTx + pblock->vtx.size() - 1; // exclude coinbase

<<<<<<< HEAD
            CGrapheneBlock grapheneBlock(MakeBlockRef(*pblock), mempoolinfo.nTx, nSenderMempoolPlusBlock);
=======
            CGrapheneBlock grapheneBlock(MakeBlockRef(*pblock), mempoolinfo.nTx, nSenderMempoolPlusBlock,
                NegotiateGrapheneVersion(pfrom), NegotiateFastFilterSupport(pfrom));

            LOG(GRAPHENE, "Block %s to peer %s using Graphene version %d\n", grapheneBlock.header.GetHash().ToString(),
                pfrom->GetLogName(), grapheneBlock.version);

            pfrom->gr_shorttxidk0 = grapheneBlock.shorttxidk0;
            pfrom->gr_shorttxidk1 = grapheneBlock.shorttxidk1;
>>>>>>> fd06c91e
            int nSizeBlock = pblock->GetBlockSize();
            int nSizeGrapheneBlock = ::GetSerializeSize(grapheneBlock, SER_NETWORK, PROTOCOL_VERSION);

            // If graphene block is larger than a regular block then send a regular block instead
            if (nSizeGrapheneBlock > nSizeBlock)
            {
                pfrom->PushMessage(NetMsgType::BLOCK, *pblock);
                LOG(GRAPHENE, "Sent regular block instead - graphene block size: %d vs block size: %d => peer: %s\n",
                    nSizeGrapheneBlock, nSizeBlock, pfrom->GetLogName());
            }
            else
            {
                graphenedata.UpdateOutBound(nSizeGrapheneBlock, nSizeBlock);
                pfrom->PushMessage(NetMsgType::GRAPHENEBLOCK, grapheneBlock);
                LOG(GRAPHENE, "Sent graphene block - size: %d vs block size: %d => peer: %s\n", nSizeGrapheneBlock,
                    nSizeBlock, pfrom->GetLogName());

                graphenedata.UpdateFilter(grapheneBlock.pGrapheneSet->GetFilterSerializationSize());
                graphenedata.UpdateIblt(grapheneBlock.pGrapheneSet->GetIbltSerializationSize());
                graphenedata.UpdateRank(grapheneBlock.pGrapheneSet->GetRankSerializationSize());
                graphenedata.UpdateGrapheneBlock(nSizeGrapheneBlock);
                graphenedata.UpdateAdditionalTx(grapheneBlock.GetAdditionalTxSerializationSize());
            }
        }
        catch (const std::runtime_error &e)
        {
            pfrom->PushMessage(NetMsgType::BLOCK, *pblock);
            LOG(GRAPHENE,
                "Sent regular block instead - encountered error when creating graphene block for peer %s: %s\n",
                pfrom->GetLogName(), e.what());
        }
    }
    else
    {
        dosMan.Misbehaving(pfrom, 100);

        return;
    }

    pfrom->blocksSent += 1;
}

bool IsGrapheneBlockValid(CNode *pfrom, const CBlockHeader &header)
{
    // check block header
    CValidationState state;
    if (!CheckBlockHeader(header, state, true))
    {
        return error("Received invalid header for graphene block %s from peer %s", header.GetHash().ToString(),
            pfrom->GetLogName());
    }
    if (state.Invalid())
    {
        return error("Received invalid header for graphene block %s from peer %s", header.GetHash().ToString(),
            pfrom->GetLogName());
    }

    return true;
}

bool HandleGrapheneBlockRequest(CDataStream &vRecv, CNode *pfrom, const CChainParams &chainparams)
{
    CMemPoolInfo mempoolinfo;
    CInv inv;
    vRecv >> inv >> mempoolinfo;
    graphenedata.UpdateInBoundMemPoolInfo(::GetSerializeSize(mempoolinfo, SER_NETWORK, PROTOCOL_VERSION));

    // Message consistency checking
    if (!(inv.type == MSG_GRAPHENEBLOCK) || inv.hash.IsNull())
    {
        dosMan.Misbehaving(pfrom, 100);
        return error("invalid GET_GRAPHENE message type=%u hash=%s", inv.type, inv.hash.ToString());
    }

    CBlock block;
    {
        auto *hdr = LookupBlockIndex(inv.hash);
        if (!hdr)
            return error("Peer %s requested nonexistent block %s", pfrom->GetLogName(), inv.hash.ToString());

        const Consensus::Params &consensusParams = Params().GetConsensus();
        if (!ReadBlockFromDisk(block, hdr, consensusParams))
        {
            // We don't have the block yet, although we know about it.
            return error("Peer %s requested block %s that cannot be read", pfrom->GetLogName(), inv.hash.ToString());
        }
        else
            SendGrapheneBlock(MakeBlockRef(block), pfrom, inv, mempoolinfo);
    }

    return true;
}

CMemPoolInfo GetGrapheneMempoolInfo()
{
    // We need the number of transactions in the mempool and orphanpools but also the number
    // in the txCommitQ that have been processed and valid, and which will be in the mempool shortly.
    uint64_t nCommitQ = 0;
    {
        boost::unique_lock<boost::mutex> lock(csCommitQ);
        nCommitQ = txCommitQ->size();
    }
    return CMemPoolInfo(mempool.size() + orphanpool.GetOrphanPoolSize() + nCommitQ);
}
void RequestFailoverBlock(CNode *pfrom, const uint256 &blockhash)
{
    // Since we were unable process this graphene block then clear out the data and the graphene
    // block in flight.
    //
    // This must be done before we request the failover block otherwise it will still appear
    // as though we have a graphene block in flight, which could prevent us from receiving
    // the new thinblock or compactblock, if such is requested.
    graphenedata.ClearGrapheneBlockData(pfrom, blockhash);

    if (IsThinBlocksEnabled() && pfrom->ThinBlockCapable())
    {
        if (!thinrelay.AddBlockInFlight(pfrom, blockhash, NetMsgType::XTHINBLOCK))
            return;

        LOG(GRAPHENE | THIN, "Requesting xthin block as failover from peer %s\n", pfrom->GetLogName());
        CDataStream ss(SER_NETWORK, PROTOCOL_VERSION);
        CBloomFilter filterMemPool;
        CInv inv(MSG_XTHINBLOCK, blockhash);

        std::vector<uint256> vOrphanHashes;
        {
            READLOCK(orphanpool.cs);
            for (auto &mi : orphanpool.mapOrphanTransactions)
                vOrphanHashes.emplace_back(mi.first);
        }
        BuildSeededBloomFilter(filterMemPool, vOrphanHashes, inv.hash, pfrom);
        ss << inv;
        ss << filterMemPool;
        pfrom->PushMessage(NetMsgType::GET_XTHIN, ss);
    }
    else if (IsCompactBlocksEnabled() && pfrom->CompactBlockCapable())
    {
        if (!thinrelay.AddBlockInFlight(pfrom, blockhash, NetMsgType::CMPCTBLOCK))
            return;

        LOG(GRAPHENE | CMPCT, "Requesting a compact block as failover from peer %s\n", pfrom->GetLogName());
        CInv inv(MSG_CMPCT_BLOCK, blockhash);
        std::vector<CInv> vGetData;
        vGetData.push_back(inv);
        pfrom->PushMessage(NetMsgType::GETDATA, vGetData);
    }
    else
    {
        LOG(GRAPHENE, "Requesting full block as failover from peer %s\n", pfrom->GetLogName());
        thinrelay.RequestBlock(pfrom, blockhash);
    }
}

// Generate cheap hash from seeds using SipHash
uint64_t GetShortID(uint64_t shorttxidk0, uint64_t shorttxidk1, const uint256 &txhash, uint64_t grapheneVersion)
{
    if (grapheneVersion < 2)
        return txhash.GetCheapHash();

    // If both shorttxidk0 and shorttxidk1 are equal to 0, then it is very likely
    // that the values have not been properly instantiated using FillShortTxIDSelector,
    // but are instead unchanged from the default initialization value.
    DbgAssert(!(shorttxidk0 == 0 && shorttxidk1 == 0), );

    static_assert(SHORTTXIDS_LENGTH == 8, "shorttxids calculation assumes 8-byte shorttxids");
    return SipHashUint256(shorttxidk0, shorttxidk1, txhash) & 0xffffffffffffffL;
}

bool NegotiateFastFilterSupport(CNode *pfrom)
{
    if (grapheneFastFilterCompatibility.Value() == EITHER)
    {
        if (pfrom->xVersion.as_u64c(XVer::BU_GRAPHENE_FAST_FILTER_PREF) == EITHER)
            return true;
        else if (pfrom->xVersion.as_u64c(XVer::BU_GRAPHENE_FAST_FILTER_PREF) == FAST)
            return true;
        else
            return false;
    }
    else if (grapheneFastFilterCompatibility.Value() == FAST)
    {
        if (pfrom->xVersion.as_u64c(XVer::BU_GRAPHENE_FAST_FILTER_PREF) == EITHER)
            return true;
        else if (pfrom->xVersion.as_u64c(XVer::BU_GRAPHENE_FAST_FILTER_PREF) == FAST)
            return true;
        else
            throw std::runtime_error("Sender and receiver have incompatible fast filter preferences");
    }
    else
    {
        if (pfrom->xVersion.as_u64c(XVer::BU_GRAPHENE_FAST_FILTER_PREF) == EITHER)
            return false;
        else if (pfrom->xVersion.as_u64c(XVer::BU_GRAPHENE_FAST_FILTER_PREF) == FAST)
            throw std::runtime_error("Sender and receiver have incompatible fast filter preferences");
        else
            return false;
    }
}

uint64_t NegotiateGrapheneVersion(CNode *pfrom)
{
    uint64_t peerMin = pfrom->xVersion.as_u64c(XVer::BU_GRAPHENE_MIN_VERSION_SUPPORTED);
    uint64_t selfMin = grapheneMinVersionSupported.Value();
    uint64_t peerMax = pfrom->xVersion.as_u64c(XVer::BU_GRAPHENE_MAX_VERSION_SUPPORTED);
    uint64_t selfMax = grapheneMaxVersionSupported.Value();

    uint64_t upper = (uint64_t)std::min(peerMax, selfMax);
    uint64_t lower = (uint64_t)std::max(peerMin, selfMin);

    if (lower > upper)
        throw std::runtime_error("Sender and receiver support incompatible Graphene versions");

    return upper;
}<|MERGE_RESOLUTION|>--- conflicted
+++ resolved
@@ -32,9 +32,6 @@
 
 CMemPoolInfo::CMemPoolInfo(uint64_t _nTx) : nTx(_nTx) {}
 CMemPoolInfo::CMemPoolInfo() { this->nTx = 0; }
-<<<<<<< HEAD
-CGrapheneBlock::CGrapheneBlock(const CBlockRef pblock, uint64_t nReceiverMemPoolTx, uint64_t nSenderMempoolPlusBlock)
-=======
 CGrapheneBlock::CGrapheneBlock(const CBlockRef pblock,
     uint64_t nReceiverMemPoolTx,
     uint64_t nSenderMempoolPlusBlock,
@@ -44,7 +41,6 @@
       // we will extract SipHash secret key from this
       sipHashNonce(GetRand(std::numeric_limits<uint64_t>::max())),
       shorttxidk0(0), shorttxidk1(0), version(_version), computeOptimized(_computeOptimized)
->>>>>>> fd06c91e
 {
     header = pblock->GetBlockHeader();
     nBlockTxs = pblock->vtx.size();
@@ -71,16 +67,12 @@
             vAdditionalTxs.push_back(tx);
     }
 
-<<<<<<< HEAD
-    pGrapheneSet = new CGrapheneSet(nReceiverMemPoolTx, nSenderMempoolPlusBlock, blockHashes, true);
-=======
     if (enableCanonicalTxOrder.Value())
         pGrapheneSet = new CGrapheneSet(nReceiverMemPoolTx, nSenderMempoolPlusBlock, blockHashes, shorttxidk0,
             shorttxidk1, grapheneSetVersion, (uint32_t)sipHashNonce, computeOptimized, false);
     else
         pGrapheneSet = new CGrapheneSet(nReceiverMemPoolTx, nSenderMempoolPlusBlock, blockHashes, shorttxidk0,
             shorttxidk1, grapheneSetVersion, (uint32_t)sipHashNonce, computeOptimized, true);
->>>>>>> fd06c91e
 }
 
 CGrapheneBlock::~CGrapheneBlock()
@@ -1230,77 +1222,6 @@
     return ss.str();
 }
 
-<<<<<<< HEAD
-// Preferential Graphene Block Timer:
-// The purpose of the timer is to ensure that we more often download an GRAPHENEBLOCK rather than a full block.
-// The timer is started when we receive the first announcement indicating there is a new block to download.  If the
-// block inventory is from a non GRAPHENE node then we will continue to wait for block announcements until either we
-// get one from an GRAPHENE capable node or the timer is exceeded.  If the timer is exceeded before receiving an
-// announcement from an GRAPHENE node then we just download a full block instead of a graphene block.
-bool CGrapheneBlockData::CheckGrapheneBlockTimer(const uint256 &hash)
-{
-    // Base time used to calculate the random timeout value.
-    static uint64_t nTimeToWait = GetArg("-preferential-timer", DEFAULT_PREFERENTIAL_TIMER);
-    if (nTimeToWait == 0)
-        return false;
-
-    LOCK(cs_mapGrapheneBlockTimer);
-    if (!mapGrapheneBlockTimer.count(hash))
-    {
-        // The timeout limit is a random number belonging to graphene-timer +/- 20%
-        // This way a node connected to this one may download the block
-        // before the other node and thus be able to serve the other with
-        // a graphene block, rather than both nodes timing out and downloading
-        // a thinblock instead. This can happen at the margins of the BU network
-        // where we receive full blocks from peers that don't support graphene.
-        //
-        // To make the timeout random we adjust the start time of the timer forward
-        // or backward by a random amount plus or minus 20% of preferential timer in milliseconds.
-        FastRandomContext insecure_rand(false);
-        uint64_t nStartInterval = nTimeToWait * 0.8;
-        uint64_t nIntervalLen = 2 * (nTimeToWait * 0.2);
-        int64_t nOffset = nTimeToWait - (nStartInterval + (insecure_rand.rand64() % nIntervalLen) + 1);
-        mapGrapheneBlockTimer[hash] = std::make_pair(GetTimeMillis() + nOffset, false);
-        LOG(GRAPHENE, "Starting Preferential Graphene Block timer (%d millis)\n", nTimeToWait + nOffset);
-    }
-    else
-    {
-        // Check that we have not exceeded time limit.
-        // If we have then we want to return false so that we can
-        // proceed to download a regular block instead.
-        auto iter = mapGrapheneBlockTimer.find(hash);
-        if (iter != mapGrapheneBlockTimer.end())
-        {
-            int64_t elapsed = GetTimeMillis() - iter->second.first;
-            if (elapsed > (int64_t)nTimeToWait)
-            {
-                // Only print out the log entry once.  Because the graphene timer will be hit
-                // many times when requesting a block we don't want to fill up the log file.
-                if (!iter->second.second)
-                {
-                    iter->second.second = true;
-                    LOG(GRAPHENE, "Preferential Graphene Block timer exceeded\n");
-                }
-                return false;
-            }
-        }
-    }
-    return true;
-}
-
-// The timer is cleared as soon as we request a block or graphene block.
-void CGrapheneBlockData::ClearGrapheneBlockTimer(const uint256 &hash)
-{
-    LOCK(cs_mapGrapheneBlockTimer);
-    if (mapGrapheneBlockTimer.count(hash))
-    {
-        mapGrapheneBlockTimer.erase(hash);
-        LOG(GRAPHENE, "Clearing Preferential Graphene Block timer\n");
-    }
-}
-
-=======
->>>>>>> fd06c91e
 // After a graphene block is finished processing or if for some reason we have to pre-empt the rebuilding
 // of a graphene block then we clear out the graphene block data which can be substantial.
 void CGrapheneBlockData::ClearGrapheneBlockData(CNode *pnode)
@@ -1434,10 +1355,7 @@
             uint64_t nSenderMempoolPlusBlock =
                 GetGrapheneMempoolInfo().nTx + pblock->vtx.size() - 1; // exclude coinbase
 
-<<<<<<< HEAD
-            CGrapheneBlock grapheneBlock(MakeBlockRef(*pblock), mempoolinfo.nTx, nSenderMempoolPlusBlock);
-=======
-            CGrapheneBlock grapheneBlock(MakeBlockRef(*pblock), mempoolinfo.nTx, nSenderMempoolPlusBlock,
+           CGrapheneBlock grapheneBlock(MakeBlockRef(*pblock), mempoolinfo.nTx, nSenderMempoolPlusBlock,
                 NegotiateGrapheneVersion(pfrom), NegotiateFastFilterSupport(pfrom));
 
             LOG(GRAPHENE, "Block %s to peer %s using Graphene version %d\n", grapheneBlock.header.GetHash().ToString(),
@@ -1445,7 +1363,6 @@
 
             pfrom->gr_shorttxidk0 = grapheneBlock.shorttxidk0;
             pfrom->gr_shorttxidk1 = grapheneBlock.shorttxidk1;
->>>>>>> fd06c91e
             int nSizeBlock = pblock->GetBlockSize();
             int nSizeGrapheneBlock = ::GetSerializeSize(grapheneBlock, SER_NETWORK, PROTOCOL_VERSION);
 
