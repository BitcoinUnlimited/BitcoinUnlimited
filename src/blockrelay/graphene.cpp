--- conflicted
+++ resolved
@@ -24,13 +24,8 @@
 #include "validation/validation.h"
 #include "xversionkeys.h"
 
-<<<<<<< HEAD
+#include <iomanip>
 static bool ReconstructBlock(CNode *pfrom, int &missingCount, int &unnecessaryCount);
-=======
-#include <iomanip>
-
-static bool ReconstructBlock(CNode *pfrom, const bool fXVal, int &missingCount, int &unnecessaryCount);
->>>>>>> 12b9c0b8
 
 CMemPoolInfo::CMemPoolInfo(uint64_t _nTx) : nTx(_nTx) {}
 CMemPoolInfo::CMemPoolInfo() { this->nTx = 0; }
