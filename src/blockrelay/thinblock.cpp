--- conflicted
+++ resolved
@@ -1241,103 +1241,6 @@
     return ss.str();
 }
 
-<<<<<<< HEAD
-// Preferential Thinblock Timer:
-// The purpose of the timer is to ensure that we more often download an XTHINBLOCK rather than a full block.
-// The timer is started when we receive the first announcement indicating there is a new block to download.  If the
-// block inventory is from a non XTHIN node then we will continue to wait for block announcements until either we
-// get one from an XTHIN capable node or the timer is exceeded.  If the timer is exceeded before receiving an
-// announcement from an XTHIN node then we just download a full block instead of an xthin.
-bool CThinBlockData::CheckThinblockTimer(const uint256 &hash)
-{
-    // Base time used to calculate the random timeout value.
-    static uint64_t nTimeToWait = GetArg("-preferential-timer", DEFAULT_PREFERENTIAL_TIMER);
-    if (nTimeToWait == 0)
-        return false;
-
-    LOCK(cs_mapThinBlockTimer);
-    if (!mapThinBlockTimer.count(hash))
-    {
-        // The timeout limit is a random number belonging to thinblock-timer +/- 20%
-        // This way a node connected to this one may download the block
-        // before the other node and thus be able to serve the other with
-        // a graphene block, rather than both nodes timing out and downloading
-        // a thinblock instead. This can happen at the margins of the BU network
-        // where we receive full blocks from peers that don't support graphene.
-        //
-        // To make the timeout random we adjust the start time of the timer forward
-        // or backward by a random amount plus or minus 20% of preferential timer in milliseconds.
-        FastRandomContext insecure_rand(false);
-        uint64_t nStartInterval = nTimeToWait * 0.8;
-        uint64_t nIntervalLen = 2 * (nTimeToWait * 0.2);
-        int64_t nOffset = nTimeToWait - (nStartInterval + (insecure_rand.rand64() % nIntervalLen) + 1);
-        mapThinBlockTimer[hash] = std::make_pair(GetTimeMillis() + nOffset, false);
-        LOG(THIN, "Starting Preferential Thinblock timer (%d millis)\n", nTimeToWait + nOffset);
-    }
-    else
-    {
-        // Check that we have not exceeded the 10 second limit.
-        // If we have then we want to return false so that we can
-        // proceed to download a regular block instead.
-        auto iter = mapThinBlockTimer.find(hash);
-        if (iter != mapThinBlockTimer.end())
-        {
-            int64_t elapsed = GetTimeMillis() - iter->second.first;
-            if (elapsed > (int64_t)nTimeToWait)
-            {
-                // Only print out the log entry once.  Because the thinblock timer will be hit
-                // many times when requesting a block we don't want to fill up the log file.
-                if (!iter->second.second)
-                {
-                    iter->second.second = true;
-                    LOG(THIN, "Preferential Thinblock timer exceeded - downloading regular block instead\n");
-                }
-                return false;
-            }
-        }
-    }
-    return true;
-}
-
-// The timer is cleared as soon as we request a block or thinblock.
-void CThinBlockData::ClearThinBlockTimer(const uint256 &hash)
-{
-    LOCK(cs_mapThinBlockTimer);
-    if (mapThinBlockTimer.count(hash))
-    {
-        mapThinBlockTimer.erase(hash);
-        LOG(THIN, "Clearing Preferential Thinblock timer\n");
-    }
-}
-
-// After a thinblock is finished processing or if for some reason we have to pre-empt the rebuilding
-// of a thinblock then we clear out the thinblock data which can be substantial.
-void CThinBlockData::ClearThinBlockData(CNode *pnode)
-{
-    // Remove bytes from counter
-    thindata.DeleteThinBlockBytes(pnode->nLocalThinBlockBytes, pnode);
-    pnode->nLocalThinBlockBytes = 0;
-
-    // Clear out thinblock data we no longer need
-    pnode->thinBlockWaitingForTxns = -1;
-    pnode->thinBlock.SetNull();
-    pnode->xThinBlockHashes.clear();
-    pnode->thinBlockHashes.clear();
-    pnode->mapMissingTx.clear();
-
-    LOG(THIN, "Total in memory thinblockbytes size after clearing a thinblock is %ld bytes\n",
-        thindata.GetThinBlockBytes());
-}
-
-void CThinBlockData::ClearThinBlockData(CNode *pnode, const uint256 &hash)
-{
-    // We must make sure to clear the thinblock data first before clearing the thinblock in flight.
-    ClearThinBlockData(pnode);
-    ClearThinBlockInFlight(pnode, hash);
-}
-
-=======
->>>>>>> fd06c91e
 void CThinBlockData::ClearThinBlockStats()
 {
     LOCK(cs_thinblockstats);
