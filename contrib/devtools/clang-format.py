#!/usr/bin/env python3
'''
Wrapper script for clang-format

Copyright (c) 2015 MarcoFalke
Copyright (c) 2015 The Bitcoin Core developers
Copyright (c) 2015-2017 The Bitcoin Unlimited developers
Distributed under the MIT software license, see the accompanying
file COPYING or http://www.opensource.org/licenses/mit-license.php.
'''

import os
import sys
import subprocess
import difflib
from io import StringIO
import pdb
import tempfile

# A set of versions known to produce the same output
tested_versions = ['3.8.0',
                   '3.8.1',  # 3.8.1-12ubuntu1 on yakkety works
                   '3.9.0',
                   '3.9.1',
                  ]
accepted_file_extensions = ('.h', '.cpp') # Files to format
trailing_comment_exe = "trailing-comment.py"
max_col_len = 120

def check_clang_format_version(clang_format_exe):
    try:
        output = subprocess.check_output([clang_format_exe, '-version'])
        for ver in tested_versions:
            if ver in output.decode('utf8'):
                return
        raise RuntimeError("Untested version: " + output)
    except Exception as e:
        print('Could not verify version of ' + clang_format_exe + '.')
        raise e

def check_command_line_args(argv):
    required_args = ['{operation}','{clang-format-exe}', '{files}']
    example_args = ['clang-format', 'format', 'src/main.cpp', 'src/wallet/*']

    if(len(argv) < len(required_args) + 1):
        for word in (['Usage:', argv[0]] + required_args):
<<<<<<< HEAD
            print(word),
        print('')
        for word in (['E.g:', argv[0]] + example_args):
            print(word),
=======
            print(word, end =' ')
        print('')
        for word in (['E.g:', argv[0]] + example_args):
            print(word, end = ' ')
>>>>>>> c9b8d675
        print('')
        sys.exit(1)

def run_clang_check(clang_format_exe, files):
    changed = set()
    nonexistent = []
    for target in files:
        if os.path.isdir(target):
            for path, dirs, files in os.walk(target):
                run_clang_check(clang_format_exe, (os.path.join(path, f) for f in files))
        elif not os.path.exists(target):
            print("File %s does not exist" % target)
            nonexistent.append(target)
        elif target.endswith(accepted_file_extensions):
            formattedFile = tempfile.TemporaryFile()
            trailingCommentFile = tempfile.TemporaryFile()
            subprocess.check_call([trailing_comment_exe, str(max_col_len)], stdin=open(target,"rb"), stdout=trailingCommentFile, stderr=subprocess.STDOUT)
            trailingCommentFile.seek(0)
            subprocess.check_call([clang_format_exe,'-style=file','-assume-filename=%s' % target], stdin=trailingCommentFile, stdout=formattedFile, stderr=subprocess.STDOUT)
            with open(target,"rb") as f: inputContents = [ x.decode('utf8') for x in f.readlines() ]
            formattedFile.seek(0)
            formattedContents = [ x.decode('utf8') for x in formattedFile.readlines() ]
            for l in difflib.unified_diff(inputContents,formattedContents, target, target+"_formatted"):
                sys.stdout.write(l)
                changed.add(target)
        else:
            print("Skip " + target)
    if nonexistent:
        print("\nNonexistent files: " + ",".join(nonexistent))
    if changed:
        print("\nImproper formatting found in: " + ",".join(list(changed)))
        print("To properly format these files run: " + sys.argv[0] + " format " + clang_format_exe + " " + " ".join(list(changed)))
        return 1
    else:
        print("All existing files are properly formatted")

    if nonexistent:
        return 2
    return 0

def run_clang_format(clang_format_exe, files, stdout=False):
    for target in files:
        if os.path.isdir(target):
            for path, dirs, files in os.walk(target):
                run_clang_format(clang_format_exe, (os.path.join(path, f) for f in files))
        elif target.endswith(accepted_file_extensions):
            if  stdout:
                tce_pipe = subprocess.Popen([trailing_comment_exe, str(max_col_len)],
                                            stdin=open(target, "rb"),
                                            stdout=subprocess.PIPE, stderr=subprocess.PIPE)

                cfe_pipe = subprocess.Popen([clang_format_exe, '-assume-filename='+target, '-style=file'],
                                            stdin =tce_pipe.stdout,
                                            stdout=subprocess.PIPE, stderr=subprocess.PIPE)

                sout, serr = cfe_pipe.communicate()
                sys.stdout.write(sout.decode())
                sys.stderr.write(serr.decode())
            else:
                print("Format " + target)
                subprocess.check_call([trailing_comment_exe, str(max_col_len), target])
                subprocess.check_call([clang_format_exe, '-i', '-style=file', target],
                                      stdout=open(os.devnull, 'wb'), stderr=subprocess.STDOUT)

        else:
            print("Skip " + target)

def main(argv):
    global trailing_comment_exe
    check_command_line_args(argv)
    mypath = os.path.realpath(__file__)
    trailing_comment_exe = os.path.join(os.path.dirname(mypath), trailing_comment_exe)
    operation = argv[1]
    clang_format_exe = argv[2]
    files = argv[3:]
    check_clang_format_version(clang_format_exe)
    if operation == "check":
        return run_clang_check(clang_format_exe, files)
    elif operation == "format":
        run_clang_format(clang_format_exe, files)
    elif operation == "format-stdout":
        run_clang_format(clang_format_exe, files, stdout=True)
    elif operation == "format-stdout-if-wanted":
        formatted_files_fn = os.path.join(
            os.path.dirname(mypath), "..", "..", "src", ".formatted-files")
        formatted_files = [
            os.path.join("src/", x.replace("\n", "")) for x in open(formatted_files_fn).readlines()]

        for fn in files:
            if fn in formatted_files:
                run_clang_format(clang_format_exe, [fn], stdout=True)
            else:
                sys.stdout.write(open(fn).read())
    else:
        raise RuntimeError("Invalid operation '%s'." % operation)

if __name__ == "__main__":
    if len(sys.argv) == 1:
        print("clang-format.py: helper wrapper for clang-format")
        check_command_line_args(sys.argv)

    result = main(sys.argv)
    sys.exit(result)<|MERGE_RESOLUTION|>--- conflicted
+++ resolved
@@ -44,17 +44,10 @@
 
     if(len(argv) < len(required_args) + 1):
         for word in (['Usage:', argv[0]] + required_args):
-<<<<<<< HEAD
-            print(word),
-        print('')
-        for word in (['E.g:', argv[0]] + example_args):
-            print(word),
-=======
             print(word, end =' ')
         print('')
         for word in (['E.g:', argv[0]] + example_args):
             print(word, end = ' ')
->>>>>>> c9b8d675
         print('')
         sys.exit(1)
 
